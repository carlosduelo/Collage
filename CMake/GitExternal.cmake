--- conflicted
+++ resolved
@@ -63,15 +63,7 @@
   endif()
 endfunction()
 
-<<<<<<< HEAD
-set(GIT_EXTERNALS ${GIT_EXTERNALS_FILE})
-if(NOT GIT_EXTERNALS)
-  set(GIT_EXTERNALS "${CMAKE_CURRENT_SOURCE_DIR}/.gitexternals")
-endif()
-
-=======
 set(GIT_EXTERNALS "${CMAKE_CURRENT_SOURCE_DIR}/.gitexternals")
->>>>>>> dd6edc10
 if(EXISTS ${GIT_EXTERNALS})
   file(READ ${GIT_EXTERNALS} GIT_EXTERNAL_FILE)
   string(REGEX REPLACE "\n" ";" GIT_EXTERNAL_FILE "${GIT_EXTERNAL_FILE}")
@@ -88,44 +80,6 @@
         list(GET DATA 1 REPO)
         list(GET DATA 2 TAG)
 
-<<<<<<< HEAD
-        # Create a unique, flat name
-        string(REPLACE "/" "_" GIT_EXTERNAL_NAME ${DIR})
-
-        if(NOT TARGET update_git_external_${GIT_EXTERNAL_NAME}) # not done
-          # pull in identified external
-          git_external(${DIR} ${REPO} ${TAG})
-
-          # Create update script and target to bump external spec
-          if(NOT TARGET update)
-            add_custom_target(update)
-          endif()
-          if(NOT TARGET update_git_external)
-            add_custom_target(update_git_external)
-            add_dependencies(update update_git_external)
-          endif()
-
-          # Create a unique, flat name
-          file(RELATIVE_PATH GIT_EXTERNALS_BASE ${CMAKE_SOURCE_DIR}
-            ${GIT_EXTERNALS})
-          string(REPLACE "/" "_" GIT_EXTERNAL_TARGET ${GIT_EXTERNALS_BASE})
-
-          set(GIT_EXTERNAL_TARGET update_git_external_${GIT_EXTERNAL_TARGET})
-          if(NOT TARGET ${GIT_EXTERNAL_TARGET})
-            set(GIT_EXTERNAL_SCRIPT
-              "${CMAKE_CURRENT_BINARY_DIR}/${GIT_EXTERNAL_TARGET}.cmake")
-            file(WRITE "${GIT_EXTERNAL_SCRIPT}"
-              "file(WRITE ${GIT_EXTERNALS} \"# -*- mode: cmake -*-\n\")\n")
-            add_custom_target(${GIT_EXTERNAL_TARGET}
-              COMMAND ${CMAKE_COMMAND} -P ${GIT_EXTERNAL_SCRIPT}
-              COMMENT "Recreate ${GIT_EXTERNALS_BASE}"
-              WORKING_DIRECTORY "${CMAKE_CURRENT_SOURCE_DIR}")
-          endif()
-
-          set(GIT_EXTERNAL_SCRIPT
-            "${CMAKE_CURRENT_BINARY_DIR}/gitupdate${GIT_EXTERNAL_NAME}.cmake")
-          file(WRITE "${GIT_EXTERNAL_SCRIPT}" "
-=======
         # pull in identified external
         git_external(${DIR} ${REPO} ${TAG})
 
@@ -152,27 +106,12 @@
         set(GIT_EXTERNAL_SCRIPT
           "${CMAKE_CURRENT_BINARY_DIR}/gitupdate${GIT_EXTERNAL_NAME}.cmake")
         file(WRITE "${GIT_EXTERNAL_SCRIPT}" "
->>>>>>> dd6edc10
 execute_process(COMMAND ${GIT_EXECUTABLE} fetch --all -q
   WORKING_DIRECTORY ${DIR})
 execute_process(
   COMMAND ${GIT_EXECUTABLE} show-ref --hash=7 refs/remotes/origin/master
   OUTPUT_VARIABLE newref WORKING_DIRECTORY ${DIR})
 if(newref)
-<<<<<<< HEAD
-  file(APPEND ${GIT_EXTERNALS} \"# ${DIR} ${REPO} \${newref}\")
-else()
-  file(APPEND ${GIT_EXTERNALS} \"# ${DIR} ${REPO} ${TAG}\n\")
-endif()")
-          add_custom_target(update_git_external_${GIT_EXTERNAL_NAME}
-            COMMAND ${CMAKE_COMMAND} -P ${GIT_EXTERNAL_SCRIPT}
-            COMMENT "Update ${REPO} in ${GIT_EXTERNALS_BASE}"
-            DEPENDS ${GIT_EXTERNAL_TARGET}
-            WORKING_DIRECTORY "${CMAKE_CURRENT_SOURCE_DIR}")
-          add_dependencies(update_git_external
-            update_git_external_${GIT_EXTERNAL_NAME})
-        endif()
-=======
   file(APPEND ${GIT_EXTERNALS} \"# ${DIR} ${REPO} \${newref}\n\")
 else()
   file(APPEND ${GIT_EXTERNALS} \"# ${DIR} ${REPO} ${TAG}\n\")
@@ -184,7 +123,6 @@
           WORKING_DIRECTORY "${CMAKE_CURRENT_SOURCE_DIR}")
         add_dependencies(update_git_external
           update_git_external_${GIT_EXTERNAL_NAME})
->>>>>>> dd6edc10
       endif()
     endif()
   endforeach()
