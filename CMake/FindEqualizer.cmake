--- conflicted
+++ resolved
@@ -150,11 +150,7 @@
    HINTS ${CMAKE_SOURCE_DIR}/../../.. $ENV{EQ_ROOT} ${EQ_ROOT}
    PATHS /usr /usr/local /opt/local /opt
 )
-<<<<<<< HEAD
-find_library(EQUALIZER_FABRIC_LIBRARY EqualizerFabric PATH_SUFFIXES lib
-=======
 find_library(_eq_fabric_LIBRARY EqualizerFabric PATH_SUFFIXES lib
->>>>>>> 8cec1148
   HINTS ${CMAKE_SOURCE_DIR}/../../.. $ENV{EQ_ROOT} ${EQ_ROOT}
   PATHS /usr /usr/local /opt/local /opt
 )
@@ -210,12 +206,8 @@
 endif()
 
 set(EQUALIZER_INCLUDE_DIRS ${_eq_INCLUDE_DIR})
-<<<<<<< HEAD
-set(EQUALIZER_LIBRARIES ${_eq_LIBRARY} ${COLLAGE_LIBRARIES} ${EQUALIZER_FABRIC_LIBRARY})
-=======
 set(EQUALIZER_LIBRARIES ${_eq_LIBRARY} ${_eq_fabric_LIBRARY}
                         ${COLLAGE_LIBRARIES})
->>>>>>> 8cec1148
 get_filename_component(EQUALIZER_LIBRARY_DIR ${_eq_LIBRARY} PATH)
 
 if(EQUALIZER_FOUND)
