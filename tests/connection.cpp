--- conflicted
+++ resolved
@@ -89,25 +89,6 @@
         co::ConnectionDescriptionPtr desc = new co::ConnectionDescription;
         desc->type = types[i];
 
-<<<<<<< HEAD
-        if( desc->type >= co::CONNECTIONTYPE_MULTICAST )
-        {
-            desc->setHostname( "239.255.12.34" );
-        }
-        else if( desc->type >= co::CONNECTIONTYPE_MPI )
-        {
-            /*
-             * The test is a singlenton MPI process, there is just one
-             * rank defined.
-             */
-            desc->rank = 0;
-            // A random MPI tag
-            desc->port = 125;
-        }
-        else
-        {
-            desc->setHostname( "127.0.0.1" );
-=======
         switch( desc->type )
         {
         case co::CONNECTIONTYPE_MPI:
@@ -123,7 +104,6 @@
             else
                 desc->setHostname( "127.0.0.1" );
             break;
->>>>>>> 07502094
         }
 
         co::ConnectionPtr listener = co::Connection::create( desc );
