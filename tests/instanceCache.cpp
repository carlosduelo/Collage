--- conflicted
+++ resolved
@@ -22,11 +22,7 @@
 #include <test.h>
 
 #include <co/buffer.h>
-<<<<<<< HEAD
-#include <co/commandCache.h>
-=======
 #include <co/bufferCache.h>
->>>>>>> 1ad69f2c
 #include <co/init.h>
 #include <co/instanceCache.h>
 #include <co/nodeCommand.h>
@@ -88,17 +84,6 @@
 int main( int argc, char **argv )
 {
     co::init( argc, argv );
-<<<<<<< HEAD
-
-    co::CommandCache commandCache;
-    co::LocalNodePtr node = new co::LocalNode;
-    co::BufferPtr buffer = commandCache.alloc( node, node, PACKET_SIZE );
-
-    co::ObjectDataOCommand packet( co::Connections(),
-                                   co::CMD_NODE_OBJECT_INSTANCE,
-                                   co::COMMANDTYPE_CO_NODE, co::UUID(), 0, 1, 0,
-                                   PACKET_SIZE, true, 0, 0 );
-=======
 
     co::BufferCache bufferCache;
     co::LocalNodePtr node = new co::LocalNode;
@@ -108,7 +93,6 @@
                                    co::CMD_NODE_OBJECT_INSTANCE,
                                    co::COMMANDTYPE_CO_NODE, co::UUID(), 0, 1, 0,
                                    PACKET_SIZE, true, 0 );
->>>>>>> 1ad69f2c
     buffer->swap( packet.getBuffer( ));
     co::ObjectDataCommand command( buffer );
 
