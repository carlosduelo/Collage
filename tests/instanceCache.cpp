
/* Copyright (c) 2009-2012, Stefan Eilemann <eile@equalizergraphics.com>
 *
 * This library is free software; you can redistribute it and/or modify it under
 * the terms of the GNU Lesser General Public License version 2.1 as published
 * by the Free Software Foundation.
 *
 * This library is distributed in the hope that it will be useful, but WITHOUT
 * ANY WARRANTY; without even the implied warranty of MERCHANTABILITY or FITNESS
 * FOR A PARTICULAR PURPOSE.  See the GNU Lesser General Public License for more
 * details.
 *
 * You should have received a copy of the GNU Lesser General Public License
 * along with this library; if not, write to the Free Software Foundation, Inc.,
 * 51 Franklin Street, Fifth Floor, Boston, MA 02110-1301 USA.
 */

#ifndef NDEBUG
#  define EQ_TEST_RUNTIME 600000 // 10min
#endif

#include <test.h>

#include <co/buffer.h>
<<<<<<< HEAD
#include <co/command.h>
#include <co/commandCache.h>
=======
#include <co/bufferCache.h>
>>>>>>> 1ad69f2c
#include <co/init.h>
#include <co/instanceCache.h>
#include <co/nodeCommand.h>
#include <co/localNode.h>
<<<<<<< HEAD
=======
#include <co/objectDataCommand.h>
>>>>>>> 1ad69f2c
#include <co/objectDataOCommand.h>
#include <co/objectVersion.h>

#include <lunchbox/rng.h>
#include <lunchbox/thread.h>


// Tests the functionality of the instance cache

#define N_READER 1
#define RUNTIME 5000
#ifdef NDEBUG
#  define PACKET_SIZE 4096
#else
#  define PACKET_SIZE 2048
#endif

lunchbox::Clock _clock;

class Reader : public lunchbox::Thread
{
public:
    Reader( co::InstanceCache& cache )
            : Thread(),
              _cache( cache )
        {}
    virtual ~Reader(){}

protected:
    virtual void run()
        {
            size_t hits = 0;
            size_t ops = 0;
            while( _clock.getTime64() < RUNTIME )
            {
                const lunchbox::UUID key( _rng.get< uint16_t >(), 0 );
                if( _cache[ key ] != co::InstanceCache::Data::NONE )
                {
                    ++hits;
                    _cache.release( key, 1 );
                }
                ++ops;
            }
            const uint64_t time = _clock.getTime64();
            std::cout << hits << " read hits in " << ops << " operations, "
                      << ops / time << " ops/ms" << std::endl;
        }

private:
    co::InstanceCache& _cache;
    lunchbox::RNG _rng;
};

int main( int argc, char **argv )
{
    co::init( argc, argv );
<<<<<<< HEAD

    co::CommandCache commandCache;
    co::LocalNodePtr node = new co::LocalNode;
    co::BufferPtr buffer = commandCache.alloc( node, node, PACKET_SIZE );

    co::ObjectDataOCommand packet( co::Connections(), co::COMMANDTYPE_CO_NODE,
                                   co::CMD_NODE_OBJECT_INSTANCE, co::UUID(), 0,
                                   1, 0, PACKET_SIZE, true, 0, 0 );
    buffer->swap( packet.getBuffer( ));
=======

    co::BufferCache bufferCache;
    co::LocalNodePtr node = new co::LocalNode;
    co::BufferPtr buffer = bufferCache.alloc( node, node, PACKET_SIZE );

    co::ObjectDataOCommand packet( co::Connections(),
                                   co::CMD_NODE_OBJECT_INSTANCE,
                                   co::COMMANDTYPE_CO_NODE, co::UUID(), 0, 1, 0,
                                   PACKET_SIZE, true, 0 );
    buffer->swap( packet.getBuffer( ));
    co::ObjectDataCommand command( buffer );
>>>>>>> 1ad69f2c

    Reader** readers = static_cast< Reader** >(
        alloca( N_READER * sizeof( Reader* )));

    co::InstanceCache cache;
    lunchbox::RNG rng;

    size_t hits = 0;
    size_t ops = 0;

    for( lunchbox::UUID key; key.low() < 65536; ++key ) // Fill cache
        if( !cache.add( co::ObjectVersion( key, 1 ), 1, buffer ))
            break;

    _clock.reset();
    for( size_t i = 0; i < N_READER; ++i )
    {
        readers[ i ] = new Reader( cache );
        readers[ i ]->start();
    }

    while( _clock.getTime64() < RUNTIME )
    {
        const lunchbox::UUID id( 0, rng.get< uint16_t >( ));
        const co::ObjectVersion key( id, 1 );
        if( cache[ key.identifier ] != co::InstanceCache::Data::NONE )
        {
            TEST( cache.release( key.identifier, 1 ));
            ++ops;
            if( cache.erase( key.identifier ))
            {
                TEST( cache.add( key, 1, buffer ));
                ops += 2;
                hits += 2;
            }
        }
        else if( cache.add( key, 1, buffer ))
            ++hits;
        ++ops;
    }

    const uint64_t time = _clock.getTime64();
    std::cout << hits << " write hits in " << ops << " operations, "
              << ops / time << " ops/ms" << std::endl;

    for( size_t i = 0; i < N_READER; ++i )
    {
        readers[ i ]->join();
        delete readers[ i ];
    }

    std::cout << cache << std::endl;

    for( lunchbox::UUID key; key.low() < 65536; ++key ) // Fill cache
    {
        if( cache[ key ] != co::InstanceCache::Data::NONE )
        {
            TEST( cache.release( key, 1 ));
            TEST( cache.erase( key ));
        }
    }

    for( lunchbox::UUID key; key.low() < 65536; ++key ) // Fill cache
    {
        TEST( cache[ key ] == co::InstanceCache::Data::NONE );
    }

    std::cout << cache << std::endl;

    TESTINFO( cache.getSize() == 0, cache.getSize( ));
<<<<<<< HEAD
    TEST( buffer->getRefCount() ==  1 );
=======
    TEST( buffer->getRefCount() ==  2 ); // self + command
>>>>>>> 1ad69f2c
    buffer = 0;

    TEST( co::exit( ));
    return EXIT_SUCCESS;
}<|MERGE_RESOLUTION|>--- conflicted
+++ resolved
@@ -22,20 +22,12 @@
 #include <test.h>
 
 #include <co/buffer.h>
-<<<<<<< HEAD
-#include <co/command.h>
-#include <co/commandCache.h>
-=======
 #include <co/bufferCache.h>
->>>>>>> 1ad69f2c
 #include <co/init.h>
 #include <co/instanceCache.h>
 #include <co/nodeCommand.h>
 #include <co/localNode.h>
-<<<<<<< HEAD
-=======
 #include <co/objectDataCommand.h>
->>>>>>> 1ad69f2c
 #include <co/objectDataOCommand.h>
 #include <co/objectVersion.h>
 
@@ -92,17 +84,6 @@
 int main( int argc, char **argv )
 {
     co::init( argc, argv );
-<<<<<<< HEAD
-
-    co::CommandCache commandCache;
-    co::LocalNodePtr node = new co::LocalNode;
-    co::BufferPtr buffer = commandCache.alloc( node, node, PACKET_SIZE );
-
-    co::ObjectDataOCommand packet( co::Connections(), co::COMMANDTYPE_CO_NODE,
-                                   co::CMD_NODE_OBJECT_INSTANCE, co::UUID(), 0,
-                                   1, 0, PACKET_SIZE, true, 0, 0 );
-    buffer->swap( packet.getBuffer( ));
-=======
 
     co::BufferCache bufferCache;
     co::LocalNodePtr node = new co::LocalNode;
@@ -114,7 +95,6 @@
                                    PACKET_SIZE, true, 0 );
     buffer->swap( packet.getBuffer( ));
     co::ObjectDataCommand command( buffer );
->>>>>>> 1ad69f2c
 
     Reader** readers = static_cast< Reader** >(
         alloca( N_READER * sizeof( Reader* )));
@@ -126,7 +106,7 @@
     size_t ops = 0;
 
     for( lunchbox::UUID key; key.low() < 65536; ++key ) // Fill cache
-        if( !cache.add( co::ObjectVersion( key, 1 ), 1, buffer ))
+        if( !cache.add( co::ObjectVersion( key, 1 ), 1, command ))
             break;
 
     _clock.reset();
@@ -146,12 +126,12 @@
             ++ops;
             if( cache.erase( key.identifier ))
             {
-                TEST( cache.add( key, 1, buffer ));
+                TEST( cache.add( key, 1, command ));
                 ops += 2;
                 hits += 2;
             }
         }
-        else if( cache.add( key, 1, buffer ))
+        else if( cache.add( key, 1, command ))
             ++hits;
         ++ops;
     }
@@ -185,11 +165,7 @@
     std::cout << cache << std::endl;
 
     TESTINFO( cache.getSize() == 0, cache.getSize( ));
-<<<<<<< HEAD
-    TEST( buffer->getRefCount() ==  1 );
-=======
     TEST( buffer->getRefCount() ==  2 ); // self + command
->>>>>>> 1ad69f2c
     buffer = 0;
 
     TEST( co::exit( ));
