
/* Copyright (c) 2009-2012, Stefan Eilemann <eile@equalizergraphics.com>
 *                    2012, Daniel Nachbaur <danielnachbaur@gmail.com>
 *
 * This library is free software; you can redistribute it and/or modify it under
 * the terms of the GNU Lesser General Public License version 2.1 as published
 * by the Free Software Foundation.
 *
 * This library is distributed in the hope that it will be useful, but WITHOUT
 * ANY WARRANTY; without even the implied warranty of MERCHANTABILITY or FITNESS
 * FOR A PARTICULAR PURPOSE.  See the GNU Lesser General Public License for more
 * details.
 *
 * You should have received a copy of the GNU Lesser General Public License
 * along with this library; if not, write to the Free Software Foundation, Inc.,
 * 51 Franklin Street, Fifth Floor, Boston, MA 02110-1301 USA.
 */

#ifndef NDEBUG
#  define EQ_TEST_RUNTIME 600000 // 10min
#endif

#include <test.h>

#include <co/buffer.h>
<<<<<<< HEAD
#include <co/command.h>
#include <co/commandCache.h>
=======
#include <co/bufferCache.h>
>>>>>>> b5384e3d
#include <co/init.h>
#include <co/instanceCache.h>
#include <co/nodeCommand.h>
#include <co/localNode.h>
<<<<<<< HEAD
=======
#include <co/objectDataCommand.h>
>>>>>>> b5384e3d
#include <co/objectDataOCommand.h>
#include <co/objectVersion.h>

#include <lunchbox/rng.h>
#include <lunchbox/thread.h>


// Tests the functionality of the instance cache

#define N_READER 1
#define RUNTIME 5000
#ifdef NDEBUG
#  define COMMAND_SIZE 4096
#else
#  define COMMAND_SIZE 2048
#endif

lunchbox::Clock _clock;

class Reader : public lunchbox::Thread
{
public:
    Reader( co::InstanceCache& cache )
            : Thread(),
              _cache( cache )
        {}
    virtual ~Reader(){}

protected:
    virtual void run()
        {
            size_t hits = 0;
            size_t ops = 0;
            while( _clock.getTime64() < RUNTIME )
            {
                const lunchbox::UUID key( _rng.get< uint16_t >(), 0 );
                if( _cache[ key ] != co::InstanceCache::Data::NONE )
                {
                    ++hits;
                    _cache.release( key, 1 );
                }
                ++ops;
            }
            const uint64_t time = _clock.getTime64();
            std::cout << hits << " read hits in " << ops << " operations, "
                      << ops / time << " ops/ms" << std::endl;
        }

private:
    co::InstanceCache& _cache;
    lunchbox::RNG _rng;
};

int main( int argc, char **argv )
{
    co::init( argc, argv );
<<<<<<< HEAD

    co::CommandCache commandCache;
    co::LocalNodePtr node = new co::LocalNode;
    co::BufferPtr buffer = commandCache.alloc( node, PACKET_SIZE );

    co::ObjectDataOCommand packet( co::Connections(), co::COMMANDTYPE_CO_NODE,
                                   co::CMD_NODE_OBJECT_INSTANCE, co::UUID(), 0,
                                   1, 0, PACKET_SIZE, true, 0, 0 );
    buffer->swap( packet.getBuffer( ));
=======

    co::BufferCache bufferCache;
    co::LocalNodePtr node = new co::LocalNode;
    co::BufferPtr buffer = bufferCache.alloc( node, node, COMMAND_SIZE );

    co::ObjectDataOCommand ocommand( co::Connections(),
                                     co::CMD_NODE_OBJECT_INSTANCE,
                                     co::COMMANDTYPE_CO_NODE, co::UUID(), 0, 1,
                                     0, COMMAND_SIZE, true, 0 );
    buffer->swap( ocommand.getBuffer( ));
    co::ObjectDataCommand command( buffer );
>>>>>>> b5384e3d

    Reader** readers = static_cast< Reader** >(
        alloca( N_READER * sizeof( Reader* )));

    co::InstanceCache cache;
    lunchbox::RNG rng;

    size_t hits = 0;
    size_t ops = 0;

    for( lunchbox::UUID key; key.low() < 65536; ++key ) // Fill cache
        if( !cache.add( co::ObjectVersion( key, 1 ), 1, buffer ))
            break;

    _clock.reset();
    for( size_t i = 0; i < N_READER; ++i )
    {
        readers[ i ] = new Reader( cache );
        readers[ i ]->start();
    }

    while( _clock.getTime64() < RUNTIME )
    {
        const lunchbox::UUID id( 0, rng.get< uint16_t >( ));
        const co::ObjectVersion key( id, 1 );
        if( cache[ key.identifier ] != co::InstanceCache::Data::NONE )
        {
            TEST( cache.release( key.identifier, 1 ));
            ++ops;
            if( cache.erase( key.identifier ))
            {
                TEST( cache.add( key, 1, buffer ));
                ops += 2;
                hits += 2;
            }
        }
        else if( cache.add( key, 1, buffer ))
            ++hits;
        ++ops;
    }

    const uint64_t time = _clock.getTime64();
    std::cout << hits << " write hits in " << ops << " operations, "
              << ops / time << " ops/ms" << std::endl;

    for( size_t i = 0; i < N_READER; ++i )
    {
        readers[ i ]->join();
        delete readers[ i ];
    }

    std::cout << cache << std::endl;

    for( lunchbox::UUID key; key.low() < 65536; ++key ) // Fill cache
    {
        if( cache[ key ] != co::InstanceCache::Data::NONE )
        {
            TEST( cache.release( key, 1 ));
            TEST( cache.erase( key ));
        }
    }

    for( lunchbox::UUID key; key.low() < 65536; ++key ) // Fill cache
    {
        TEST( cache[ key ] == co::InstanceCache::Data::NONE );
    }

    std::cout << cache << std::endl;

    TESTINFO( cache.getSize() == 0, cache.getSize( ));
<<<<<<< HEAD
    TEST( buffer->getRefCount() ==  1 );
=======
    TEST( buffer->getRefCount() ==  2 ); // self + command
>>>>>>> b5384e3d
    buffer = 0;

    TEST( co::exit( ));
    return EXIT_SUCCESS;
}<|MERGE_RESOLUTION|>--- conflicted
+++ resolved
@@ -23,20 +23,12 @@
 #include <test.h>
 
 #include <co/buffer.h>
-<<<<<<< HEAD
-#include <co/command.h>
-#include <co/commandCache.h>
-=======
 #include <co/bufferCache.h>
->>>>>>> b5384e3d
 #include <co/init.h>
 #include <co/instanceCache.h>
 #include <co/nodeCommand.h>
 #include <co/localNode.h>
-<<<<<<< HEAD
-=======
 #include <co/objectDataCommand.h>
->>>>>>> b5384e3d
 #include <co/objectDataOCommand.h>
 #include <co/objectVersion.h>
 
@@ -93,17 +85,6 @@
 int main( int argc, char **argv )
 {
     co::init( argc, argv );
-<<<<<<< HEAD
-
-    co::CommandCache commandCache;
-    co::LocalNodePtr node = new co::LocalNode;
-    co::BufferPtr buffer = commandCache.alloc( node, PACKET_SIZE );
-
-    co::ObjectDataOCommand packet( co::Connections(), co::COMMANDTYPE_CO_NODE,
-                                   co::CMD_NODE_OBJECT_INSTANCE, co::UUID(), 0,
-                                   1, 0, PACKET_SIZE, true, 0, 0 );
-    buffer->swap( packet.getBuffer( ));
-=======
 
     co::BufferCache bufferCache;
     co::LocalNodePtr node = new co::LocalNode;
@@ -115,7 +96,6 @@
                                      0, COMMAND_SIZE, true, 0 );
     buffer->swap( ocommand.getBuffer( ));
     co::ObjectDataCommand command( buffer );
->>>>>>> b5384e3d
 
     Reader** readers = static_cast< Reader** >(
         alloca( N_READER * sizeof( Reader* )));
@@ -127,7 +107,7 @@
     size_t ops = 0;
 
     for( lunchbox::UUID key; key.low() < 65536; ++key ) // Fill cache
-        if( !cache.add( co::ObjectVersion( key, 1 ), 1, buffer ))
+        if( !cache.add( co::ObjectVersion( key, 1 ), 1, command ))
             break;
 
     _clock.reset();
@@ -147,12 +127,12 @@
             ++ops;
             if( cache.erase( key.identifier ))
             {
-                TEST( cache.add( key, 1, buffer ));
+                TEST( cache.add( key, 1, command ));
                 ops += 2;
                 hits += 2;
             }
         }
-        else if( cache.add( key, 1, buffer ))
+        else if( cache.add( key, 1, command ))
             ++hits;
         ++ops;
     }
@@ -186,11 +166,7 @@
     std::cout << cache << std::endl;
 
     TESTINFO( cache.getSize() == 0, cache.getSize( ));
-<<<<<<< HEAD
-    TEST( buffer->getRefCount() ==  1 );
-=======
     TEST( buffer->getRefCount() ==  2 ); // self + command
->>>>>>> b5384e3d
     buffer = 0;
 
     TEST( co::exit( ));
