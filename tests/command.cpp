
/* Copyright (c) 2013-2014, Stefan.Eilemann@epfl.ch
 *
 * This library is free software; you can redistribute it and/or modify it under
 * the terms of the GNU Lesser General Public License version 2.1 as published
 * by the Free Software Foundation.
 *
 * This library is distributed in the hope that it will be useful, but WITHOUT
 * ANY WARRANTY; without even the implied warranty of MERCHANTABILITY or FITNESS
 * FOR A PARTICULAR PURPOSE.  See the GNU Lesser General Public License for more
 * details.
 *
 * You should have received a copy of the GNU Lesser General Public License
 * along with this library; if not, write to the Free Software Foundation, Inc.,
 * 51 Franklin Street, Fifth Floor, Boston, MA 02110-1301 USA.
 */

#include <co/co.h>
#include <test.h>
#include <lunchbox/clock.h>
#include <lunchbox/rng.h>

#define NCOMMANDS 10000

enum Commands
{
    CMD_ASYNC = co::CMD_NODE_CUSTOM,
    CMD_SYNC,
    CMD_DATA,
    CMD_DATA_REPLY
};

static const std::string payload( "Hi! I am your payload" );

class LocalNode : public co::LocalNode
{
    typedef co::CommandFunc< LocalNode > CmdFunc;

public:
    LocalNode()
        : gotAsync_( false )
        , counter_( 0 )
    {
        co::CommandQueue* q = getCommandThreadQueue();
        registerCommand( CMD_ASYNC, CmdFunc( this, &LocalNode::_cmdAsync ), q );
        registerCommand( CMD_SYNC, CmdFunc( this, &LocalNode::_cmdSync ), q );
        registerCommand( CMD_DATA, CmdFunc( this, &LocalNode::_cmdData ), q );
        registerCommand( CMD_DATA_REPLY,
                         CmdFunc( this, &LocalNode::_cmdDataReply ), q );
    }

private:
    bool gotAsync_;
    uint32_t counter_;

    bool _cmdAsync( co::ICommand& )
    {
        gotAsync_ = true;
        return true;
    }

    bool _cmdSync( co::ICommand& command )
    {
        TEST( gotAsync_ );
        ackRequest( command.getNode(), command.get< uint32_t >( ));
        return true;
    }

    bool _cmdData( co::ICommand& command )
    {
        TEST( gotAsync_ );
        command.getNode()->send( CMD_DATA_REPLY )
            << command.get< uint32_t >() << ++counter_;
        TEST( command.get< std::string >() == payload );
        return true;
    }

    bool _cmdDataReply( co::ICommand& command )
    {
        TEST( !gotAsync_ );
        const uint32_t request = command.get< uint32_t >();
        const uint32_t result = command.get< uint32_t >();
        TEST( result == ++counter_ );
        serveRequest( request, result );
        return true;
    }
};

typedef lunchbox::RefPtr< LocalNode > LocalNodePtr;

int main( int argc, char **argv )
{
    TEST( co::init( argc, argv ) );

    co::ConnectionDescriptionPtr connDesc = new co::ConnectionDescription;

    lunchbox::RNG rng;
    connDesc->type = co::CONNECTIONTYPE_TCPIP;
    connDesc->port = (rng.get<uint16_t>() % 60000) + 1024;
    connDesc->setHostname( "localhost" );

    LocalNodePtr server = new LocalNode;
    server->addConnectionDescription( connDesc );
    TEST( server->listen( ));

    co::NodePtr serverProxy = new co::Node;
    serverProxy->addConnectionDescription( connDesc );

    connDesc = new co::ConnectionDescription;
    connDesc->type = co::CONNECTIONTYPE_TCPIP;
    connDesc->setHostname( "localhost" );

    LocalNodePtr client = new LocalNode;
    client->addConnectionDescription( connDesc );
    TEST( client->listen( ));
    TEST( client->connect( serverProxy ));

    lunchbox::Request< void > request = client->registerRequest< void >();
    serverProxy->send( CMD_ASYNC );
    serverProxy->send( CMD_SYNC ) << request.getID();
    request.wait();

    lunchbox::Clock clock;
    for( size_t i = 0; i < NCOMMANDS; ++i )
    {
        lunchbox::Request< void > future = client->registerRequest< void >();
        serverProxy->send( CMD_SYNC ) << future;
    }
<<<<<<< HEAD
    const float syncTimeFuture = clock.resetTimef();

    for( size_t i = 0; i < NCOMMANDS; ++i )
    {
        lunchbox::Request< uint32_t > future =
            client->registerRequest< uint32_t >();
        serverProxy->send( CMD_SYNC ) << future;
    }
    const float syncTimePayload = clock.resetTimef();
=======
    const float syncTime = clock.resetTimef();
>>>>>>> ea6c8eb9

    serverProxy->send( CMD_SYNC ) << request;
    client->waitRequest( request.getID() );
    const float asyncTime = clock.resetTimef();

    std::cout << "Async command: " << asyncTime/float(NCOMMANDS)
              << " ms, sync: " << syncTime/float(NCOMMANDS)
              << std::endl;

    TEST( client->disconnect( serverProxy ));
    TEST( client->close( ));
    TEST( server->close( ));

    serverProxy->printHolders( std::cerr );
    TESTINFO( serverProxy->getRefCount() == 1, serverProxy->getRefCount( ));
    TESTINFO( client->getRefCount() == 1, client->getRefCount( ));
    TESTINFO( server->getRefCount() == 1, server->getRefCount( ));

    serverProxy = 0;
    client      = 0;
    server      = 0;

    TEST( co::exit( ));

    return EXIT_SUCCESS;
}<|MERGE_RESOLUTION|>--- conflicted
+++ resolved
@@ -126,7 +126,6 @@
         lunchbox::Request< void > future = client->registerRequest< void >();
         serverProxy->send( CMD_SYNC ) << future;
     }
-<<<<<<< HEAD
     const float syncTimeFuture = clock.resetTimef();
 
     for( size_t i = 0; i < NCOMMANDS; ++i )
@@ -136,9 +135,6 @@
         serverProxy->send( CMD_SYNC ) << future;
     }
     const float syncTimePayload = clock.resetTimef();
-=======
-    const float syncTime = clock.resetTimef();
->>>>>>> ea6c8eb9
 
     serverProxy->send( CMD_SYNC ) << request;
     client->waitRequest( request.getID() );
