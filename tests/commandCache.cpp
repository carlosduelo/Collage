--- conflicted
+++ resolved
@@ -18,19 +18,13 @@
 #include <test.h>
 
 #include <co/buffer.h>
-<<<<<<< HEAD
-=======
 #include <co/bufferCache.h>
->>>>>>> 1ad69f2c
 #include <co/command.h>
 #include <co/commandQueue.h>
 #include <co/dispatcher.h>
 #include <co/init.h>
 #include <co/localNode.h>
-<<<<<<< HEAD
-=======
 #include <co/nodeOCommand.h>
->>>>>>> 1ad69f2c
 #include <lunchbox/clock.h>
 
 // Tests the functionality of the network packet cache
@@ -67,21 +61,8 @@
             _running = true;
             while( _running )
             {
-<<<<<<< HEAD
-                co::BufferPtr buffer = _queue.pop();
-                TEST( buffer->getRefCount() > 0 );
-                // Writer callstack + self reference
-                TESTINFO( index == 0 || buffer->getRefCount() < 7,
-                          index << ", " << buffer->getRefCount() );
-                {
-                    co::Command command( buffer );
-                    TEST( command( ));
-                }
-                TEST( buffer->getRefCount() > 0 );
-=======
                 co::Command command = _queue.pop();
                 TEST( command( ));
->>>>>>> 1ad69f2c
             }
             TEST( _queue.isEmpty( ));
             lunchbox::ScopedFastWrite mutex( _lock );
@@ -111,35 +92,18 @@
         lunchbox::Clock clock;
         while( clock.getTime64() < RUNTIME )
         {
-<<<<<<< HEAD
-            co::BufferPtr buffer = cache.alloc( node, node, 8 );
-            co::Command command( buffer );
-            command.setCommand( 0 );
-=======
             co::BufferPtr buffer = cache.alloc( node, node,
                                                 co::NodeOCommand::getSize( ));
             co::Command command( buffer );
             command.setCommand( 0 );
             command.setType( co::COMMANDTYPE_CO_CUSTOM );
->>>>>>> 1ad69f2c
 
-            readers[0].dispatchCommand( buffer );
+            readers[0].dispatchCommand( command );
 
             for( size_t i = 1; i < N_READER; ++i )
             {
-<<<<<<< HEAD
-#if 1
-                co::BufferPtr clone = cache.clone( buffer );
-#else
-                co::BufferPtr clone = cache.alloc( node, node, 8 );
-                co::Command cloneCommand( clone );
-                cloneCommand.setCommand( 0 );
-#endif
-                readers[i].dispatchCommand( clone );
-=======
                 co::Command clonedCmd( command );
                 readers[i].dispatchCommand( clonedCmd );
->>>>>>> 1ad69f2c
             }
             ++nOps;
         }
@@ -147,16 +111,12 @@
 
         for( size_t i = 0; i < N_READER; ++i )
         {
-<<<<<<< HEAD
-            co::BufferPtr buffer = cache.alloc( node, node, 8 );
-=======
             co::BufferPtr buffer = cache.alloc( node, node,
                                                 co::NodeOCommand::getSize( ));
->>>>>>> 1ad69f2c
             co::Command command( buffer );
             command.setCommand( 1 );
 
-            readers[i].dispatchCommand( buffer );
+            readers[i].dispatchCommand( command );
             readers[i].join();
         }
 
