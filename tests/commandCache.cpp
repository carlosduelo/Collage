--- conflicted
+++ resolved
@@ -25,10 +25,7 @@
 #include <co/dispatcher.h>
 #include <co/init.h>
 #include <co/localNode.h>
-<<<<<<< HEAD
-=======
 #include <co/nodeOCommand.h>
->>>>>>> d6227ded
 #include <lunchbox/clock.h>
 
 // Tests the functionality of the network packet cache
@@ -96,17 +93,11 @@
         lunchbox::Clock clock;
         while( clock.getTime64() < RUNTIME )
         {
-<<<<<<< HEAD
-            co::CommandPtr command = cache.alloc( node, sizeof( Packet ));
-            Packet* packet = command->getModifiable< Packet >();
-            *packet = Packet();
-=======
             co::BufferPtr buffer = cache.alloc( node, node,
                                                 co::NodeOCommand::getSize( ));
             co::Command command( buffer );
             command.setCommand( 0 );
             command.setType( co::COMMANDTYPE_CO_CUSTOM );
->>>>>>> d6227ded
 
             readers[0].dispatchCommand( command );
 
@@ -121,17 +112,10 @@
 
         for( size_t i = 0; i < N_READER; ++i )
         {
-<<<<<<< HEAD
-            co::CommandPtr command = cache.alloc( node, sizeof( Packet ));
-            Packet* packet = command->getModifiable< Packet >();
-            *packet = Packet();
-            packet->command = 1;
-=======
             co::BufferPtr buffer = cache.alloc( node, node,
                                                 co::NodeOCommand::getSize( ));
             co::Command command( buffer );
             command.setCommand( 1 );
->>>>>>> d6227ded
 
             readers[i].dispatchCommand( command );
             readers[i].join();
