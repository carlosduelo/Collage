
/* Copyright (c) 2011-2012, Stefan Eilemann <eile@eyescale.ch>
 *                    2012, Daniel Nachbaur <danielnachbaur@gmail.com>
 *
 * This library is free software; you can redistribute it and/or modify it under
 * the terms of the GNU Lesser General Public License version 2.1 as published
 * by the Free Software Foundation.
 *
 * This library is distributed in the hope that it will be useful, but WITHOUT
 * ANY WARRANTY; without even the implied warranty of MERCHANTABILITY or FITNESS
 * FOR A PARTICULAR PURPOSE.  See the GNU Lesser General Public License for more
 * details.
 *
 * You should have received a copy of the GNU Lesser General Public License
 * along with this library; if not, write to the Free Software Foundation, Inc.,
 * 51 Franklin Street, Fifth Floor, Boston, MA 02110-1301 USA.
 */

#include <test.h>

#include <co/buffer.h>
<<<<<<< HEAD
=======
#include <co/bufferCache.h>
>>>>>>> b5384e3d
#include <co/command.h>
#include <co/commandQueue.h>
#include <co/dispatcher.h>
#include <co/init.h>
#include <co/localNode.h>
<<<<<<< HEAD
=======
#include <co/nodeOCommand.h>
>>>>>>> b5384e3d
#include <lunchbox/clock.h>

// Tests the functionality of the network command cache

#define N_READER 13
#define RUNTIME 5000

uint64_t rTime = 1;
lunchbox::SpinLock _lock;

class Reader : public co::Dispatcher, public lunchbox::Thread
{
public:
    bool _cmd( co::Command& command ) { return true; }
    bool _cmdStop( co::Command& command ) { _running = false; return true; }

    Reader() : index( 0 ), _running( false )
        {
            registerCommand( 0u,
                             co::CommandFunc< Reader >( this, &Reader::_cmd ),
                             &_queue );
            registerCommand( 1u,
                             co::CommandFunc<Reader>( this, &Reader::_cmdStop ),
                             &_queue );
        }
    virtual ~Reader(){}

    size_t index;

protected:
    virtual void run()
        {
            lunchbox::Clock clock;
            _running = true;
            while( _running )
            {
<<<<<<< HEAD
                co::BufferPtr buffer = _queue.pop();
                TEST( buffer->getRefCount() > 0 );
                // Writer callstack + self reference
                TESTINFO( index == 0 || buffer->getRefCount() < 7,
                          index << ", " << buffer->getRefCount() );
                {
                    co::Command command( buffer );
                    TEST( command( ));
                }
                TEST( buffer->getRefCount() > 0 );
=======
                co::Command command = _queue.pop();
                TEST( command( ));
>>>>>>> b5384e3d
            }
            TEST( _queue.isEmpty( ));
            lunchbox::ScopedFastWrite mutex( _lock );
            rTime = clock.getTime64();
        }

private:
    co::CommandQueue _queue;
    bool _running;
};

int main( int argc, char **argv )
{
    co::init( argc, argv );
    {
        Reader readers[ N_READER ];
        for( size_t i = 0; i < N_READER; ++i )
        {
            readers[i].index = i;
            readers[i].start();
        }

        co::BufferCache cache;
        co::LocalNodePtr node = new co::LocalNode;
        size_t nOps = 0;

        lunchbox::Clock clock;
        while( clock.getTime64() < RUNTIME )
        {
<<<<<<< HEAD
            co::BufferPtr buffer = cache.alloc( node, 8 );
            co::Command command( buffer );
            command.setCommand( 0 );
=======
            co::BufferPtr buffer = cache.alloc( node, node,
                                                co::NodeOCommand::getSize( ));
            co::Command command( buffer );
            command.setCommand( 0 );
            command.setType( co::COMMANDTYPE_CO_CUSTOM );
>>>>>>> b5384e3d

            readers[0].dispatchCommand( buffer );

            for( size_t i = 1; i < N_READER; ++i )
            {
<<<<<<< HEAD
#if 0
                co::BufferPtr clone = cache.clone( buffer );
#else
                co::BufferPtr clone = cache.alloc( node, 8 );
                co::Command cloneCommand( clone );
                cloneCommand.setCommand( 0 );
#endif
                readers[i].dispatchCommand( clone );
=======
                co::Command clonedCmd( command );
                readers[i].dispatchCommand( clonedCmd );
>>>>>>> b5384e3d
            }
            ++nOps;
        }
        const uint64_t wTime = clock.getTime64();

        for( size_t i = 0; i < N_READER; ++i )
        {
<<<<<<< HEAD
            co::BufferPtr buffer = cache.alloc( node, 8 );
=======
            co::BufferPtr buffer = cache.alloc( node, node,
                                                co::NodeOCommand::getSize( ));
>>>>>>> b5384e3d
            co::Command command( buffer );
            command.setCommand( 1 );

            readers[i].dispatchCommand( buffer );
            readers[i].join();
        }

        std::cout << N_READER * nOps / wTime << " write, "
                  << N_READER * nOps / rTime << " read ops/ms" << std::endl;
    }

    TEST( co::exit( ));
    return EXIT_SUCCESS;
}<|MERGE_RESOLUTION|>--- conflicted
+++ resolved
@@ -19,19 +19,13 @@
 #include <test.h>
 
 #include <co/buffer.h>
-<<<<<<< HEAD
-=======
 #include <co/bufferCache.h>
->>>>>>> b5384e3d
 #include <co/command.h>
 #include <co/commandQueue.h>
 #include <co/dispatcher.h>
 #include <co/init.h>
 #include <co/localNode.h>
-<<<<<<< HEAD
-=======
 #include <co/nodeOCommand.h>
->>>>>>> b5384e3d
 #include <lunchbox/clock.h>
 
 // Tests the functionality of the network command cache
@@ -68,21 +62,8 @@
             _running = true;
             while( _running )
             {
-<<<<<<< HEAD
-                co::BufferPtr buffer = _queue.pop();
-                TEST( buffer->getRefCount() > 0 );
-                // Writer callstack + self reference
-                TESTINFO( index == 0 || buffer->getRefCount() < 7,
-                          index << ", " << buffer->getRefCount() );
-                {
-                    co::Command command( buffer );
-                    TEST( command( ));
-                }
-                TEST( buffer->getRefCount() > 0 );
-=======
                 co::Command command = _queue.pop();
                 TEST( command( ));
->>>>>>> b5384e3d
             }
             TEST( _queue.isEmpty( ));
             lunchbox::ScopedFastWrite mutex( _lock );
@@ -112,35 +93,18 @@
         lunchbox::Clock clock;
         while( clock.getTime64() < RUNTIME )
         {
-<<<<<<< HEAD
-            co::BufferPtr buffer = cache.alloc( node, 8 );
-            co::Command command( buffer );
-            command.setCommand( 0 );
-=======
             co::BufferPtr buffer = cache.alloc( node, node,
                                                 co::NodeOCommand::getSize( ));
             co::Command command( buffer );
             command.setCommand( 0 );
             command.setType( co::COMMANDTYPE_CO_CUSTOM );
->>>>>>> b5384e3d
 
-            readers[0].dispatchCommand( buffer );
+            readers[0].dispatchCommand( command );
 
             for( size_t i = 1; i < N_READER; ++i )
             {
-<<<<<<< HEAD
-#if 0
-                co::BufferPtr clone = cache.clone( buffer );
-#else
-                co::BufferPtr clone = cache.alloc( node, 8 );
-                co::Command cloneCommand( clone );
-                cloneCommand.setCommand( 0 );
-#endif
-                readers[i].dispatchCommand( clone );
-=======
                 co::Command clonedCmd( command );
                 readers[i].dispatchCommand( clonedCmd );
->>>>>>> b5384e3d
             }
             ++nOps;
         }
@@ -148,16 +112,12 @@
 
         for( size_t i = 0; i < N_READER; ++i )
         {
-<<<<<<< HEAD
-            co::BufferPtr buffer = cache.alloc( node, 8 );
-=======
             co::BufferPtr buffer = cache.alloc( node, node,
                                                 co::NodeOCommand::getSize( ));
->>>>>>> b5384e3d
             co::Command command( buffer );
             command.setCommand( 1 );
 
-            readers[i].dispatchCommand( buffer );
+            readers[i].dispatchCommand( command );
             readers[i].join();
         }
 
