
/* Copyright (c) 2012, Stefan Eilemann <eile@eyescale.ch>
 *
 * This library is free software; you can redistribute it and/or modify it under
 * the terms of the GNU Lesser General Public License version 2.1 as published
 * by the Free Software Foundation.
 *
 * This library is distributed in the hope that it will be useful, but WITHOUT
 * ANY WARRANTY; without even the implied warranty of MERCHANTABILITY or FITNESS
 * FOR A PARTICULAR PURPOSE.  See the GNU Lesser General Public License for more
 * details.
 *
 * You should have received a copy of the GNU Lesser General Public License
 * along with this library; if not, write to the Free Software Foundation, Inc.,
 * 51 Franklin Street, Fifth Floor, Boston, MA 02110-1301 USA.
 */

// https://github.com/Eyescale/Equalizer/issues/100
#pragma warning( disable: 4407 )

#include <test.h>
#include <co/buffer.h>
<<<<<<< HEAD
=======
#include <co/bufferCache.h>
>>>>>>> 1ad69f2c
#include <co/command.h>
#include <co/commandFunc.h>
#include <co/dispatcher.h>
#include <co/localNode.h>
<<<<<<< HEAD
=======
#include <co/nodeOCommand.h>
>>>>>>> 1ad69f2c

size_t calls = 0;

class Foo
{
public:
    Foo() : foo( 42 ) {}
    virtual ~Foo() {}
    virtual uint64_t getFoo() const { return foo; }
    const uint64_t foo;
};

class Bar : public co::LocalNode
{
public:
    Bar() : bar1( 7 ), bar2( 6 )
        {
            registerCommand( co::CMD_NODE_CUSTOM,
                             co::CommandFunc<Bar>( this, &Bar::cmd ), 0 );
        }
    virtual ~Bar() {}
    virtual uint64_t getBar1() const { return bar1; }
    const uint64_t bar1;
    const uint64_t bar2;
    virtual uint64_t getBar2() const { return bar2; }
    uint64_t getBars() const { return bar1 + bar2; }

    bool cmd( co::Command& )
        {
            TESTINFO( bar1 == 7, bar1 );
            TESTINFO( bar2 == 6, bar2 );
            TESTINFO( getBar1() == 7, getBar1( ));
            TESTINFO( getBar2() == 6, getBar2( ));
            TESTINFO( getBars() == 13, getBars( ));
            ++calls;
            return true;
        }
};

class FooBar : public Foo, public Bar
{
public:
    FooBar()
        {
            registerCommand( co::CMD_NODE_CUSTOM,
                             co::CommandFunc<FooBar>( this, &FooBar::cmd ), 0 );
        }

    bool cmd( co::Command& )
        {
            TESTINFO( foo == 42, foo );
            TESTINFO( bar1 == 7, bar1 );
            TESTINFO( bar2 == 6, bar2 );
            TESTINFO( getFoo() == 42, getFoo( ));
            TESTINFO( getBar1() == 7, getBar1( ));
            TESTINFO( getBar2() == 6, getBar2( ));
            TESTINFO( getBars() == 13, getBars( ));
            ++calls;
            return true;
        }
};

class BarFoo : public Bar, public Foo
{
public:
    BarFoo()
        {
            registerCommand( co::CMD_NODE_CUSTOM,
                             co::CommandFunc<BarFoo>( this, &BarFoo::cmd ), 0 );
        }

    bool cmd( co::Command& )
        {
            TESTINFO( foo == 42, foo );
            TESTINFO( bar1 == 7, bar1 );
            TESTINFO( bar2 == 6, bar2 );
            TESTINFO( getFoo() == 42, getFoo( ));
            TESTINFO( getBar1() == 7, getBar1( ));
            TESTINFO( getBar2() == 6, getBar2( ));
            TESTINFO( getBars() == 13, getBars( ));
            ++calls;
            return true;
        }
};

int main( int argc, char **argv )
{
    co::BufferCache cache;
    co::LocalNodePtr node = new co::LocalNode;
<<<<<<< HEAD
    co::BufferPtr buffer = cache.alloc( node, node, 8 );
=======
    co::BufferPtr buffer = cache.alloc( node, node,
                                        co::NodeOCommand::getSize( ));
>>>>>>> 1ad69f2c

    co::Command command( buffer );
    command.setType( co::COMMANDTYPE_CO_NODE );
    command.setCommand( co::CMD_NODE_CUSTOM );

    Bar bar;
    FooBar fooBar;
    BarFoo barFoo;

    bar.dispatchCommand( buffer );
    fooBar.dispatchCommand( buffer );
    barFoo.dispatchCommand ( buffer );
    TESTINFO( calls == 3, calls );

    return EXIT_SUCCESS;
}<|MERGE_RESOLUTION|>--- conflicted
+++ resolved
@@ -20,18 +20,12 @@
 
 #include <test.h>
 #include <co/buffer.h>
-<<<<<<< HEAD
-=======
 #include <co/bufferCache.h>
->>>>>>> 1ad69f2c
 #include <co/command.h>
 #include <co/commandFunc.h>
 #include <co/dispatcher.h>
 #include <co/localNode.h>
-<<<<<<< HEAD
-=======
 #include <co/nodeOCommand.h>
->>>>>>> 1ad69f2c
 
 size_t calls = 0;
 
@@ -121,12 +115,8 @@
 {
     co::BufferCache cache;
     co::LocalNodePtr node = new co::LocalNode;
-<<<<<<< HEAD
-    co::BufferPtr buffer = cache.alloc( node, node, 8 );
-=======
     co::BufferPtr buffer = cache.alloc( node, node,
                                         co::NodeOCommand::getSize( ));
->>>>>>> 1ad69f2c
 
     co::Command command( buffer );
     command.setType( co::COMMANDTYPE_CO_NODE );
@@ -136,9 +126,9 @@
     FooBar fooBar;
     BarFoo barFoo;
 
-    bar.dispatchCommand( buffer );
-    fooBar.dispatchCommand( buffer );
-    barFoo.dispatchCommand ( buffer );
+    bar.dispatchCommand( command );
+    fooBar.dispatchCommand( command );
+    barFoo.dispatchCommand ( command );
     TESTINFO( calls == 3, calls );
 
     return EXIT_SUCCESS;
