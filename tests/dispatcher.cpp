--- conflicted
+++ resolved
@@ -66,19 +66,6 @@
         }
 };
 
-<<<<<<< HEAD
-struct Packet : public co::Packet
-{
-    Packet()
-        {
-            type = co::PACKETTYPE_CO_NODE;
-            command = co::CMD_NODE_CUSTOM;
-            size = sizeof( Packet ); 
-        }
-};
-
-=======
->>>>>>> d6227ded
 class FooBar : public Foo, public Bar
 {
 public:
@@ -129,13 +116,8 @@
 {
     co::BufferCache cache;
     co::LocalNodePtr node = new co::LocalNode;
-<<<<<<< HEAD
-    co::CommandPtr command = cache.alloc( node, sizeof( Packet ));
-    Packet* packet = command->getModifiable< Packet >();
-=======
     co::BufferPtr buffer = cache.alloc( node, node,
                                         co::NodeOCommand::getSize( ));
->>>>>>> d6227ded
 
     co::Command command( buffer );
     command.setType( co::COMMANDTYPE_CO_NODE );
