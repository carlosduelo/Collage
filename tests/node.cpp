--- conflicted
+++ resolved
@@ -24,10 +24,6 @@
 #include <co/init.h>
 #include <co/node.h>
 #include <co/nodeOCommand.h>
-<<<<<<< HEAD
-#include <co/nodeICommand.h>
-=======
->>>>>>> d6227ded
 #include <lunchbox/clock.h>
 #include <lunchbox/monitor.h>
 #include <lunchbox/rng.h>
@@ -67,12 +63,7 @@
             TEST( cmd.getCommand() == co::CMD_NODE_CUSTOM );
             TEST( _messagesLeft > 0 );
 
-<<<<<<< HEAD
-            co::NodeICommand stream( &cmd );
-            const std::string& data = stream.get< std::string >();
-=======
             const std::string& data = cmd.get< std::string >();
->>>>>>> d6227ded
             TESTINFO( message == data, data );
 
             --_messagesLeft;
@@ -120,12 +111,8 @@
         serverProxy->send( co::CMD_NODE_CUSTOM ) << message;
     const float time = clock.getTimef();
 
-<<<<<<< HEAD
-    const size_t size = NMESSAGES * ( /*packet.size +*/ message.length() - 7 );
-=======
     const size_t size = NMESSAGES * ( co::NodeOCommand::getSize() +
                                       message.length() - 7 );
->>>>>>> d6227ded
     std::cout << "Send " << size << " bytes using " << NMESSAGES
               << " packets in " << time << "ms" << " (" 
               << size / 1024. * 1000.f / time << " KB/s)" << std::endl;
