
/* Copyright (c) 2005-2012, Stefan Eilemann <eile@equalizergraphics.com>
 *                    2012, Daniel Nachbaur <danielnachbaur@gmail.com>
 *
 * This library is free software; you can redistribute it and/or modify it under
 * the terms of the GNU Lesser General Public License version 2.1 as published
 * by the Free Software Foundation.
 *
 * This library is distributed in the hope that it will be useful, but WITHOUT
 * ANY WARRANTY; without even the implied warranty of MERCHANTABILITY or FITNESS
 * FOR A PARTICULAR PURPOSE.  See the GNU Lesser General Public License for more
 * details.
 *
 * You should have received a copy of the GNU Lesser General Public License
 * along with this library; if not, write to the Free Software Foundation, Inc.,
 * 51 Franklin Street, Fifth Floor, Boston, MA 02110-1301 USA.
 */

#include <test.h>

#include <co/command.h>
#include <co/connection.h>
#include <co/connectionDescription.h>
#include <co/init.h>
#include <co/node.h>
#include <co/nodeOCommand.h>
#include <lunchbox/clock.h>
#include <lunchbox/monitor.h>
#include <lunchbox/rng.h>

#include <iostream>

namespace
{

lunchbox::Monitor<bool> monitor( false );

static const std::string message =
    "Don't Panic! And now some more text to make the message bigger";
#define NMESSAGES 1000
}


class Server : public co::LocalNode
{
public:
    Server() : _messagesLeft( NMESSAGES ){}

    virtual bool listen()
        {
            if( !co::LocalNode::listen( ))
                return false;

            registerCommand( co::CMD_NODE_CUSTOM,
                             co::CommandFunc<Server>( this, &Server::command ),
                             getCommandThreadQueue( ));
            return true;
        }

protected:
    bool command( co::Command& cmd )
        {
            TEST( cmd.getCommand() == co::CMD_NODE_CUSTOM );
            TEST( _messagesLeft > 0 );

            const std::string& data = cmd.get< std::string >();
            TESTINFO( message == data, data );

            --_messagesLeft;
            if( !_messagesLeft )
                monitor.set( true );

            return true;
        }

private:
    unsigned _messagesLeft;
};

int main( int argc, char **argv )
{
    co::init( argc, argv );

    lunchbox::RNG rng;
    const uint16_t port = (rng.get<uint16_t>() % 60000) + 1024;

    lunchbox::RefPtr< Server > server = new Server;
    co::ConnectionDescriptionPtr connDesc = new co::ConnectionDescription;

    connDesc->type = co::CONNECTIONTYPE_TCPIP;
    connDesc->port = port;
    connDesc->setHostname( "localhost" );
    server->addConnectionDescription( connDesc );

    TEST( server->listen( ));

    co::NodePtr serverProxy = new co::Node;
    serverProxy->addConnectionDescription( connDesc );

    connDesc = new co::ConnectionDescription;
    connDesc->type = co::CONNECTIONTYPE_TCPIP;
    connDesc->setHostname( "localhost" );

    co::LocalNodePtr client = new co::LocalNode;
    client->addConnectionDescription( connDesc );
    TEST( client->listen( ));
    TEST( client->connect( serverProxy ));

    lunchbox::Clock clock;
    for( unsigned i = 0; i < NMESSAGES; ++i )
        serverProxy->send( co::CMD_NODE_CUSTOM ) << message;
    const float time = clock.getTimef();

<<<<<<< HEAD
    const size_t size = NMESSAGES * ( /*packet.size +*/ message.length() - 7 );
=======
    const size_t size = NMESSAGES * ( co::NodeOCommand::getSize() +
                                      message.length() - 7 );
>>>>>>> b5384e3d
    std::cout << "Send " << size << " bytes using " << NMESSAGES
              << " commands in " << time << "ms" << " ("
              << size / 1024. * 1000.f / time << " KB/s)" << std::endl;

    monitor.waitEQ( true );

    TEST( client->disconnect( serverProxy ));
    TEST( client->close( ));
    TEST( server->close( ));

    TESTINFO( serverProxy->getRefCount() == 1, serverProxy->getRefCount( ));
    TESTINFO( client->getRefCount() == 1, client->getRefCount( ));
    TESTINFO( server->getRefCount() == 1, server->getRefCount( ));

    serverProxy = 0;
    client      = 0;
    server      = 0;

    return EXIT_SUCCESS;
}<|MERGE_RESOLUTION|>--- conflicted
+++ resolved
@@ -111,12 +111,8 @@
         serverProxy->send( co::CMD_NODE_CUSTOM ) << message;
     const float time = clock.getTimef();
 
-<<<<<<< HEAD
-    const size_t size = NMESSAGES * ( /*packet.size +*/ message.length() - 7 );
-=======
     const size_t size = NMESSAGES * ( co::NodeOCommand::getSize() +
                                       message.length() - 7 );
->>>>>>> b5384e3d
     std::cout << "Send " << size << " bytes using " << NMESSAGES
               << " commands in " << time << "ms" << " ("
               << size / 1024. * 1000.f / time << " KB/s)" << std::endl;
