<<<<<<< HEAD
Fix Windows build
=======
Fix packaging typo
>>>>>>> 2f7ef0a1

[ ] May break build
[ ] May break existing applications (see CHANGES.txt)
[x] Bugfix
[ ] New Feature
[ ] Cleanup
[ ] Optimization
[ ] Documentation<|MERGE_RESOLUTION|>--- conflicted
+++ resolved
@@ -1,8 +1,4 @@
-<<<<<<< HEAD
-Fix Windows build
-=======
 Fix packaging typo
->>>>>>> 2f7ef0a1
 
 [ ] May break build
 [ ] May break existing applications (see CHANGES.txt)
