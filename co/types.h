
/* Copyright (c) 2006-2012, Stefan Eilemann <eile@equalizergraphics.com>
 *               2011-2012, Daniel Nachbaur <danielnachbaur@gmail.com>
 *
 * This library is free software; you can redistribute it and/or modify it under
 * the terms of the GNU Lesser General Public License version 2.1 as published
 * by the Free Software Foundation.
 *
 * This library is distributed in the hope that it will be useful, but WITHOUT
 * ANY WARRANTY; without even the implied warranty of MERCHANTABILITY or FITNESS
 * FOR A PARTICULAR PURPOSE.  See the GNU Lesser General Public License for more
 * details.
 *
 * You should have received a copy of the GNU Lesser General Public License
 * along with this library; if not, write to the Free Software Foundation, Inc.,
 * 51 Franklin Street, Fifth Floor, Boston, MA 02110-1301 USA.
 */

#ifndef CO_TYPES_H
#define CO_TYPES_H

#include <co/defines.h>
#include <lunchbox/refPtr.h>
#include <lunchbox/types.h>

#include <deque>
#include <vector>

namespace co
{

#define CO_SEPARATOR '#'

#define EQ_INSTANCE_MAX     LB_MAX_UINT32 //!< The biggest instance id possible
#define EQ_INSTANCE_NONE    0xfffffffdu   //!< None/NULL identifier
#define EQ_INSTANCE_INVALID 0xfffffffeu   //!< Invalid/unset instance identifier
#define EQ_INSTANCE_ALL     0xffffffffu   //!< all object instances

class Barrier;
class Buffer;
class CPUCompressor; //!< @internal
class Command;
class CommandQueue;
class Connection;
class ConnectionDescription;
class ConnectionListener;
class DataIStream;
class DataOStream;
class Global;
class LocalNode;
class Node;
class NodeOCommand;
class Object;
class ObjectFactory;
class ObjectHandler;
class ObjectDataCommand;
class ObjectDataIStream;
class ObjectDataOCommand;
class ObjectCommand;
class ObjectOCommand;
class Plugin;        //!< @internal
class PluginRegistry;
class QueueItem;
class QueueMaster;
class QueueSlave;
class Serializable;
class Zeroconf;
struct CompressorInfo; //!< @internal
template< class Q > class WorkerThread;
struct ObjectVersion;

using lunchbox::UUID;
using lunchbox::uint128_t;
using lunchbox::Strings;
using lunchbox::StringsCIter;

typedef UUID NodeID; //!< A unique identifier for nodes.

/** A reference pointer for Node pointers. */
typedef lunchbox::RefPtr< Node >                  NodePtr;
/** A reference pointer for const Node pointers. */
typedef lunchbox::RefPtr< const Node >            ConstNodePtr;
/** A reference pointer for LocalNode pointers. */
typedef lunchbox::RefPtr< LocalNode >             LocalNodePtr;
/** A reference pointer for const LocalNode pointers. */
typedef lunchbox::RefPtr< const LocalNode >       ConstLocalNodePtr;
/** A reference pointer for Connection pointers. */
typedef lunchbox::RefPtr< Connection >            ConnectionPtr;
/** A reference pointer for ConnectionDescription pointers. */
typedef lunchbox::RefPtr< ConnectionDescription > ConnectionDescriptionPtr;
/** A reference pointer for const ConnectionDescription pointers. */
typedef lunchbox::RefPtr< const ConnectionDescription >
                                                  ConstConnectionDescriptionPtr;
/** A vector of ConnectionListener */
typedef std::vector< ConnectionListener* > ConnectionListeners;

/** A vector of NodePtr's. */
typedef std::vector< NodePtr >                   Nodes;
/** An iterator for a vector of nodes. */
typedef Nodes::iterator                          NodesIter;
/** A const iterator for a vector of nodes. */
typedef Nodes::const_iterator                    NodesCIter;

/** A vector of objects. */
typedef std::vector< Object* >                   Objects;
/** A iterator for a vector of objects. */
typedef Objects::iterator                        ObjectsIter;
/** A const iterator for a vector of objects. */
typedef Objects::const_iterator                  ObjectsCIter;

typedef std::vector< Barrier* > Barriers; //!< A vector of barriers
typedef Barriers::iterator BarriersIter;  //!< Barriers iterator
typedef Barriers::const_iterator BarriersCIter; //!< Barriers const iterator

/** A vector of ConnectionPtr's. */
typedef std::vector< ConnectionPtr >             Connections;
/** A const iterator for a vector of ConnectionPtr's. */
typedef Connections::const_iterator ConnectionsCIter;
/** An iterator for a vector of ConnectionPtr's. */
typedef Connections::iterator   ConnectionsIter;

/** A vector of ConnectionDescriptionPtr's. */
typedef std::vector< ConnectionDescriptionPtr >  ConnectionDescriptions;
/** An iterator for a vector of ConnectionDescriptionPtr's. */
typedef ConnectionDescriptions::iterator         ConnectionDescriptionsIter;
/** A const iterator for a vector of ConnectionDescriptionPtr's. */
typedef ConnectionDescriptions::const_iterator   ConnectionDescriptionsCIter;

/** @cond IGNORE */
<<<<<<< HEAD
typedef lunchbox::RefPtr< Buffer > BufferPtr;
=======
class MasterCMCommand;
typedef lunchbox::RefPtr< Buffer > BufferPtr;
typedef lunchbox::RefPtr< const Buffer > ConstBufferPtr;
>>>>>>> 5e7e1c58
typedef std::deque< Command > CommandDeque;

typedef std::vector< ObjectVersion > ObjectVersions;
typedef ObjectVersions::const_iterator ObjectVersionsCIter;
typedef std::deque< ObjectDataIStream* > ObjectDataIStreamDeque;
typedef std::vector< ObjectDataIStream* > ObjectDataIStreams;

typedef std::vector< CompressorInfo > CompressorInfos;
typedef std::vector< const CompressorInfo* > CompressorInfoPtrs;
typedef std::vector< Plugin* > Plugins;

typedef CompressorInfos::const_iterator CompressorInfosCIter;
typedef Plugins::const_iterator PluginsCIter;
/** @endcond */

#ifndef EQ_2_0_API
namespace base
{
using namespace lunchbox;
using co::PluginRegistry;
using co::Global;
}
#endif

}
#endif // CO_TYPES_H<|MERGE_RESOLUTION|>--- conflicted
+++ resolved
@@ -127,13 +127,9 @@
 typedef ConnectionDescriptions::const_iterator   ConnectionDescriptionsCIter;
 
 /** @cond IGNORE */
-<<<<<<< HEAD
-typedef lunchbox::RefPtr< Buffer > BufferPtr;
-=======
 class MasterCMCommand;
 typedef lunchbox::RefPtr< Buffer > BufferPtr;
 typedef lunchbox::RefPtr< const Buffer > ConstBufferPtr;
->>>>>>> 5e7e1c58
 typedef std::deque< Command > CommandDeque;
 
 typedef std::vector< ObjectVersion > ObjectVersions;
