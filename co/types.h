--- conflicted
+++ resolved
@@ -49,10 +49,6 @@
 class Global;
 class LocalNode;
 class Node;
-<<<<<<< HEAD
-class NodeICommand;
-=======
->>>>>>> d6227ded
 class NodeOCommand;
 class Object;
 class ObjectFactory;
@@ -60,11 +56,7 @@
 class ObjectDataCommand;
 class ObjectDataIStream;
 class ObjectDataOCommand;
-<<<<<<< HEAD
-class ObjectICommand;
-=======
 class ObjectCommand;
->>>>>>> d6227ded
 class ObjectOCommand;
 class Plugin;        //!< @internal
 class PluginRegistry;
@@ -76,10 +68,6 @@
 struct CompressorInfo; //!< @internal
 template< class Q > class WorkerThread;
 struct ObjectVersion;
-<<<<<<< HEAD
-struct Packet;
-=======
->>>>>>> d6227ded
 
 using lunchbox::UUID;
 using lunchbox::uint128_t;
