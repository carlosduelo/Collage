--- conflicted
+++ resolved
@@ -48,22 +48,14 @@
 class Global;
 class LocalNode;
 class Node;
-<<<<<<< HEAD
-class NodeICommand;
-=======
->>>>>>> ca8fc58c
 class NodeOCommand;
 class Object;
 class ObjectFactory;
 class ObjectHandler;
 class ObjectDataCommand;
 class ObjectDataIStream;
-<<<<<<< HEAD
-class ObjectICommand;
-=======
 class ObjectDataOCommand;
 class ObjectCommand;
->>>>>>> ca8fc58c
 class ObjectOCommand;
 class Plugin;        //!< @internal
 class PluginRegistry;
