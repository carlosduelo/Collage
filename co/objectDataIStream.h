--- conflicted
+++ resolved
@@ -36,11 +36,7 @@
         ObjectDataIStream( const ObjectDataIStream& from );
         virtual ~ObjectDataIStream();
 
-<<<<<<< HEAD
-        void addDataPacket( BufferPtr buffer );
-=======
         void addDataPacket( ObjectDataCommand command );
->>>>>>> 1ad69f2c
         size_t getDataSize() const;
 
         virtual uint128_t getVersion() const { return _version.get(); }
@@ -49,7 +45,7 @@
         void waitReady() const { _version.waitNE( VERSION_INVALID ); }
         bool isReady() const { return _version != VERSION_INVALID; }
 
-        virtual size_t nRemainingBuffers() const { return _buffers.size(); }
+        virtual size_t nRemainingBuffers() const { return _commands.size(); }
 
         virtual void reset();
 
@@ -57,22 +53,14 @@
         CO_API virtual NodePtr getMaster();
 
     protected:
-<<<<<<< HEAD
-        const BufferPtr _getNextBuffer();
-=======
->>>>>>> 1ad69f2c
         virtual bool getNextBuffer( uint32_t* compressor, uint32_t* nChunks,
                                     const void** chunkData, uint64_t* size );
 
     private:
         /** All data command packets for this istream. */
-        BufferDeque _buffers;
+        CommandDeque _commands;
 
-<<<<<<< HEAD
-        BufferPtr _usedBuffer; //!< Currently used buffer
-=======
         Command _usedCommand; //!< Currently used buffer
->>>>>>> 1ad69f2c
 
         /** The object version associated with this input stream. */
         lunchbox::Monitor< uint128_t > _version;
