
/* Copyright (c) 2007-2012, Stefan Eilemann <eile@equalizergraphics.com>
 *                    2012, Daniel Nachbaur <danielnachbaur@gmail.com>
 *
 * This library is free software; you can redistribute it and/or modify it under
 * the terms of the GNU Lesser General Public License version 2.1 as published
 * by the Free Software Foundation.
 *
 * This library is distributed in the hope that it will be useful, but WITHOUT
 * ANY WARRANTY; without even the implied warranty of MERCHANTABILITY or FITNESS
 * FOR A PARTICULAR PURPOSE.  See the GNU Lesser General Public License for more
 * details.
 *
 * You should have received a copy of the GNU Lesser General Public License
 * along with this library; if not, write to the Free Software Foundation, Inc.,
 * 51 Franklin Street, Fifth Floor, Boston, MA 02110-1301 USA.
 */

#ifndef CO_OBJECTDATAISTREAM_H
#define CO_OBJECTDATAISTREAM_H

#include <co/command.h>         // member
#include <co/dataIStream.h>     // base class
#include <co/version.h>         // enum
#include <lunchbox/monitor.h>   // member
#include <lunchbox/thread.h>    // member

#include <deque>

namespace co
{
    /** The DataIStream for object data. */
    class ObjectDataIStream : public DataIStream
    {
    public:
        ObjectDataIStream();
        ObjectDataIStream( const ObjectDataIStream& from );
        virtual ~ObjectDataIStream();

        void addDataCommand( ObjectDataCommand command );
        size_t getDataSize() const;

        virtual uint128_t getVersion() const { return _version.get(); }
        uint128_t getPendingVersion() const;

        void waitReady() const { _version.waitNE( VERSION_INVALID ); }
        bool isReady() const { return _version != VERSION_INVALID; }

        virtual size_t nRemainingBuffers() const { return _commands.size(); }

        virtual void reset();

        bool hasInstanceData() const;
        CO_API virtual NodePtr getMaster();

    protected:
<<<<<<< HEAD
        virtual bool getNextBuffer( uint32_t* compressor, uint32_t* nChunks,
                                    const void** chunkData, uint64_t* size );
=======
        virtual bool getNextBuffer( uint32_t& compressor, uint32_t& nChunks,
                                    const void** chunkData, uint64_t& size );
>>>>>>> dae5997a

    private:
        /** All data commands for this istream. */
        CommandDeque _commands;

        Command _usedCommand; //!< Currently used buffer

        /** The object version associated with this input stream. */
        lunchbox::Monitor< uint128_t > _version;

        void _setReady() { _version = getPendingVersion(); }
        void _reset();

        LB_TS_VAR( _thread );
    };
}
#endif //CO_OBJECTDATAISTREAM_H<|MERGE_RESOLUTION|>--- conflicted
+++ resolved
@@ -54,13 +54,8 @@
         CO_API virtual NodePtr getMaster();
 
     protected:
-<<<<<<< HEAD
-        virtual bool getNextBuffer( uint32_t* compressor, uint32_t* nChunks,
-                                    const void** chunkData, uint64_t* size );
-=======
         virtual bool getNextBuffer( uint32_t& compressor, uint32_t& nChunks,
                                     const void** chunkData, uint64_t& size );
->>>>>>> dae5997a
 
     private:
         /** All data commands for this istream. */
