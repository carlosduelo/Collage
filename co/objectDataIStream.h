--- conflicted
+++ resolved
@@ -37,11 +37,7 @@
         ObjectDataIStream( const ObjectDataIStream& from );
         virtual ~ObjectDataIStream();
 
-<<<<<<< HEAD
-        void addDataPacket( ObjectDataCommand command );
-=======
         void addDataCommand( ObjectDataCommand command );
->>>>>>> 5e7e1c58
         size_t getDataSize() const;
 
         virtual uint128_t getVersion() const { return _version.get(); }
