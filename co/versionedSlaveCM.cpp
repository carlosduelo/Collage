--- conflicted
+++ resolved
@@ -325,11 +325,7 @@
     if( !_currentIStream )
         _currentIStream = _iStreamCache.alloc();
 
-<<<<<<< HEAD
-    _currentIStream->addDataPacket( command );
-=======
     _currentIStream->addDataCommand( command );
->>>>>>> 5e7e1c58
     if( _currentIStream->isReady( ))
     {
         const uint128_t& version = _currentIStream->getVersion();
