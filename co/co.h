--- conflicted
+++ resolved
@@ -41,19 +41,11 @@
  * Node and LocalNode. A process typically uses one LocalNode to listen on
  * connection requests and to communicate with other nodes. A Node is a proxy
  * for a remote LocalNode. To exchange information, a Command is send using the
-<<<<<<< HEAD
- * remote node proxy. The remote local node receives the command and dispatches
- * it to a CommandQueue. The queue is processed by another thread, which invokes
- * a CommandFunc. The queue and handler method are pre-registered with the
- * proper Dispatcher. The command specialization ObjectCommand dispatch the
- * command to a registered Object or the LocalNode, respectively.
-=======
  * node proxy. The remote local node receives the command and dispatches it to a
  * CommandQueue. The queue is processed by another thread, which invokes a
  * CommandFunc. The queue and handler method are pre-registered with the proper
  * Dispatcher. The command specialization ObjectCommand dispatch the command to
  * a registered Object or the LocalNode, respectively.
->>>>>>> 280bda6f
  *
  * The Object facilitates the data distribution for C++ classes. An object is
  * registered with a listening LocalNode, which allows the mapping of this
