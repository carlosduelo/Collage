--- conflicted
+++ resolved
@@ -23,16 +23,6 @@
 
 namespace co
 {
-<<<<<<< HEAD
-    enum ObjectCommand
-    {
-        CMD_OBJECT_INSTANCE,
-        CMD_OBJECT_DELTA,
-        CMD_OBJECT_SLAVE_DELTA,
-        CMD_OBJECT_MAX_VERSION
-        // check that not more then CMD_OBJECT_CUSTOM have been defined!
-    };
-=======
 
 enum ObjectCommands
 {
@@ -67,7 +57,6 @@
 
 };
 
->>>>>>> ca8fc58c
 }
 
 #endif //CO_OBJECTICOMMAND_H