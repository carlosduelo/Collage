--- conflicted
+++ resolved
@@ -101,11 +101,7 @@
 {
     LB_TS_THREAD( _rcvThread );
     LBASSERT( _currentIStream );
-<<<<<<< HEAD
-    _currentIStream->addDataPacket( command );
-=======
     _currentIStream->addDataCommand( command );
->>>>>>> 5e7e1c58
 
     if( _currentIStream->isReady( ))
         LBLOG( LOG_OBJECTS ) << "id " << _object->getID() << "."
