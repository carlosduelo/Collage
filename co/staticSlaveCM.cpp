
/* Copyright (c) 2007-2012, Stefan Eilemann <eile@equalizergraphics.com>
 *               2011-2012, Daniel Nachbaur <danielnachbaur@gmail.com>
 *
 * This library is free software; you can redistribute it and/or modify it under
 * the terms of the GNU Lesser General Public License version 2.1 as published
 * by the Free Software Foundation.
 *
 * This library is distributed in the hope that it will be useful, but WITHOUT
 * ANY WARRANTY; without even the implied warranty of MERCHANTABILITY or FITNESS
 * FOR A PARTICULAR PURPOSE.  See the GNU Lesser General Public License for more
 * details.
 *
 * You should have received a copy of the GNU Lesser General Public License
 * along with this library; if not, write to the Free Software Foundation, Inc.,
 * 51 Franklin Street, Fifth Floor, Boston, MA 02110-1301 USA.
 */

#include "staticSlaveCM.h"

<<<<<<< HEAD
#include "buffer.h"
=======
>>>>>>> b5384e3d
#include "log.h"
#include "object.h"
#include "objectDataCommand.h"
#include "objectDataIStream.h"

#include <lunchbox/scopedMutex.h>

namespace co
{
typedef CommandFunc< StaticSlaveCM > CmdFunc;

StaticSlaveCM::StaticSlaveCM( Object* object )
        : ObjectCM( object )
        , _currentIStream( new ObjectDataIStream )
{
    LBASSERT( _object );
    LBASSERT( object->getLocalNode( ));

    object->registerCommand( CMD_OBJECT_INSTANCE,
                             CmdFunc( this, &StaticSlaveCM::_cmdInstance ), 0 );
}

StaticSlaveCM::~StaticSlaveCM()
{
    delete _currentIStream;
    _currentIStream = 0;
}

void StaticSlaveCM::applyMapData( const uint128_t& version )
{
    LBASSERT( _currentIStream );
    LBASSERT( version == VERSION_FIRST );
    _currentIStream->waitReady();

    LBASSERT( _object );
    LBASSERT( _currentIStream->getVersion() == VERSION_FIRST );
    LBASSERT( _currentIStream->hasInstanceData( ));

    if( _currentIStream->hasData( )) // not VERSION_NONE
        _object->applyInstanceData( *_currentIStream );

    LBASSERTINFO( !_currentIStream->hasData(),
                  "Object " << typeid( *_object ).name() <<
                  " did not unpack all data" );

    delete _currentIStream;
    _currentIStream = 0;

    LBLOG( LOG_OBJECTS ) << "Mapped initial data for " << _object->getID()
                         << "." << _object->getInstanceID() << " ready"
                         << std::endl;
}

void StaticSlaveCM::addInstanceDatas( const ObjectDataIStreamDeque& cache,
                                      const uint128_t& /* start */ )
{
    LB_TS_THREAD( _rcvThread );
    LBASSERT( _currentIStream );
    LBASSERT( _currentIStream->getDataSize() == 0 );
    LBASSERT( cache.size() == 1 );
    if( cache.empty( ))
        return;

    ObjectDataIStream* stream = cache.front();
    LBASSERT( stream );
    LBASSERT( stream->isReady( ));
    LBASSERT( stream->getVersion() == VERSION_FIRST );

    if( !stream->isReady() || stream->getVersion() != VERSION_FIRST )
        return;

    LBLOG( LOG_OBJECTS ) << "Adding cached instance data" << std::endl;
    delete _currentIStream;
    _currentIStream = new ObjectDataIStream( *stream );
}

//---------------------------------------------------------------------------
// command handlers
//---------------------------------------------------------------------------
bool StaticSlaveCM::_cmdInstance( Command& command )
{
    LB_TS_THREAD( _rcvThread );
    LBASSERT( _currentIStream );
<<<<<<< HEAD
    _currentIStream->addDataPacket( command.getBuffer( ));
=======
    _currentIStream->addDataCommand( command );
>>>>>>> b5384e3d

    if( _currentIStream->isReady( ))
        LBLOG( LOG_OBJECTS ) << "id " << _object->getID() << "."
                             << _object->getInstanceID() << " ready"
                             << std::endl;

    return true;
}

}<|MERGE_RESOLUTION|>--- conflicted
+++ resolved
@@ -18,10 +18,6 @@
 
 #include "staticSlaveCM.h"
 
-<<<<<<< HEAD
-#include "buffer.h"
-=======
->>>>>>> b5384e3d
 #include "log.h"
 #include "object.h"
 #include "objectDataCommand.h"
@@ -105,11 +101,7 @@
 {
     LB_TS_THREAD( _rcvThread );
     LBASSERT( _currentIStream );
-<<<<<<< HEAD
-    _currentIStream->addDataPacket( command.getBuffer( ));
-=======
     _currentIStream->addDataCommand( command );
->>>>>>> b5384e3d
 
     if( _currentIStream->isReady( ))
         LBLOG( LOG_OBJECTS ) << "id " << _object->getID() << "."
