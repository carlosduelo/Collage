--- conflicted
+++ resolved
@@ -17,10 +17,6 @@
 
 #include "staticSlaveCM.h"
 
-<<<<<<< HEAD
-#include "buffer.h"
-=======
->>>>>>> 1ad69f2c
 #include "log.h"
 #include "object.h"
 #include "objectDataCommand.h"
