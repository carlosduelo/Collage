--- conflicted
+++ resolved
@@ -29,20 +29,6 @@
 class Command
 {
 public:
-<<<<<<< HEAD
-    Command( BufferPtr buffer )
-        : _func( 0, 0 )
-        , _buffer( buffer )
-        , _type()
-        , _cmd()
-    {}
-
-    Command( const Command& rhs )
-        : _func( rhs._func )
-        , _buffer( rhs._buffer )
-        , _type()
-        , _cmd()
-=======
     Command()
         : func( 0, 0 )
         , buffer( 0 )
@@ -62,57 +48,10 @@
         , buffer( rhs.buffer )
         , type( rhs.type )
         , cmd( rhs.cmd )
->>>>>>> 1ad69f2c
     {}
 
     void operator=( const Command& rhs )
     {
-<<<<<<< HEAD
-        _func = rhs._func;
-        _buffer = rhs._buffer;
-        _type = rhs._type;
-        _cmd = rhs._cmd;
-    }
-
-    co::Dispatcher::Func _func;
-    BufferPtr _buffer;
-    uint32_t _type;
-    uint32_t _cmd;
-};
-}
-
-Command::Command( BufferPtr buffer )
-    : DataIStream( )
-    , _impl( new detail::Command( buffer ))
-{
-    if( _impl->_buffer )
-        *this >> _impl->_type >> _impl->_cmd;
-}
-
-Command::Command( const Command& rhs )
-    : DataIStream( )
-    , _impl( new detail::Command( *rhs._impl ))
-{
-    if( _impl->_buffer )
-        *this >> _impl->_type >> _impl->_cmd;
-}
-
-Command& Command::operator = ( const Command& rhs )
-{
-    if( this != &rhs )
-        *_impl = *rhs._impl;
-    return *this;
-}
-
-Command::~Command()
-{
-    delete _impl;
-}
-
-uint32_t Command::getType() const
-{
-    return _impl->_type;
-=======
         func = rhs.func;
         buffer = rhs.buffer;
         type = rhs.type;
@@ -186,54 +125,20 @@
 uint32_t Command::getType() const
 {
     return _impl->type;
->>>>>>> 1ad69f2c
 }
 
 uint32_t Command::getCommand() const
 {
-<<<<<<< HEAD
-    return _impl->_cmd;
-=======
     return _impl->cmd;
->>>>>>> 1ad69f2c
 }
 
 void Command::setType( const CommandType type )
 {
-<<<<<<< HEAD
-    _impl->_type = type;
-    // #145 cleaner way??
-    memcpy( _impl->_buffer->getData(), &type, sizeof( type ));
-=======
     _impl->type = type;
->>>>>>> 1ad69f2c
 }
 
 void Command::setCommand( const uint32_t cmd )
 {
-<<<<<<< HEAD
-    _impl->_cmd = cmd;
-    // #145 cleaner way??
-    memcpy( _impl->_buffer->getData() + sizeof( CommandType ),
-            &cmd, sizeof( cmd ));
-}
-
-BufferPtr Command::getBuffer() const
-{
-    return _impl->_buffer;
-}
-
-size_t Command::nRemainingBuffers() const
-{
-    return _impl->_buffer ? 1 : 0;
-}
-
-uint128_t Command::getVersion() const
-{
-    return uint128_t( 0, 0 );
-}
-
-=======
     _impl->cmd = cmd;
 }
 
@@ -258,32 +163,19 @@
     return VERSION_NONE;
 }
 
->>>>>>> 1ad69f2c
 NodePtr Command::getMaster()
 {
     return getNode();
 }
-<<<<<<< HEAD
 
 bool Command::getNextBuffer( uint32_t* compressor, uint32_t* nChunks,
                              const void** chunkData, uint64_t* size )
 {
-    if( !_impl->_buffer )
-        return false;
-
-    *chunkData = _impl->_buffer->getData();
-    *size = _impl->_buffer->getDataSize();
-=======
-
-bool Command::getNextBuffer( uint32_t* compressor, uint32_t* nChunks,
-                             const void** chunkData, uint64_t* size )
-{
     if( !_impl->buffer )
         return false;
 
     *chunkData = _impl->buffer->getData();
     *size = _impl->buffer->getSize();
->>>>>>> 1ad69f2c
     *compressor = EQ_COMPRESSOR_NONE;
     *nChunks = 1;
 
@@ -292,41 +184,25 @@
 
 NodePtr Command::getNode() const
 {
-<<<<<<< HEAD
-    return _impl->_buffer->getNode();
-=======
     return _impl->buffer->getNode();
->>>>>>> 1ad69f2c
 }
 
 LocalNodePtr Command::getLocalNode() const
 {
-<<<<<<< HEAD
-    return _impl->_buffer->getLocalNode();
-=======
     return _impl->buffer->getLocalNode();
->>>>>>> 1ad69f2c
 }
 
 bool Command::isValid() const
 {
-<<<<<<< HEAD
-    return _impl->_buffer && _impl->_buffer->isValid();
-=======
     return _impl->buffer && _impl->buffer->isValid() &&
            _impl->type != COMMANDTYPE_INVALID && _impl->cmd != CMD_INVALID;
->>>>>>> 1ad69f2c
 }
 
 bool Command::operator()()
 {
-<<<<<<< HEAD
-    Dispatcher::Func func = _impl->_buffer->getDispatchFunction();
-=======
     LBASSERT( _impl->func.isValid( ));
     Dispatcher::Func func = _impl->func;
     _impl->func.clear();
->>>>>>> 1ad69f2c
     return func( *this );
 }
 
@@ -342,13 +218,8 @@
     else
         os << "command< empty >";
 
-<<<<<<< HEAD
-    if( command._impl->_func.isValid( ))
-        os << ' ' << command._impl->_func << std::endl;
-=======
     if( command._impl->func.isValid( ))
         os << ' ' << command._impl->func << std::endl;
->>>>>>> 1ad69f2c
     return os;
 }
 }