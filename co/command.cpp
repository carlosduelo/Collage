--- conflicted
+++ resolved
@@ -51,11 +51,7 @@
         , cmd( rhs.cmd )
     {}
 
-<<<<<<< HEAD
-    void operator=( const Command& rhs )
-=======
     void operator = ( const Command& rhs )
->>>>>>> dae5997a
     {
         func = rhs.func;
         buffer = rhs.buffer;
@@ -173,30 +169,18 @@
     return getNode();
 }
 
-<<<<<<< HEAD
-bool Command::getNextBuffer( uint32_t* compressor, uint32_t* nChunks,
-                             const void** chunkData, uint64_t* size )
-=======
 bool Command::getNextBuffer( uint32_t& compressor, uint32_t& nChunks,
                              const void** chunkData, uint64_t& size )
->>>>>>> dae5997a
 {
     if( !_impl->buffer )
         return false;
 
     *chunkData = _impl->buffer->getData();
-<<<<<<< HEAD
-    *size = _impl->buffer->getSize();
-    *compressor = EQ_COMPRESSOR_NONE;
-    *nChunks = 1;
-
-=======
     size = _impl->buffer->getSize();
     compressor = EQ_COMPRESSOR_NONE;
     nChunks = 1;
 
     setSwapping( _impl->buffer->needsSwapping( ));
->>>>>>> dae5997a
     return true;
 }
 
