
/* Copyright (c) 2006-2012, Stefan Eilemann <eile@equalizergraphics.com>
 *                    2012, Daniel Nachbaur <danielnachbaur@gmail.com>
 *
 * This library is free software; you can redistribute it and/or modify it under
 * the terms of the GNU Lesser General Public License version 2.1 as published
 * by the Free Software Foundation.
 *
 * This library is distributed in the hope that it will be useful, but WITHOUT
 * ANY WARRANTY; without even the implied warranty of MERCHANTABILITY or FITNESS
 * FOR A PARTICULAR PURPOSE.  See the GNU Lesser General Public License for more
 * details.
 *
 * You should have received a copy of the GNU Lesser General Public License
 * along with this library; if not, write to the Free Software Foundation, Inc.,
 * 51 Franklin Street, Fifth Floor, Boston, MA 02110-1301 USA.
 */

#include "command.h"

#include "buffer.h"
#include "node.h"
#include "plugins/compressorTypes.h"


namespace co
{
namespace detail
{
class Command
{
public:
<<<<<<< HEAD
    Command( lunchbox::a_int32_t& freeCounter )
        : _node()
        , _dataSize( 0 )
        , _master()
        , _freeCount( freeCounter )
        , _func( 0, 0 )
    {}

    NodePtr _node; //!< The node sending the packet
    uint64_t _dataSize; //!< The size of the allocation
    CommandPtr _master;
    lunchbox::a_int32_t& _freeCount;
    co::Dispatcher::Func _func;
};
}

size_t Command::getMinSize()
{
    return 4096;
}

Command::Command( lunchbox::a_int32_t& freeCounter )
    : lunchbox::Referenced()
    , _impl( new detail::Command( freeCounter ))
    , _packet( 0 )
    , _data( 0 )
{}

Command::~Command() 
{
    free();
    delete _impl;
=======
    Command()
        : func( 0, 0 )
        , buffer( 0 )
        , type( COMMANDTYPE_INVALID )
        , cmd( CMD_INVALID )
    {}

    Command( ConstBufferPtr buffer_ )
        : func( 0, 0 )
        , buffer( buffer_ )
        , type( COMMANDTYPE_INVALID )
        , cmd( CMD_INVALID )
    {}

    Command( const Command& rhs )
        : func( rhs.func )
        , buffer( rhs.buffer )
        , type( rhs.type )
        , cmd( rhs.cmd )
    {}

    void operator=( const Command& rhs )
    {
        func = rhs.func;
        buffer = rhs.buffer;
        type = rhs.type;
        cmd = rhs.cmd;
    }

    void clear()
    {
        func.clear();
        buffer = 0;
        type = COMMANDTYPE_INVALID;
        cmd = CMD_INVALID;
    }

    co::Dispatcher::Func func;
    ConstBufferPtr buffer;
    uint32_t type;
    uint32_t cmd;
};
>>>>>>> d6227ded
}

Command::Command()
    : DataIStream()
    , _impl( new detail::Command )
{
<<<<<<< HEAD
    Command* command = const_cast< Command* >( this );
    // DON'T 'command->_master = 0;', command is already reusable and _master
    // may be set any time. alloc or clone_ will free old master.
    ++command->_impl->_freeCount;
}

size_t Command::alloc_( NodePtr node, const uint64_t size )
{
    LB_TS_THREAD( _writeThread );
    LBASSERT( getRefCount() == 1 ); // caller CommandCache
    LBASSERTINFO( !_impl->_func.isValid(), *this );
    LBASSERT( _impl->_freeCount > 0 );

    --_impl->_freeCount;

    size_t allocated = 0;
    if( !_data )
    {
        _impl->_dataSize = LB_MAX( getMinSize(), size );
        _data = static_cast< Packet* >( malloc( _impl->_dataSize ));
        allocated = _impl->_dataSize;
    }
    else if( size > _impl->_dataSize )
    {
        allocated =  size - _impl->_dataSize;
        _impl->_dataSize = LB_MAX( getMinSize(), size );
        ::free( _data );
        _data = static_cast< Packet* >( malloc( _impl->_dataSize ));
=======
}

Command::Command( ConstBufferPtr buffer )
    : DataIStream()
    , _impl( new detail::Command( buffer ))
{
    if( _impl->buffer )
        *this >> _impl->type >> _impl->cmd;
}

Command::Command( const Command& rhs )
    : DataIStream()
    , _impl( new detail::Command( *rhs._impl ))
{
    if( _impl->buffer )
        _skipHeader();
}

Command& Command::operator = ( const Command& rhs )
{
    if( this != &rhs )
    {
        *_impl = *rhs._impl;
        _skipHeader();
>>>>>>> d6227ded
    }
    return *this;
}

Command::~Command()
{
    delete _impl;
}

void Command::clear()
{
    _impl->clear();
}

void Command::_skipHeader()
{
    const size_t headerSize = sizeof( _impl->type ) + sizeof( _impl->cmd );
    if( isValid() && getRemainingBufferSize() >= headerSize )
        getRemainingBuffer( headerSize );
}

uint32_t Command::getType() const
{
    return _impl->type;
}

<<<<<<< HEAD
    _impl->_node = node;
    _impl->_func.clear();
    _packet = _data;
    _packet->size = size;
    _impl->_master = 0;
=======
uint32_t Command::getCommand() const
{
    return _impl->cmd;
}
>>>>>>> d6227ded

void Command::setType( const CommandType type )
{
    _impl->type = type;
}

void Command::setCommand( const uint32_t cmd )
{
<<<<<<< HEAD
    LB_TS_THREAD( _writeThread );
    LBASSERT( getRefCount() == 1 ); // caller CommandCache
    LBASSERT( from->getRefCount() > 1 ); // caller CommandCache, self
    LBASSERTINFO( !_impl->_func.isValid(), *this );
    LBASSERT( _impl->_freeCount > 0 );

    --_impl->_freeCount;

    _impl->_node = from->_impl->_node;
    _packet = from->_packet;
    _impl->_master = from;
=======
    _impl->cmd = cmd;
}

void Command::setDispatchFunction( const Dispatcher::Func& func )
{
    _impl->func = func;
}

uint64_t Command::getSize() const
{
    LBASSERT( isValid( ));
    return _impl->buffer->getSize();
>>>>>>> d6227ded
}

size_t Command::nRemainingBuffers() const
{
<<<<<<< HEAD
    LB_TS_THREAD( _writeThread );
    LBASSERT( !_impl->_func.isValid( ));
=======
    return _impl->buffer ? 1 : 0;
}
>>>>>>> d6227ded

uint128_t Command::getVersion() const
{
    return VERSION_NONE;
}

NodePtr Command::getMaster()
{
    return getNode();
}

bool Command::getNextBuffer( uint32_t* compressor, uint32_t* nChunks,
                             const void** chunkData, uint64_t* size )
{
    if( !_impl->buffer )
        return false;

<<<<<<< HEAD
    _data = 0;
    _impl->_dataSize = 0;
    _packet = 0;
    _impl->_node = 0;
    _impl->_master = 0;
=======
    *chunkData = _impl->buffer->getData();
    *size = _impl->buffer->getSize();
    *compressor = EQ_COMPRESSOR_NONE;
    *nChunks = 1;

    return true;
>>>>>>> d6227ded
}

NodePtr Command::getNode() const
{
<<<<<<< HEAD
    return _impl->_node;
}

uint64_t Command::getAllocationSize() const
{
    return _impl->_dataSize;
}

void Command::setDispatchFunction( const Dispatcher::Func& func )
{
    LBASSERT( !_impl->_func.isValid( ));
    _impl->_func = func;
=======
    return _impl->buffer->getNode();
}

LocalNodePtr Command::getLocalNode() const
{
    return _impl->buffer->getLocalNode();
}

bool Command::isValid() const
{
    return _impl->buffer && _impl->buffer->isValid() &&
           _impl->type != COMMANDTYPE_INVALID && _impl->cmd != CMD_INVALID;
>>>>>>> d6227ded
}

bool Command::operator()()
{
<<<<<<< HEAD
    LBASSERT( _impl->_func.isValid( ));
    Dispatcher::Func func = _impl->_func;
    _impl->_func.clear();
    return func( this );
=======
    LBASSERT( _impl->func.isValid( ));
    Dispatcher::Func func = _impl->func;
    _impl->func.clear();
    return func( *this );
>>>>>>> d6227ded
}

std::ostream& operator << ( std::ostream& os, const Command& command )
{
    if( command.isValid( ))
    {
        os << lunchbox::disableFlush << "command< ";
<<<<<<< HEAD
        const Packet* packet = command.get< Packet >() ;
        os << packet;
=======
        os << " type " << uint32_t( command.getType( ))
           << " cmd " << command.getCommand();
>>>>>>> d6227ded
        os << ", " << command.getNode() << " >" << lunchbox::enableFlush;
    }
    else
        os << "command< empty >";

<<<<<<< HEAD
    if( command._impl->_func.isValid( ))
        os << ' ' << command._impl->_func << std::endl;
=======
    if( command._impl->func.isValid( ))
        os << ' ' << command._impl->func << std::endl;
>>>>>>> d6227ded
    return os;
}
}<|MERGE_RESOLUTION|>--- conflicted
+++ resolved
@@ -30,40 +30,6 @@
 class Command
 {
 public:
-<<<<<<< HEAD
-    Command( lunchbox::a_int32_t& freeCounter )
-        : _node()
-        , _dataSize( 0 )
-        , _master()
-        , _freeCount( freeCounter )
-        , _func( 0, 0 )
-    {}
-
-    NodePtr _node; //!< The node sending the packet
-    uint64_t _dataSize; //!< The size of the allocation
-    CommandPtr _master;
-    lunchbox::a_int32_t& _freeCount;
-    co::Dispatcher::Func _func;
-};
-}
-
-size_t Command::getMinSize()
-{
-    return 4096;
-}
-
-Command::Command( lunchbox::a_int32_t& freeCounter )
-    : lunchbox::Referenced()
-    , _impl( new detail::Command( freeCounter ))
-    , _packet( 0 )
-    , _data( 0 )
-{}
-
-Command::~Command() 
-{
-    free();
-    delete _impl;
-=======
     Command()
         : func( 0, 0 )
         , buffer( 0 )
@@ -106,43 +72,12 @@
     uint32_t type;
     uint32_t cmd;
 };
->>>>>>> d6227ded
 }
 
 Command::Command()
     : DataIStream()
     , _impl( new detail::Command )
 {
-<<<<<<< HEAD
-    Command* command = const_cast< Command* >( this );
-    // DON'T 'command->_master = 0;', command is already reusable and _master
-    // may be set any time. alloc or clone_ will free old master.
-    ++command->_impl->_freeCount;
-}
-
-size_t Command::alloc_( NodePtr node, const uint64_t size )
-{
-    LB_TS_THREAD( _writeThread );
-    LBASSERT( getRefCount() == 1 ); // caller CommandCache
-    LBASSERTINFO( !_impl->_func.isValid(), *this );
-    LBASSERT( _impl->_freeCount > 0 );
-
-    --_impl->_freeCount;
-
-    size_t allocated = 0;
-    if( !_data )
-    {
-        _impl->_dataSize = LB_MAX( getMinSize(), size );
-        _data = static_cast< Packet* >( malloc( _impl->_dataSize ));
-        allocated = _impl->_dataSize;
-    }
-    else if( size > _impl->_dataSize )
-    {
-        allocated =  size - _impl->_dataSize;
-        _impl->_dataSize = LB_MAX( getMinSize(), size );
-        ::free( _data );
-        _data = static_cast< Packet* >( malloc( _impl->_dataSize ));
-=======
 }
 
 Command::Command( ConstBufferPtr buffer )
@@ -167,7 +102,6 @@
     {
         *_impl = *rhs._impl;
         _skipHeader();
->>>>>>> d6227ded
     }
     return *this;
 }
@@ -194,18 +128,10 @@
     return _impl->type;
 }
 
-<<<<<<< HEAD
-    _impl->_node = node;
-    _impl->_func.clear();
-    _packet = _data;
-    _packet->size = size;
-    _impl->_master = 0;
-=======
 uint32_t Command::getCommand() const
 {
     return _impl->cmd;
 }
->>>>>>> d6227ded
 
 void Command::setType( const CommandType type )
 {
@@ -214,19 +140,6 @@
 
 void Command::setCommand( const uint32_t cmd )
 {
-<<<<<<< HEAD
-    LB_TS_THREAD( _writeThread );
-    LBASSERT( getRefCount() == 1 ); // caller CommandCache
-    LBASSERT( from->getRefCount() > 1 ); // caller CommandCache, self
-    LBASSERTINFO( !_impl->_func.isValid(), *this );
-    LBASSERT( _impl->_freeCount > 0 );
-
-    --_impl->_freeCount;
-
-    _impl->_node = from->_impl->_node;
-    _packet = from->_packet;
-    _impl->_master = from;
-=======
     _impl->cmd = cmd;
 }
 
@@ -239,18 +152,12 @@
 {
     LBASSERT( isValid( ));
     return _impl->buffer->getSize();
->>>>>>> d6227ded
 }
 
 size_t Command::nRemainingBuffers() const
 {
-<<<<<<< HEAD
-    LB_TS_THREAD( _writeThread );
-    LBASSERT( !_impl->_func.isValid( ));
-=======
     return _impl->buffer ? 1 : 0;
 }
->>>>>>> d6227ded
 
 uint128_t Command::getVersion() const
 {
@@ -268,38 +175,16 @@
     if( !_impl->buffer )
         return false;
 
-<<<<<<< HEAD
-    _data = 0;
-    _impl->_dataSize = 0;
-    _packet = 0;
-    _impl->_node = 0;
-    _impl->_master = 0;
-=======
     *chunkData = _impl->buffer->getData();
     *size = _impl->buffer->getSize();
     *compressor = EQ_COMPRESSOR_NONE;
     *nChunks = 1;
 
     return true;
->>>>>>> d6227ded
 }
 
 NodePtr Command::getNode() const
 {
-<<<<<<< HEAD
-    return _impl->_node;
-}
-
-uint64_t Command::getAllocationSize() const
-{
-    return _impl->_dataSize;
-}
-
-void Command::setDispatchFunction( const Dispatcher::Func& func )
-{
-    LBASSERT( !_impl->_func.isValid( ));
-    _impl->_func = func;
-=======
     return _impl->buffer->getNode();
 }
 
@@ -312,22 +197,14 @@
 {
     return _impl->buffer && _impl->buffer->isValid() &&
            _impl->type != COMMANDTYPE_INVALID && _impl->cmd != CMD_INVALID;
->>>>>>> d6227ded
 }
 
 bool Command::operator()()
 {
-<<<<<<< HEAD
-    LBASSERT( _impl->_func.isValid( ));
-    Dispatcher::Func func = _impl->_func;
-    _impl->_func.clear();
-    return func( this );
-=======
     LBASSERT( _impl->func.isValid( ));
     Dispatcher::Func func = _impl->func;
     _impl->func.clear();
     return func( *this );
->>>>>>> d6227ded
 }
 
 std::ostream& operator << ( std::ostream& os, const Command& command )
@@ -335,25 +212,15 @@
     if( command.isValid( ))
     {
         os << lunchbox::disableFlush << "command< ";
-<<<<<<< HEAD
-        const Packet* packet = command.get< Packet >() ;
-        os << packet;
-=======
         os << " type " << uint32_t( command.getType( ))
            << " cmd " << command.getCommand();
->>>>>>> d6227ded
         os << ", " << command.getNode() << " >" << lunchbox::enableFlush;
     }
     else
         os << "command< empty >";
 
-<<<<<<< HEAD
-    if( command._impl->_func.isValid( ))
-        os << ' ' << command._impl->_func << std::endl;
-=======
     if( command._impl->func.isValid( ))
         os << ' ' << command._impl->func << std::endl;
->>>>>>> d6227ded
     return os;
 }
 }