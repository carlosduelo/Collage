--- conflicted
+++ resolved
@@ -58,25 +58,18 @@
         cmd = rhs.cmd;
     }
 
-<<<<<<< HEAD
+    void clear()
+    {
+        func.clear();
+        buffer = 0;
+        type = COMMANDTYPE_INVALID;
+        cmd = CMD_INVALID;
+    }
+
     co::Dispatcher::Func func;
     BufferPtr buffer;
     uint32_t type;
     uint32_t cmd;
-=======
-    void clear()
-    {
-        _func.clear();
-        _buffer = 0;
-        _type = COMMANDTYPE_INVALID;
-        _cmd = CMD_INVALID;
-    }
-
-    co::Dispatcher::Func _func;
-    BufferPtr _buffer;
-    uint32_t _type;
-    uint32_t _cmd;
->>>>>>> 1750c3a4
 };
 }
 
