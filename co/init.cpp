
/* Copyright (c) 2005-2013, Stefan Eilemann <eile@equalizergraphics.com>
 *
 * This file is part of Collage <https://github.com/Eyescale/Collage>
 *
 * This library is free software; you can redistribute it and/or modify it under
 * the terms of the GNU Lesser General Public License version 2.1 as published
 * by the Free Software Foundation.
 *
 * This library is distributed in the hope that it will be useful, but WITHOUT
 * ANY WARRANTY; without even the implied warranty of MERCHANTABILITY or FITNESS
 * FOR A PARTICULAR PURPOSE.  See the GNU Lesser General Public License for more
 * details.
 *
 * You should have received a copy of the GNU Lesser General Public License
 * along with this library; if not, write to the Free Software Foundation, Inc.,
 * 51 Franklin Street, Fifth Floor, Boston, MA 02110-1301 USA.
 */

#include "init.h"

#include "global.h"
#include "node.h"
#include "socketConnection.h"

#include <lunchbox/init.h>
#include <lunchbox/os.h>
<<<<<<< HEAD
#include <lunchbox/pluginRegistry.h>
#ifdef COLLAGE_USE_MPI
#  include <lunchbox/mpi.h>
#endif
=======
#include <pression/pluginRegistry.h>
>>>>>>> ba6c53eb

namespace co
{
namespace
{
static int32_t _checkVersion()
{
    static std::string version = Version::getString();
    if( version != Version::getString( ))
        LBWARN << "Duplicate DSO loading, Collage v" << version
               << " already loaded while loading v" << Version::getString()
               << std::endl;
    return 0;
}

static lunchbox::a_int32_t _initialized( _checkVersion( ));
}

bool _init( const int argc, char** argv )
{
    if( ++_initialized > 1 ) // not first
        return true;

    if( !lunchbox::init( argc, argv ))
        return false;

    #ifdef COLLAGE_USE_MPI
    Global::initMPI( (int&)argc, argv );
    #endif

    // init all available plugins
    pression::PluginRegistry& plugins = Global::getPluginRegistry();
    plugins.addLunchboxPlugins();
    plugins.addDirectory( "/opt/local/lib" ); // MacPorts
    plugins.init();

#ifdef _WIN32
    WORD    wsVersion = MAKEWORD( 2, 0 );
    WSADATA wsData;
    if( WSAStartup( wsVersion, &wsData ) != 0 )
    {
        LBERROR << "Initialization of Windows Sockets failed"
                << lunchbox::sysError << std::endl;
        return false;
    }
#endif

    return true;
}

bool exit()
{
    if( --_initialized > 0 ) // not last
        return true;
    LBASSERT( _initialized == 0 );

#ifdef _WIN32
    if( WSACleanup() != 0 )
    {
        LBERROR << "Cleanup of Windows Sockets failed"
                << lunchbox::sysError << std::endl;
        return false;
    }
#endif

    // de-initialize registered plugins
    pression::PluginRegistry& plugins = Global::getPluginRegistry();
    plugins.exit();

    return lunchbox::exit();
}

}<|MERGE_RESOLUTION|>--- conflicted
+++ resolved
@@ -25,14 +25,10 @@
 
 #include <lunchbox/init.h>
 #include <lunchbox/os.h>
-<<<<<<< HEAD
-#include <lunchbox/pluginRegistry.h>
 #ifdef COLLAGE_USE_MPI
 #  include <lunchbox/mpi.h>
 #endif
-=======
 #include <pression/pluginRegistry.h>
->>>>>>> ba6c53eb
 
 namespace co
 {
