--- conflicted
+++ resolved
@@ -160,13 +160,8 @@
     _checkConsistency();
 }
 
-<<<<<<< HEAD
-void FullMasterCM::_initSlave( NodePtr node, const uint128_t& version,
-                               Command command, const uint128_t& /*replyVersion*/,
-=======
 void FullMasterCM::_initSlave( MasterCMCommand command,
                                const uint128_t& /*replyVersion*/,
->>>>>>> 5e7e1c58
                                bool replyUseCache )
 {
     _checkConsistency();
@@ -184,21 +179,8 @@
                << version << std::endl;
 #endif
 
-<<<<<<< HEAD
-    /*const uint128_t& requested = */command.get< uint128_t >();
-    const uint128_t& minCachedVersion = command.get< uint128_t >();
-    const uint128_t& maxCachedVersion = command.get< uint128_t >();
-    const UUID& id = command.get< UUID >();
-    /*const uint64_t maxVersion = */command.get< uint64_t >();
-    const uint32_t requestID = command.get< uint32_t >();
-    const uint32_t instanceID = command.get< uint32_t >();
-    /*const uint32_t masterInstanceID = */command.get< uint32_t >();
-    const bool useCache = command.get< bool >();
-
-=======
     const uint128_t& minCachedVersion = command.getMinCachedVersion();
     const uint128_t& maxCachedVersion = command.getMaxCachedVersion();
->>>>>>> 5e7e1c58
     const uint128_t replyVersion = start;
     if( replyUseCache )
     {
@@ -241,21 +223,13 @@
     {
         if( !dataSent )
         {
-<<<<<<< HEAD
-            _sendMapSuccess( node, id, requestID, instanceID, true );
-=======
             _sendMapSuccess( command, true );
->>>>>>> 5e7e1c58
             dataSent = true;
         }
 
         InstanceData* data = *i;
         LBASSERT( data );
-<<<<<<< HEAD
-        data->os.sendMapData( node, instanceID );
-=======
         data->os.sendMapData( command.getNode(), command.getInstanceID( ));
->>>>>>> 5e7e1c58
 
 #ifdef EQ_INSTRUMENT_MULTICAST
         ++_miss;
@@ -264,21 +238,11 @@
 
     if( !dataSent )
     {
-<<<<<<< HEAD
-        _sendMapSuccess( node, id, requestID, instanceID, false );
-        _sendMapReply( node, id, requestID, replyVersion, true, useCache,
-                       replyUseCache, false );
-    }
-    else
-        _sendMapReply( node, id, requestID, replyVersion, true, useCache,
-                       replyUseCache, true );
-=======
         _sendMapSuccess( command, false );
         _sendMapReply( command, replyVersion, true, replyUseCache, false );
     }
     else
         _sendMapReply( command, replyVersion, true, replyUseCache, true );
->>>>>>> 5e7e1c58
 
 #ifdef EQ_INSTRUMENT_MULTICAST
     if( _miss % 100 == 0 )
