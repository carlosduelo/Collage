
/* Copyright (c) 2007-2012, Stefan Eilemann <eile@equalizergraphics.com>
 *               2011-2012, Daniel Nachbaur <danielnachbaur@gmail.com>
 *
 * This library is free software; you can redistribute it and/or modify it under
 * the terms of the GNU Lesser General Public License version 2.1 as published
 * by the Free Software Foundation.
 *
 * This library is distributed in the hope that it will be useful, but WITHOUT
 * ANY WARRANTY; without even the implied warranty of MERCHANTABILITY or FITNESS
 * FOR A PARTICULAR PURPOSE.  See the GNU Lesser General Public License for more
 * details.
 *
 * You should have received a copy of the GNU Lesser General Public License
 * along with this library; if not, write to the Free Software Foundation, Inc.,
 * 51 Franklin Street, Fifth Floor, Boston, MA 02110-1301 USA.
 */

#include "fullMasterCM.h"

#include "log.h"
#include "node.h"
<<<<<<< HEAD
#include "nodeICommand.h"
=======
>>>>>>> d6227ded
#include "object.h"
#include "objectDataIStream.h"

//#define EQ_INSTRUMENT

namespace co
{
namespace
{
#ifdef EQ_INSTRUMENT
lunchbox::a_int32_t _bytesBuffered;
#endif
}

FullMasterCM::FullMasterCM( Object* object )
        : VersionedMasterCM( object )
        , _commitCount( 0 )
        , _nVersions( 0 )
{}

FullMasterCM::~FullMasterCM()
{
    for( InstanceDataDeque::const_iterator i = _instanceDatas.begin();
         i != _instanceDatas.end(); ++i )
    {
        delete *i;
    }
    _instanceDatas.clear();

    for( InstanceDatas::const_iterator i = _instanceDataCache.begin();
         i != _instanceDataCache.end(); ++i )
    {
        delete *i;
    }
    _instanceDataCache.clear();
}

void FullMasterCM::sendInstanceData( Nodes& nodes )
{
    LB_TS_THREAD( _cmdThread );
    Mutex mutex( _slaves );
    if( !_slaves->empty( ))
        return;

    InstanceData* data = _instanceDatas.back();
    data->os.sendInstanceData( nodes );
}

void FullMasterCM::init()
{
    LBASSERT( _commitCount == 0 );
    VersionedMasterCM::init();

    InstanceData* data = _newInstanceData();

    data->os.enableCommit( VERSION_FIRST, *_slaves );
    _object->getInstanceData( data->os );
    data->os.disable();

    _instanceDatas.push_back( data );
    ++_version;
    ++_commitCount;
}

void FullMasterCM::setAutoObsolete( const uint32_t count )
{
    Mutex mutex( _slaves );
    _nVersions = count;
    _obsolete();
}

void FullMasterCM::_updateCommitCount( const uint32_t incarnation )
{
    LBASSERT( !_instanceDatas.empty( ));
    if( incarnation == CO_COMMIT_NEXT )
    {
        ++_commitCount;
        return;
    }

    if( incarnation >= _commitCount )
    {
        _commitCount = incarnation;
        return;
    }

    LBASSERTINFO( incarnation >= _commitCount,
          "Detected decreasing commit incarnation counter" );
    _commitCount = incarnation;

    // obsolete 'future' old packages
    while( _instanceDatas.size() > 1 )
    {
        InstanceData* data = _instanceDatas.back();
        if( data->commitCount <= _commitCount )
            break;

#ifdef EQ_INSTRUMENT
        _bytesBuffered -= data->os.getSaveBuffer().getSize();
        LBINFO << _bytesBuffered << " bytes used" << std::endl;
#endif
        _releaseInstanceData( data );
        _instanceDatas.pop_back();
    }

    InstanceData* data = _instanceDatas.back();
    if( data->commitCount > _commitCount )
    {
        // tweak commitCount of minimum retained version for correct obsoletion
        data->commitCount = 0;
        _version = data->os.getVersion();
    }
}

void FullMasterCM::_obsolete()
{
    LBASSERT( !_instanceDatas.empty( ));
    while( _instanceDatas.size() > 1 && _commitCount > _nVersions )
    {
        InstanceData* data = _instanceDatas.front();
        if( data->commitCount >= (_commitCount - _nVersions))
            break;

#ifdef EQ_INSTRUMENT
        _bytesBuffered -= data->os.getSaveBuffer().getSize();
        LBINFO << _bytesBuffered << " bytes used" << std::endl;
#endif
#if 0
        LBINFO
            << "Remove v" << data->os.getVersion() << " c" << data->commitCount
            << "@" << _commitCount << "/" << _nVersions << " from "
            << lunchbox::className( _object ) << " " << ObjectVersion( _object )
            << std::endl;
#endif
        _releaseInstanceData( data );
        _instanceDatas.pop_front();
    }
    _checkConsistency();
}

<<<<<<< HEAD
void FullMasterCM::_initSlave( NodePtr node, const uint128_t& version,
                               Command& command, uint128_t replyVersion,
=======
void FullMasterCM::_initSlave( MasterCMCommand command,
                               const uint128_t& /*replyVersion*/,
>>>>>>> d6227ded
                               bool replyUseCache )
{
    _checkConsistency();

    const uint128_t& version = command.getRequestedVersion();

    const uint128_t oldest = _instanceDatas.front()->os.getVersion();
    uint128_t start = (version == VERSION_OLDEST || version < oldest ) ?
                          oldest : version;
    uint128_t end = _version;

#ifndef NDEBUG
    if( version != VERSION_OLDEST && version < start )
        LBINFO << "Mapping version " << start << " instead of requested "
               << version << std::endl;
#endif

<<<<<<< HEAD
    NodeICommand stream( &command );
    /*const uint128_t& requested = */stream.get< uint128_t >();
    const uint128_t& minCachedVersion = stream.get< uint128_t >();
    const uint128_t& maxCachedVersion = stream.get< uint128_t >();
    const UUID& id = stream.get< UUID >();
    /*const uint64_t maxVersion = */stream.get< uint64_t >();
    const uint32_t requestID = stream.get< uint32_t >();
    const uint32_t instanceID = stream.get< uint32_t >();
    /*const uint32_t masterInstanceID = */stream.get< uint32_t >();
    const bool useCache = stream.get< bool >();

    replyVersion = start;
=======
    const uint128_t& minCachedVersion = command.getMinCachedVersion();
    const uint128_t& maxCachedVersion = command.getMaxCachedVersion();
    const uint128_t replyVersion = start;
>>>>>>> d6227ded
    if( replyUseCache )
    {
        if( minCachedVersion <= start &&
            maxCachedVersion >= start )
        {
#ifdef EQ_INSTRUMENT_MULTICAST
            _hit += maxCachedVersion + 1 - start;
#endif
            start = maxCachedVersion + 1;
        }
        else if( maxCachedVersion == end )
        {
            end = LB_MAX( start, minCachedVersion - 1 );
#ifdef EQ_INSTRUMENT_MULTICAST
            _hit += _version - end;
#endif
        }
        // TODO else cached block in the middle, send head and tail elements
    }

#if 0
    LBLOG( LOG_OBJECTS )
        << *_object << ", instantiate on " << node->getNodeID() << " with v"
        << ((requested == VERSION_OLDEST) ? oldest : requested) << " ("
        << requested << ") sending " << start << ".." << end << " have "
        << _version - _nVersions << ".." << _version << " "
        << _instanceDatas.size() << std::endl;
#endif
    LBASSERT( start >= oldest );

    bool dataSent = false;

    // send all instance datas from start..end
    InstanceDataDeque::iterator i = _instanceDatas.begin();
    while( i != _instanceDatas.end() && (*i)->os.getVersion() < start )
        ++i;

    for( ; i != _instanceDatas.end() && (*i)->os.getVersion() <= end; ++i )
    {
        if( !dataSent )
        {
<<<<<<< HEAD
            _sendMapSuccess( node, id, requestID, instanceID, true );
=======
            _sendMapSuccess( command, true );
>>>>>>> d6227ded
            dataSent = true;
        }

        InstanceData* data = *i;
        LBASSERT( data );
<<<<<<< HEAD
        data->os.sendMapData( node, instanceID );
=======
        data->os.sendMapData( command.getNode(), command.getInstanceID( ));
>>>>>>> d6227ded

#ifdef EQ_INSTRUMENT_MULTICAST
        ++_miss;
#endif
    }

    if( !dataSent )
    {
<<<<<<< HEAD
        _sendMapSuccess( node, id, requestID, instanceID, false );
        _sendMapReply( node, id, requestID, replyVersion, true, useCache,
                       replyUseCache, false );
    }
    else
        _sendMapReply( node, id, requestID, replyVersion, true, useCache,
                       replyUseCache, true );
=======
        _sendMapSuccess( command, false );
        _sendMapReply( command, replyVersion, true, replyUseCache, false );
    }
    else
        _sendMapReply( command, replyVersion, true, replyUseCache, true );
>>>>>>> d6227ded

#ifdef EQ_INSTRUMENT_MULTICAST
    if( _miss % 100 == 0 )
        LBINFO << "Cached " << _hit << "/" << _hit + _miss
               << " instance data transmissions" << std::endl;
#endif
}

void FullMasterCM::_checkConsistency() const
{
#ifndef NDEBUG
    LBASSERT( !_instanceDatas.empty( ));
    LBASSERT( _object->isAttached() );

    if( _version == VERSION_NONE )
        return;

    uint128_t version = _version;
    for( InstanceDataDeque::const_reverse_iterator i = _instanceDatas.rbegin();
         i != _instanceDatas.rend(); ++i )
    {
        const InstanceData* data = *i;
        LBASSERT( data->os.getVersion() != VERSION_NONE );
        LBASSERTINFO( data->os.getVersion() == version,
                      data->os.getVersion() << " != " << version );
        if( data != _instanceDatas.front( ))
        {
            LBASSERTINFO( data->commitCount + _nVersions >= _commitCount,
                          data->commitCount << ", " << _commitCount << " [" <<
                          _nVersions << "]" );
        }
        --version;
    }
#endif
}

//---------------------------------------------------------------------------
// cache handling
//---------------------------------------------------------------------------
FullMasterCM::InstanceData* FullMasterCM::_newInstanceData()
{
    InstanceData* instanceData;

    if( _instanceDataCache.empty( ))
        instanceData = new InstanceData( this );
    else
    {
        instanceData = _instanceDataCache.back();
        _instanceDataCache.pop_back();
    }

    instanceData->commitCount = _commitCount;
    instanceData->os.reset();
    instanceData->os.enableSave();
    return instanceData;
}

void FullMasterCM::_addInstanceData( InstanceData* data )
{
    LBASSERT( data->os.getVersion() != VERSION_NONE );
    LBASSERT( data->os.getVersion() != VERSION_INVALID );

    _instanceDatas.push_back( data );
#ifdef EQ_INSTRUMENT
    _bytesBuffered += data->os.getSaveBuffer().getSize();
    LBINFO << _bytesBuffered << " bytes used" << std::endl;
#endif
}

void FullMasterCM::_releaseInstanceData( InstanceData* data )
{
#ifdef CO_AGGRESSIVE_CACHING
    _instanceDataCache.push_back( data );
#else
    delete data;
#endif
}

uint128_t FullMasterCM::commit( const uint32_t incarnation )
{
    LBASSERT( _version != VERSION_NONE );

    if( !_object->isDirty( ))
    {
        Mutex mutex( _slaves );
        _updateCommitCount( incarnation );
        _obsolete();
        return _version;
    }

    _maxVersion.waitGE( _version.low() + 1 );
    Mutex mutex( _slaves );
#if 0
    LBLOG( LOG_OBJECTS ) << "commit v" << _version << " " << command
                         << std::endl;
#endif
    _updateCommitCount( incarnation );
    _commit();
    _obsolete();
    return _version;
}

void FullMasterCM::_commit()
{
    InstanceData* instanceData = _newInstanceData();

    instanceData->os.enableCommit( _version + 1, *_slaves );
    _object->getInstanceData( instanceData->os );
    instanceData->os.disable();

    if( instanceData->os.hasSentData( ))
    {
        ++_version;
        LBASSERT( _version != VERSION_NONE );
#if 0
        LBINFO << "Committed v" << _version << "@" << _commitCount << ", id "
               << _object->getID() << std::endl;
#endif
        _addInstanceData( instanceData );
    }
    else
        _instanceDataCache.push_back( instanceData );
}

void FullMasterCM::push( const uint128_t& groupID, const uint128_t& typeID,
                         const Nodes& nodes )
{
    Mutex mutex( _slaves );
    InstanceData* instanceData = _instanceDatas.back();
    instanceData->os.push( nodes, _object->getID(), groupID, typeID );
}

}<|MERGE_RESOLUTION|>--- conflicted
+++ resolved
@@ -20,10 +20,6 @@
 
 #include "log.h"
 #include "node.h"
-<<<<<<< HEAD
-#include "nodeICommand.h"
-=======
->>>>>>> d6227ded
 #include "object.h"
 #include "objectDataIStream.h"
 
@@ -164,13 +160,8 @@
     _checkConsistency();
 }
 
-<<<<<<< HEAD
-void FullMasterCM::_initSlave( NodePtr node, const uint128_t& version,
-                               Command& command, uint128_t replyVersion,
-=======
 void FullMasterCM::_initSlave( MasterCMCommand command,
                                const uint128_t& /*replyVersion*/,
->>>>>>> d6227ded
                                bool replyUseCache )
 {
     _checkConsistency();
@@ -188,24 +179,9 @@
                << version << std::endl;
 #endif
 
-<<<<<<< HEAD
-    NodeICommand stream( &command );
-    /*const uint128_t& requested = */stream.get< uint128_t >();
-    const uint128_t& minCachedVersion = stream.get< uint128_t >();
-    const uint128_t& maxCachedVersion = stream.get< uint128_t >();
-    const UUID& id = stream.get< UUID >();
-    /*const uint64_t maxVersion = */stream.get< uint64_t >();
-    const uint32_t requestID = stream.get< uint32_t >();
-    const uint32_t instanceID = stream.get< uint32_t >();
-    /*const uint32_t masterInstanceID = */stream.get< uint32_t >();
-    const bool useCache = stream.get< bool >();
-
-    replyVersion = start;
-=======
     const uint128_t& minCachedVersion = command.getMinCachedVersion();
     const uint128_t& maxCachedVersion = command.getMaxCachedVersion();
     const uint128_t replyVersion = start;
->>>>>>> d6227ded
     if( replyUseCache )
     {
         if( minCachedVersion <= start &&
@@ -247,21 +223,13 @@
     {
         if( !dataSent )
         {
-<<<<<<< HEAD
-            _sendMapSuccess( node, id, requestID, instanceID, true );
-=======
             _sendMapSuccess( command, true );
->>>>>>> d6227ded
             dataSent = true;
         }
 
         InstanceData* data = *i;
         LBASSERT( data );
-<<<<<<< HEAD
-        data->os.sendMapData( node, instanceID );
-=======
         data->os.sendMapData( command.getNode(), command.getInstanceID( ));
->>>>>>> d6227ded
 
 #ifdef EQ_INSTRUMENT_MULTICAST
         ++_miss;
@@ -270,21 +238,11 @@
 
     if( !dataSent )
     {
-<<<<<<< HEAD
-        _sendMapSuccess( node, id, requestID, instanceID, false );
-        _sendMapReply( node, id, requestID, replyVersion, true, useCache,
-                       replyUseCache, false );
-    }
-    else
-        _sendMapReply( node, id, requestID, replyVersion, true, useCache,
-                       replyUseCache, true );
-=======
         _sendMapSuccess( command, false );
         _sendMapReply( command, replyVersion, true, replyUseCache, false );
     }
     else
         _sendMapReply( command, replyVersion, true, replyUseCache, true );
->>>>>>> d6227ded
 
 #ifdef EQ_INSTRUMENT_MULTICAST
     if( _miss % 100 == 0 )
