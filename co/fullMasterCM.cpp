--- conflicted
+++ resolved
@@ -17,7 +17,6 @@
 
 #include "fullMasterCM.h"
 
-#include "buffer.h"
 #include "command.h"
 #include "log.h"
 #include "node.h"
@@ -162,16 +161,9 @@
 }
 
 void FullMasterCM::_initSlave( NodePtr node, const uint128_t& version,
-<<<<<<< HEAD
-                               Command& comd, uint128_t replyVersion,
-=======
                                Command command, const uint128_t& /*replyVersion*/,
->>>>>>> 1ad69f2c
                                bool replyUseCache )
 {
-    // #145 introduce reset() on command to read from the buffer front
-    Command command( comd );
-
     _checkConsistency();
 
     const uint128_t oldest = _instanceDatas.front()->os.getVersion();
@@ -195,11 +187,7 @@
     /*const uint32_t masterInstanceID = */command.get< uint32_t >();
     const bool useCache = command.get< bool >();
 
-<<<<<<< HEAD
-    replyVersion = start;
-=======
     const uint128_t replyVersion = start;
->>>>>>> 1ad69f2c
     if( replyUseCache )
     {
         if( minCachedVersion <= start &&
