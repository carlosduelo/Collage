
/* Copyright (c) 2005-2012, Stefan Eilemann <eile@equalizergraphics.com>
 *
 * This library is free software; you can redistribute it and/or modify it under
 * the terms of the GNU Lesser General Public License version 2.1 as published
 * by the Free Software Foundation.
 *
 * This library is distributed in the hope that it will be useful, but WITHOUT
 * ANY WARRANTY; without even the implied warranty of MERCHANTABILITY or FITNESS
 * FOR A PARTICULAR PURPOSE.  See the GNU Lesser General Public License for more
 * details.
 *
 * You should have received a copy of the GNU Lesser General Public License
 * along with this library; if not, write to the Free Software Foundation, Inc.,
 * 51 Franklin Street, Fifth Floor, Boston, MA 02110-1301 USA.
 */

#include "object.h"

#include "command.h"
#include "cpuCompressor.h"
#include "dataIStream.h"
#include "dataOStream.h"
#include "deltaMasterCM.h"
#include "fullMasterCM.h"
#include "log.h"
#include "nodeCommand.h"
#include "nullCM.h"
#include "objectCM.h"
#include "objectOCommand.h"
#include "staticMasterCM.h"
#include "staticSlaveCM.h"
#include "types.h"
#include "unbufferedMasterCM.h"
#include "versionedSlaveCM.h"

#include <lunchbox/scopedMutex.h>
#include <iostream>

namespace co
{
Object::Object()
        : _id               ( true )
        , _instanceID       ( EQ_INSTANCE_INVALID )
        , _cm               ( ObjectCM::ZERO )
{}

Object::Object( const Object& object )
        : Dispatcher( object )
        , _id               ( true )
        , _localNode        ( 0 )
        , _instanceID       ( EQ_INSTANCE_INVALID )
        , _cm               ( ObjectCM::ZERO )
{}

Object::~Object()
{
    LBASSERTINFO( !isAttached(),
                  "Object " << _id << " is still attached to node " <<
                  _localNode->getNodeID());

    if( _localNode.isValid() )
        _localNode->releaseObject( this );
    _localNode = 0;

    if( _cm != ObjectCM::ZERO )
        delete _cm;
    _cm = 0;
}

void Object::attach( const UUID& id, const uint32_t instanceID )
{
    LBASSERT( !isAttached() );
    LBASSERT( _localNode );
    LBASSERT( instanceID <= EQ_INSTANCE_MAX );

    _id         = id;
    _instanceID = instanceID;
    LBLOG( LOG_OBJECTS )
        << _id << '.' << _instanceID << ": " << lunchbox::className( this )
        << (isMaster() ? " master" : " slave") << std::endl;
}

void Object::detach()
{
    _instanceID = EQ_INSTANCE_INVALID;
    _localNode = 0;
}

void Object::notifyDetach()
{
    if( !isMaster( ))
        return;

    // unmap slaves
    const Nodes slaves = _cm->getSlaveNodes();
    if( slaves.empty( ))
        return;

    LBWARN << slaves.size() << " slaves subscribed during deregisterObject of "
           << lunchbox::className( this ) << " id " << _id << std::endl;

    for( NodesCIter i = slaves.begin(); i != slaves.end(); ++i )
    {
        NodePtr node = *i;
        node->send( CMD_NODE_UNMAP_OBJECT ) << _id;
    }
}

void Object::transfer( Object* from )
{
    _id           = from->_id;
    _instanceID   = from->getInstanceID();
    _cm           = from->_cm;
    _localNode    = from->_localNode;
    _cm->setObject( this );

    from->_cm = ObjectCM::ZERO;
    from->_localNode = 0;
    from->_instanceID = EQ_INSTANCE_INVALID;
}

void Object::_setChangeManager( ObjectCM* cm )
{
    if( _cm != ObjectCM::ZERO )
    {
        LBVERB
            << "Overriding existing object change manager, obj "
            << lunchbox::className( this ) << ", old cm " << lunchbox::className( _cm )
            << ", new cm " << lunchbox::className( cm ) << std::endl;
        delete _cm;
    }

    _cm = cm;
    cm->init();
    LBLOG( LOG_OBJECTS ) << "set new change manager " << lunchbox::className( cm )
                         << " for " << lunchbox::className( this )
                         << std::endl;
}

void Object::setID( const UUID& identifier )
{
    LBASSERT( !isAttached( ));
    LBASSERT( identifier.isGenerated( ));
    _id = identifier;
}

ObjectOCommand Object::send( NodePtr node, const uint32_t cmd,
                             const uint32_t instanceID )
{
<<<<<<< HEAD
    LBASSERT( isAttached() );
=======
    LBASSERT( isAttached( ));
>>>>>>> 1ad69f2c
    Connections connections( 1, node->getConnection( ));
    return ObjectOCommand( connections, cmd, COMMANDTYPE_CO_OBJECT, _id,
                           instanceID );
}

void Object::push( const uint128_t& groupID, const uint128_t& typeID,
                   const Nodes& nodes )
{
    _cm->push( groupID, typeID, nodes );
}

uint128_t Object::commit( const uint32_t incarnation )
{
    return _cm->commit( incarnation );
}


void Object::setupChangeManager( const Object::ChangeType type,
                                 const bool master, LocalNodePtr localNode,
                                 const uint32_t masterInstanceID )
{
    _localNode = localNode;

    switch( type )
    {
        case Object::NONE:
            LBASSERT( !_localNode );
            _setChangeManager( ObjectCM::ZERO );
            break;

        case Object::STATIC:
            LBASSERT( _localNode );
            if( master )
                _setChangeManager( new StaticMasterCM( this ));
            else
                _setChangeManager( new StaticSlaveCM( this ));
            break;

        case Object::INSTANCE:
            LBASSERT( _localNode );
            if( master )
                _setChangeManager( new FullMasterCM( this ));
            else
                _setChangeManager( new VersionedSlaveCM( this,
                                                         masterInstanceID ));
            break;

        case Object::DELTA:
            LBASSERT( _localNode );
            if( master )
                _setChangeManager( new DeltaMasterCM( this ));
            else
                _setChangeManager( new VersionedSlaveCM( this,
                                                         masterInstanceID ));
            break;

        case Object::UNBUFFERED:
            LBASSERT( _localNode );
            if( master )
                _setChangeManager( new UnbufferedMasterCM( this ));
            else
                _setChangeManager( new VersionedSlaveCM( this,
                                                         masterInstanceID ));
            break;

        default: LBUNIMPLEMENTED;
    }
}

//---------------------------------------------------------------------------
// ChangeManager forwarders
//---------------------------------------------------------------------------
void Object::applyMapData( const uint128_t& version )
{
    _cm->applyMapData( version );
}

void Object::sendInstanceData( Nodes& nodes )
{
    _cm->sendInstanceData( nodes );
}

bool Object::isBuffered() const
{
    return _cm->isBuffered();
}

bool Object::isMaster() const
{
    return _cm->isMaster();
}

void Object::addSlave( Command& command )
{
    _cm->addSlave( command );
}

void Object::removeSlave( NodePtr node, const uint32_t instanceID )
{
    _cm->removeSlave( node, instanceID );
}

void Object::removeSlaves( NodePtr node )
{
    _cm->removeSlaves( node );
}

void Object::setMasterNode( NodePtr node )
{
    _cm->setMasterNode( node );
}

void Object::addInstanceDatas( const ObjectDataIStreamDeque& cache,
                               const uint128_t& version )
{
    _cm->addInstanceDatas( cache, version );
}

void Object::setAutoObsolete( const uint32_t count )
{
    _cm->setAutoObsolete( count );
}

uint32_t Object::getAutoObsolete() const
{
    return _cm->getAutoObsolete();
}

uint128_t Object::sync( const uint128_t& version )
{
    if( version == VERSION_NONE )
        return getVersion();
    return _cm->sync( version );
}

uint128_t Object::getHeadVersion() const
{
    return _cm->getHeadVersion();
}

uint128_t Object::getVersion() const
{
    return _cm->getVersion();
}

void Object::notifyNewHeadVersion( const uint128_t& version )
{
    LBASSERTINFO( getVersion() == VERSION_NONE ||
                  version < getVersion() + 100,
                  lunchbox::className( this ));
}

uint32_t Object::chooseCompressor() const
{
    return CPUCompressor::chooseCompressor( EQ_COMPRESSOR_DATATYPE_BYTE );
}

uint32_t Object::getMasterInstanceID() const
{
    return _cm->getMasterInstanceID();
}

NodePtr Object::getMasterNode()
{
    return _cm->getMasterNode();
}

std::ostream& operator << ( std::ostream& os, const Object& object )
{
    os << lunchbox::className( &object ) << " " << object.getID() << "."
       << object.getInstanceID() << " v" << object.getVersion();
    return os;
}

}<|MERGE_RESOLUTION|>--- conflicted
+++ resolved
@@ -148,11 +148,7 @@
 ObjectOCommand Object::send( NodePtr node, const uint32_t cmd,
                              const uint32_t instanceID )
 {
-<<<<<<< HEAD
-    LBASSERT( isAttached() );
-=======
     LBASSERT( isAttached( ));
->>>>>>> 1ad69f2c
     Connections connections( 1, node->getConnection( ));
     return ObjectOCommand( connections, cmd, COMMANDTYPE_CO_OBJECT, _id,
                            instanceID );
