--- conflicted
+++ resolved
@@ -149,10 +149,6 @@
 ObjectOCommand Object::send( NodePtr node, const uint32_t cmd,
                              const uint32_t instanceID )
 {
-<<<<<<< HEAD
-    LBASSERT( isAttached( ));
-=======
->>>>>>> 5e7e1c58
     Connections connections( 1, node->getConnection( ));
     return ObjectOCommand( connections, cmd, COMMANDTYPE_CO_OBJECT, _id,
                            instanceID );
