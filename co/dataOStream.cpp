--- conflicted
+++ resolved
@@ -376,29 +376,6 @@
     return _impl->connections;
 }
 
-<<<<<<< HEAD
-uint32_t DataOStream::getCompressor() const
-{
-    if( _impl->state == STATE_UNCOMPRESSED ||
-        _impl->state == STATE_UNCOMPRESSIBLE )
-    {
-        return EQ_COMPRESSOR_NONE;
-    }
-    return _impl->compressor.getName();
-}
-
-uint32_t DataOStream::getNumChunks() const
-{
-    if( _impl->state == STATE_UNCOMPRESSED ||
-        _impl->state == STATE_UNCOMPRESSIBLE )
-    {
-        return 1;
-    }
-    return _impl->compressor.getNumResults();
-}
-
-=======
->>>>>>> d6227ded
 void DataOStream::_resetBuffer()
 {
     _impl->state = STATE_UNCOMPRESSED;
@@ -411,7 +388,7 @@
     }
 }
 
-uint64_t DataOStream::getCompressedData( void** chunks, uint64_t* chunkSizes )
+uint64_t DataOStream::_getCompressedData( void** chunks, uint64_t* chunkSizes )
     const
 {
     LBASSERT( _impl->state != STATE_UNCOMPRESSED &&
@@ -434,8 +411,6 @@
 lunchbox::Bufferb& DataOStream::getBuffer()
 {
     return _impl->buffer;
-<<<<<<< HEAD
-=======
 }
 
 DataOStream& DataOStream::streamDataHeader( DataOStream& os )
@@ -484,7 +459,6 @@
         return 0;
     return _impl->compressedDataSize
             + _impl->getNumChunks() * sizeof( uint64_t );
->>>>>>> d6227ded
 }
 
 std::ostream& operator << ( std::ostream& os, const DataOStream& dataOStream )
