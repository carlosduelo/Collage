
/* Copyright (c) 2005-2012, Stefan Eilemann <eile@equalizergraphics.com>
 *                    2012, Daniel Nachbaur <danielnachbaur@gmail.com>
 *
 * This library is free software; you can redistribute it and/or modify it under
 * the terms of the GNU Lesser General Public License version 2.1 as published
 * by the Free Software Foundation.
 *
 * This library is distributed in the hope that it will be useful, but WITHOUT
 * ANY WARRANTY; without even the implied warranty of MERCHANTABILITY or FITNESS
 * FOR A PARTICULAR PURPOSE.  See the GNU Lesser General Public License for more
 * details.
 *
 * You should have received a copy of the GNU Lesser General Public License
 * along with this library; if not, write to the Free Software Foundation, Inc.,
 * 51 Franklin Street, Fifth Floor, Boston, MA 02110-1301 USA.
 */

#ifndef CO_COMMANDS_H
#define CO_COMMANDS_H

#include <lunchbox/bitOperation.h> // byteswap inline impl

namespace co
{
    enum CommandType
    {
        COMMANDTYPE_CO_NODE,
        COMMANDTYPE_CO_OBJECT,
<<<<<<< HEAD
        COMMANDTYPE_CO_CUSTOM = 1<<7
=======
        COMMANDTYPE_CO_CUSTOM = 1<<7,
        COMMANDTYPE_INVALID = 0xFFFFFFFFu //!< @internal
>>>>>>> b5384e3d
    };

    enum
    {
        CMD_NODE_COMMAND, //!< A custom node command
        CMD_NODE_INTERNAL, //!< @internal
        CMD_NODE_CUSTOM = 50,  //!< Commands for subclasses of Node start here
        CMD_OBJECT_CUSTOM = 10, //!< Commands for subclasses of Object start here
        CMD_INVALID = 0xFFFFFFFFu //!< @internal
    };
}

namespace lunchbox
{
template<> inline void byteswap( co::CommandType& value )
    { byteswap( reinterpret_cast< uint32_t& >( value )); }
}

<<<<<<< HEAD
#endif // CO_COMMANDS_H
=======
#endif // CO_COMMANDS_H
>>>>>>> b5384e3d
<|MERGE_RESOLUTION|>--- conflicted
+++ resolved
@@ -27,12 +27,8 @@
     {
         COMMANDTYPE_CO_NODE,
         COMMANDTYPE_CO_OBJECT,
-<<<<<<< HEAD
-        COMMANDTYPE_CO_CUSTOM = 1<<7
-=======
         COMMANDTYPE_CO_CUSTOM = 1<<7,
         COMMANDTYPE_INVALID = 0xFFFFFFFFu //!< @internal
->>>>>>> b5384e3d
     };
 
     enum
@@ -51,8 +47,4 @@
     { byteswap( reinterpret_cast< uint32_t& >( value )); }
 }
 
-<<<<<<< HEAD
-#endif // CO_COMMANDS_H
-=======
-#endif // CO_COMMANDS_H
->>>>>>> b5384e3d
+#endif // CO_COMMANDS_H