
/* Copyright (c) 2005-2012, Stefan Eilemann <eile@equalizergraphics.com> 
 *
 * This library is free software; you can redistribute it and/or modify it under
 * the terms of the GNU Lesser General Public License version 2.1 as published
 * by the Free Software Foundation.
 *  
 * This library is distributed in the hope that it will be useful, but WITHOUT
 * ANY WARRANTY; without even the implied warranty of MERCHANTABILITY or FITNESS
 * FOR A PARTICULAR PURPOSE.  See the GNU Lesser General Public License for more
 * details.
 * 
 * You should have received a copy of the GNU Lesser General Public License
 * along with this library; if not, write to the Free Software Foundation, Inc.,
 * 51 Franklin Street, Fifth Floor, Boston, MA 02110-1301 USA.
 */

#ifndef CO_COMMANDS_H
#define CO_COMMANDS_H

namespace co
{
    enum CommandType
    {
        COMMANDTYPE_CO_NODE,
        COMMANDTYPE_CO_OBJECT,
<<<<<<< HEAD
        COMMANDTYPE_CO_CUSTOM = 1<<7
=======
        COMMANDTYPE_CO_CUSTOM = 1<<7,
        COMMANDTYPE_INVALID = 0xFFFFFFFFu //!< @internal
>>>>>>> 1ad69f2c
    };

    enum
    {
        CMD_NODE_COMMAND, //!< A custom node command
        CMD_NODE_INTERNAL, //!< @internal
        CMD_NODE_CUSTOM = 50,  //!< Commands for subclasses of Node start here
        CMD_OBJECT_CUSTOM = 10, //!< Commands for subclasses of Object start here
        CMD_INVALID = 0xFFFFFFFFu //!< @internal
    };
}

namespace lunchbox
{
template<> inline void byteswap( co::CommandType& value )
    { byteswap( reinterpret_cast< uint32_t& >( value )); }
}

#endif // CO_COMMANDS_H
<|MERGE_RESOLUTION|>--- conflicted
+++ resolved
@@ -24,12 +24,8 @@
     {
         COMMANDTYPE_CO_NODE,
         COMMANDTYPE_CO_OBJECT,
-<<<<<<< HEAD
-        COMMANDTYPE_CO_CUSTOM = 1<<7
-=======
         COMMANDTYPE_CO_CUSTOM = 1<<7,
         COMMANDTYPE_INVALID = 0xFFFFFFFFu //!< @internal
->>>>>>> 1ad69f2c
     };
 
     enum
