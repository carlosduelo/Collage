
/* Copyright (c)      2009, Cedric Stalder <cedric.stalder@gmail.com>
 *               2009-2012, Stefan Eilemann <eile@equalizergraphics.com>
 *                    2012, Daniel Nachbaur <danielnachbaur@gmail.com>
 *
 * This library is free software; you can redistribute it and/or modify it under
 * the terms of the GNU Lesser General Public License version 2.1 as published
 * by the Free Software Foundation.
 *
 * This library is distributed in the hope that it will be useful, but WITHOUT
 * ANY WARRANTY; without even the implied warranty of MERCHANTABILITY or FITNESS
 * FOR A PARTICULAR PURPOSE.  See the GNU Lesser General Public License for more
 * details.
 *
 * You should have received a copy of the GNU Lesser General Public License
 * along with this library; if not, write to the Free Software Foundation, Inc.,
 * 51 Franklin Street, Fifth Floor, Boston, MA 02110-1301 USA.
 */

#ifndef CO_RSPCONNECTION_H
#define CO_RSPCONNECTION_H

#include <co/connection.h>      // base class
#include <co/eventConnection.h> // member

#include <lunchbox/buffer.h>  // member
#include <lunchbox/clock.h>   // member
#include <lunchbox/lfQueue.h> // member
#include <lunchbox/mtQueue.h> // member

#pragma warning(push)
#pragma warning(disable: 4267)
#include <boost/asio.hpp>
#pragma warning(pop)

namespace co
{
    class RSPConnection;
    typedef lunchbox::RefPtr< RSPConnection > RSPConnectionPtr;

    /**
     * A reliable multicast connection.
     *
     * This connection implements a reliable stream protocol (RSP) over IP V4
     * UDP multicast. The <a href="http://www.equalizergraphics.com/documents/design/multicast.html#RSP">RSP
     * design document</a> describes the high-level protocol.
     */
    class RSPConnection : public Connection
    {
    public:
        /** Create a new RSP-based connection. */
        RSPConnection();

        virtual bool listen();
        virtual void close() { _close(); }

        /** Identical to listen() for multicast connections. */
        virtual bool connect() { return listen(); }

        virtual void acceptNB() { LBASSERT( isListening( )); }

        virtual ConnectionPtr acceptSync();
        virtual void readNB( void*, const uint64_t ) {/* NOP */}
        virtual int64_t readSync( void* buffer, const uint64_t bytes,
                                  const bool ignored );
        virtual int64_t write( const void* buffer, const uint64_t bytes );

        /** @internal Finish all pending send operations. */
        virtual void finish();

        /** @internal @return current send speed in kilobyte per second. */
        int64_t getSendRate() const { return _sendRate; }

        /**
         * @internal
         * @return the unique identifier of this connection within the multicast
         *         group.
         */
        uint16_t getID() const { return _id; }

        virtual Notifier getNotifier() const { return _event->getNotifier(); }

    protected:
        virtual ~RSPConnection();

    private:
        /** Thread managing network IO and RSP protocol. */
        class Thread : public lunchbox::Thread
        {
        public:
            Thread( RSPConnectionPtr connection )
                : _connection( connection ){}
            virtual ~Thread(){ _connection = 0; }
        protected:
            virtual void run();
            virtual bool init() { return _connection->_initThread(); }

        private:
            RSPConnectionPtr _connection;
        };

        /** The type of each UDP packet */
        enum DatagramType
        {
            DATA,      //!< the datagram contains data
            ACKREQ,    //!< ask for ack from all readers
            NACK,      //!< negative ack, request missing packets
            ACK,       //!< positive ack all data
            ID_HELLO,  //!< announce a new id
            ID_DENY,   //!< deny the id, already used
            ID_CONFIRM,//!< a new node is connected
            ID_EXIT,   //!< a node is disconnected
            COUNTNODE  //!< send to other the number of nodes which I have found
            // NOTE: Do not use more than 255 types here, since the endianness
            // detection magic relies on only using the LSB.
        };

        /** ID_HELLO, ID_DENY, ID_CONFIRM, ID_EXIT or COUNTNODE packet */
        struct DatagramNode
        {
            uint16_t type;
            uint16_t protocolVersion;
            uint16_t connectionID;  // clientID for type COUNTNODE
            uint16_t numConnections;

            void byteswap()
            {
<<<<<<< HEAD
=======
#ifdef COLLAGE_BIGENDIAN
>>>>>>> d453a919
                lunchbox::byteswap( type );
                lunchbox::byteswap( protocolVersion );
                lunchbox::byteswap( connectionID );
                lunchbox::byteswap( numConnections );
<<<<<<< HEAD
=======
#endif
>>>>>>> d453a919
            }
        };

        /** Request receive confirmation of all packets up to sequence. */
        struct DatagramAckRequest
        {
            uint16_t type;
            uint16_t writerID;
            uint16_t sequence;

            void byteswap()
            {
<<<<<<< HEAD
                lunchbox::byteswap( type );
                lunchbox::byteswap( writerID );
                lunchbox::byteswap( sequence );
=======
#ifdef COLLAGE_BIGENDIAN
                lunchbox::byteswap( type );
                lunchbox::byteswap( writerID );
                lunchbox::byteswap( sequence );
#endif
>>>>>>> d453a919
            }
        };

        /** Missing packets from start..end sequence */
        struct Nack
        {
            uint16_t start;
            uint16_t end;
        };

#       define EQ_RSP_MAX_NACKS 300 // fits in a single IP frame
        /** Request resend of lost packets */
        struct DatagramNack
        {
            void set( uint16_t rID, uint16_t wID, uint16_t n )
            {
                type       = NACK;
                readerID   = rID;
                writerID   = wID;
                count      = n;
            }

            uint16_t       type;
            uint16_t       readerID;
            uint16_t       writerID;
            uint16_t       count;       //!< number of NACK requests used
            Nack           nacks[ EQ_RSP_MAX_NACKS ];

            void byteswap()
            {
<<<<<<< HEAD
=======
#ifdef COLLAGE_BIGENDIAN
>>>>>>> d453a919
                lunchbox::byteswap( type );
                lunchbox::byteswap( readerID );
                lunchbox::byteswap( writerID );
                lunchbox::byteswap( count );
                for( size_t i = 0; i < EQ_RSP_MAX_NACKS; ++i )
                {
                    lunchbox::byteswap( nacks[i].start );
                    lunchbox::byteswap( nacks[i].end );
                }
<<<<<<< HEAD
=======
#endif
>>>>>>> d453a919
            }
        };

        /** Acknowledge reception of all packets including sequence .*/
        struct DatagramAck
        {
            uint16_t        type;
            uint16_t        readerID;
            uint16_t        writerID;
            uint16_t        sequence;

            void byteswap()
            {
<<<<<<< HEAD
=======
#ifdef COLLAGE_BIGENDIAN
>>>>>>> d453a919
                lunchbox::byteswap( type );
                lunchbox::byteswap( readerID );
                lunchbox::byteswap( writerID );
                lunchbox::byteswap( sequence );
<<<<<<< HEAD
=======
#endif
>>>>>>> d453a919
            }
        };

        /** Data packet */
        struct DatagramData
        {
            uint16_t    type;
            uint16_t    size;
            uint16_t    writerID;
            uint16_t    sequence;

            void byteswap()
            {
<<<<<<< HEAD
=======
#ifdef COLLAGE_BIGENDIAN
>>>>>>> d453a919
                lunchbox::byteswap( type );
                lunchbox::byteswap( size );
                lunchbox::byteswap( writerID );
                lunchbox::byteswap( sequence );
<<<<<<< HEAD
=======
#endif
>>>>>>> d453a919
            }
        };

        typedef std::vector< RSPConnectionPtr > RSPConnections;
        typedef RSPConnections::iterator RSPConnectionsIter;
        typedef RSPConnections::const_iterator RSPConnectionsCIter;

        RSPConnectionPtr _parent;
        RSPConnections _children;

        // a link for all connection in the connecting state
        RSPConnections _newChildren;

        uint16_t _id; //!< The identifier used to demultiplex multipe writers
        bool     _idAccepted;
        int32_t  _mtu;
        int32_t  _ackFreq;
        uint32_t _payloadSize;
        int32_t  _timeouts;

        typedef lunchbox::RefPtr< EventConnection > EventConnectionPtr;
        EventConnectionPtr _event;

        boost::asio::io_service        _ioService;
        boost::asio::ip::udp::socket*  _read;
        boost::asio::ip::udp::socket*  _write;
        boost::asio::ip::udp::endpoint _readAddr;
        boost::asio::deadline_timer    _timeout;
        boost::asio::deadline_timer    _wakeup;

        lunchbox::Clock _clock;
        uint64_t        _maxBucketSize;
        size_t          _bucketSize;
        int64_t         _sendRate;

        Thread*      _thread;
        lunchbox::Lock   _mutexConnection;
        lunchbox::Lock   _mutexEvent;
        uint16_t     _acked;        // sequence ID of last confirmed ack

        typedef lunchbox::Bufferb Buffer;
        typedef std::vector< Buffer* > Buffers;
        typedef Buffers::iterator BuffersIter;
        typedef Buffers::const_iterator BuffersCIter;

        Buffers _buffers;                   //!< Data buffers
        /** Empty read buffers (connected) or write buffers (listening) */
        lunchbox::LFQueue< Buffer* > _threadBuffers;
        /** Ready data buffers (connected) or empty write buffers (listening) */
        lunchbox::MTQueue< Buffer* > _appBuffers;

        Buffer _recvBuffer;                      //!< Receive (thread) buffer
        std::deque< Buffer* > _recvBuffers;      //!< out-of-order buffers

        Buffer* _readBuffer;                     //!< Read (app) buffer
        uint64_t _readBufferPos;                 //!< Current read index

        uint16_t _sequence; //!< the next usable (write) or expected (read)
        std::deque< Buffer* > _writeBuffers;    //!< Written buffers, not acked

        typedef std::deque< Nack > RepeatQueue;
        RepeatQueue _repeatQueue; //!< nacks to repeat

        void _close();
        uint16_t _buildNewID();

        void _processOutgoing();
        void _writeData();
        void _repeatData();
        void _finishWriteQueue( const uint16_t sequence );

        bool _handleData( Buffer& buffer );
        bool _handleAck( const DatagramAck& ack );
        bool _handleNack( const DatagramNack& nack );
        bool _handleAckRequest( const DatagramAckRequest& ackRequest );
        void _handleCountNode( const DatagramNode& node );

        Buffer* _newDataBuffer( Buffer& inBuffer );
        void _pushDataBuffer( Buffer* buffer );

        /* Run the reader thread */
        void _runThread();

        /* init the reader thread */
        bool _initThread();
        /* Make all buffers available for reading */
        void initBuffers();
        /* handle data about the comunication state */
        void _handlePacket( const boost::system::error_code& error,
                            const size_t bytes );
<<<<<<< HEAD
        void _handleConnectedData( void* data );
=======
        void _handleConnectedData( Buffer& buffer );
>>>>>>> d453a919
        void _handleInitData( const DatagramNode& node, const bool connected );
        void _handleAcceptIDData( const DatagramNode& node );

        /* handle timeout about the comunication state */
        void _handleTimeout( const boost::system::error_code& error );
        void _handleConnectedTimeout();
        void _handleInitTimeout();
        void _handleAcceptIDTimeout();

        /** find the connection corresponding to the identifier */
        RSPConnectionPtr _findConnection( const uint16_t id );

        /** Sleep until allowed to send according to send rate */
        void _waitWritable( const uint64_t bytes );

        /** format and send a datagram count node */
        void _sendCountNode();

        void _addRepeat( const Nack* nacks, const uint16_t num );

        /** format and send an simple request which use only type and id field*/
        void _sendSimpleDatagram( const DatagramType type, const uint16_t id );

        /** format and send an ack request for the current sequence */
        void _sendAckRequest();

        /** format and send a positive ack */
        void _sendAck( const uint16_t writerID, const uint16_t sequence );

        /** format and send a negative ack */
        void _sendNack( const uint16_t toWriterID, const Nack* nacks,
                        const uint16_t num );

        void _checkNewID( const uint16_t id );

        /* add a new connection detected in the multicast network */
        bool _addConnection( const uint16_t id );
        void _removeConnection( const uint16_t id );

        void _setTimeout( const int32_t timeOut );
        void _postWakeup();
        void _asyncReceiveFrom();
        bool _isWriting() const
            { return !_threadBuffers.isEmpty() || !_writeBuffers.empty(); }
    };

    std::ostream& operator << ( std::ostream&, const RSPConnection& );
}

#endif //CO_RSPCONNECTION_H<|MERGE_RESOLUTION|>--- conflicted
+++ resolved
@@ -125,18 +125,12 @@
 
             void byteswap()
             {
-<<<<<<< HEAD
-=======
-#ifdef COLLAGE_BIGENDIAN
->>>>>>> d453a919
+#ifdef COLLAGE_BIGENDIAN
                 lunchbox::byteswap( type );
                 lunchbox::byteswap( protocolVersion );
                 lunchbox::byteswap( connectionID );
                 lunchbox::byteswap( numConnections );
-<<<<<<< HEAD
-=======
-#endif
->>>>>>> d453a919
+#endif
             }
         };
 
@@ -149,17 +143,11 @@
 
             void byteswap()
             {
-<<<<<<< HEAD
+#ifdef COLLAGE_BIGENDIAN
                 lunchbox::byteswap( type );
                 lunchbox::byteswap( writerID );
                 lunchbox::byteswap( sequence );
-=======
-#ifdef COLLAGE_BIGENDIAN
-                lunchbox::byteswap( type );
-                lunchbox::byteswap( writerID );
-                lunchbox::byteswap( sequence );
-#endif
->>>>>>> d453a919
+#endif
             }
         };
 
@@ -190,10 +178,7 @@
 
             void byteswap()
             {
-<<<<<<< HEAD
-=======
-#ifdef COLLAGE_BIGENDIAN
->>>>>>> d453a919
+#ifdef COLLAGE_BIGENDIAN
                 lunchbox::byteswap( type );
                 lunchbox::byteswap( readerID );
                 lunchbox::byteswap( writerID );
@@ -203,10 +188,7 @@
                     lunchbox::byteswap( nacks[i].start );
                     lunchbox::byteswap( nacks[i].end );
                 }
-<<<<<<< HEAD
-=======
-#endif
->>>>>>> d453a919
+#endif
             }
         };
 
@@ -220,18 +202,12 @@
 
             void byteswap()
             {
-<<<<<<< HEAD
-=======
-#ifdef COLLAGE_BIGENDIAN
->>>>>>> d453a919
+#ifdef COLLAGE_BIGENDIAN
                 lunchbox::byteswap( type );
                 lunchbox::byteswap( readerID );
                 lunchbox::byteswap( writerID );
                 lunchbox::byteswap( sequence );
-<<<<<<< HEAD
-=======
-#endif
->>>>>>> d453a919
+#endif
             }
         };
 
@@ -245,18 +221,12 @@
 
             void byteswap()
             {
-<<<<<<< HEAD
-=======
-#ifdef COLLAGE_BIGENDIAN
->>>>>>> d453a919
+#ifdef COLLAGE_BIGENDIAN
                 lunchbox::byteswap( type );
                 lunchbox::byteswap( size );
                 lunchbox::byteswap( writerID );
                 lunchbox::byteswap( sequence );
-<<<<<<< HEAD
-=======
-#endif
->>>>>>> d453a919
+#endif
             }
         };
 
@@ -347,11 +317,7 @@
         /* handle data about the comunication state */
         void _handlePacket( const boost::system::error_code& error,
                             const size_t bytes );
-<<<<<<< HEAD
-        void _handleConnectedData( void* data );
-=======
         void _handleConnectedData( Buffer& buffer );
->>>>>>> d453a919
         void _handleInitData( const DatagramNode& node, const bool connected );
         void _handleAcceptIDData( const DatagramNode& node );
 
