
/* Copyright (c) 2005-2012, Stefan Eilemann <eile@equalizergraphics.com>
 *                    2010, Cedric Stalder <cedric.stalder@gmail.com>
 *
 * This library is free software; you can redistribute it and/or modify it under
 * the terms of the GNU Lesser General Public License version 2.1 as published
 * by the Free Software Foundation.
 *
 * This library is distributed in the hope that it will be useful, but WITHOUT
 * ANY WARRANTY; without even the implied warranty of MERCHANTABILITY or FITNESS
 * FOR A PARTICULAR PURPOSE.  See the GNU Lesser General Public License for more
 * details.
 *
 * You should have received a copy of the GNU Lesser General Public License
 * along with this library; if not, write to the Free Software Foundation, Inc.,
 * 51 Franklin Street, Fifth Floor, Boston, MA 02110-1301 USA.
 */

#ifndef CO_NODE_H
#define CO_NODE_H

#include <co/dispatcher.h>        // base class
#include <co/commands.h>          // for COMMANDTYPE_CO_NODE enum
#include <co/connection.h>        // used in inline template method
#include <co/nodeType.h>          // for NODETYPE_CO_NODE enum
#include <co/types.h>

namespace co
{
namespace detail { class Node; }

    /**
     * Manages a node.
     *
     * A node represents a separate entity in a peer-to-peer network, typically
     * a process on a cluster node or on a shared-memory system. It should have
     * at least one Connection through which is reachable. A Node provides the
     * basic communication facilities through message passing.
     */
    class Node : public Dispatcher, public lunchbox::Referenced
    {
    public:
        /** Construct a new Node. */
        CO_API Node();

        /** @name Data Access. */
        //@{
        bool operator == ( const Node* n ) const;

        CO_API bool isReachable() const;
        CO_API bool isConnected() const;
        CO_API bool isClosed() const;
        CO_API bool isClosing() const;
        CO_API bool isListening() const;
        //@}

        /** @name Connectivity information. */
        //@{
        /** @return true if the node is local (listening), false otherwise. */
        bool isLocal() const { return isListening(); }

        /**
         * Adds a new description how this node can be reached.
         *
         * @param cd the connection description.
         */
        CO_API void addConnectionDescription( ConnectionDescriptionPtr cd );

        /**
         * Removes a connection description.
         *
         * @param cd the connection description.
         * @return true if the connection description was removed, false
         *         otherwise.
         */
        CO_API bool removeConnectionDescription( ConnectionDescriptionPtr cd );

        /** @return the number of stored connection descriptions. */
        CO_API ConnectionDescriptions getConnectionDescriptions() const;

        /** @return the connection to this node. */
        CO_API ConnectionPtr getConnection() const;

        /** @return the established multicast connection to this node. */
        ConnectionPtr getMulticast() const;

        /** @return the first usable multicast connection to this node, or 0. */
        ConnectionPtr useMulticast();
        //@}

        /** @name Messaging API */
        //@{
        /**
         * Send a command with optional data to the node.
         *
         * The returned data stream can be used to pass additional data to the
         * given command. The data will be send after the stream is destroyed,
         * aka when it is running out of scope.
         *
         * @param cmd the node command to execute
         * @param type the type of object that should handle this command
         * @param multicast prefer multicast connection for sending
         * @return the stream object to pass additional data to
         */
<<<<<<< HEAD
        CO_API NodeOCommand send( uint32_t cmd,
                                  uint32_t type = COMMANDTYPE_CO_NODE,
                                  bool multicast = false );
=======
        CO_API NodeOCommand send( const uint32_t cmd,
                                  const uint32_t type = COMMANDTYPE_CO_NODE,
                                  const bool multicast = false );
>>>>>>> 1ad69f2c
        //@}

        CO_API const NodeID& getNodeID() const;

        /** Serialize the node's information. */
        CO_API std::string serialize() const;
        /** Deserialize the node information, consumes given data. */
        CO_API bool deserialize( std::string& data );

        /** @return last receive time. */
        int64_t getLastReceiveTime() const;

        /** @return the type of the node, used during connect(). */
        virtual uint32_t getType() const { return NODETYPE_CO_NODE; }

    protected:
        /** Destructs this node. */
        CO_API virtual ~Node();

        /**
         * Factory method to create a new node.
         *
         * @param type the type the node type
         * @return the node.
         * @sa getType()
         */
        CO_API virtual NodePtr createNode( const uint32_t type );

    private:
        detail::Node* const _impl;
        CO_API friend std::ostream& operator << ( std::ostream&, const Node& );

        /** Ensures the connectivity of this node. */
        CO_API ConnectionPtr _getConnection();

        /** @internal @name Methods for LocalNode */
        //@{
        void _addMulticast( NodePtr node, ConnectionPtr connection );
        void _removeMulticast( ConnectionPtr connection );
        void _connectMulticast( NodePtr node );
        void _connectMulticast( NodePtr node, ConnectionPtr connection );
        void _setListening();
        void _setClosing();
        void _setClosed();
        void _connect( ConnectionPtr connection );
        void _disconnect();
        void _setLastReceive( const int64_t time );
        friend class LocalNode;
        //@}
    };

    CO_API std::ostream& operator << ( std::ostream& os, const Node& node );
}

namespace lunchbox
{
template<> inline void byteswap( co::Node*& value ) { /*NOP*/ }
}

#endif // CO_NODE_H<|MERGE_RESOLUTION|>--- conflicted
+++ resolved
@@ -102,15 +102,9 @@
          * @param multicast prefer multicast connection for sending
          * @return the stream object to pass additional data to
          */
-<<<<<<< HEAD
-        CO_API NodeOCommand send( uint32_t cmd,
-                                  uint32_t type = COMMANDTYPE_CO_NODE,
-                                  bool multicast = false );
-=======
         CO_API NodeOCommand send( const uint32_t cmd,
                                   const uint32_t type = COMMANDTYPE_CO_NODE,
                                   const bool multicast = false );
->>>>>>> 1ad69f2c
         //@}
 
         CO_API const NodeID& getNodeID() const;
