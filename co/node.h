
/* Copyright (c) 2005-2012, Stefan Eilemann <eile@equalizergraphics.com>
 *                    2010, Cedric Stalder <cedric.stalder@gmail.com>
 *                    2012, Daniel Nachbaur <danielnachbaur@gmail.com>
 *
 * This library is free software; you can redistribute it and/or modify it under
 * the terms of the GNU Lesser General Public License version 2.1 as published
 * by the Free Software Foundation.
 *
 * This library is distributed in the hope that it will be useful, but WITHOUT
 * ANY WARRANTY; without even the implied warranty of MERCHANTABILITY or FITNESS
 * FOR A PARTICULAR PURPOSE.  See the GNU Lesser General Public License for more
 * details.
 *
 * You should have received a copy of the GNU Lesser General Public License
 * along with this library; if not, write to the Free Software Foundation, Inc.,
 * 51 Franklin Street, Fifth Floor, Boston, MA 02110-1301 USA.
 */

#ifndef CO_NODE_H
#define CO_NODE_H

#include <co/dispatcher.h>        // base class
#include <co/commands.h>          // for COMMANDTYPE_CO_NODE enum
#include <co/connection.h>        // used in inline template method
#include <co/nodeType.h>          // for NODETYPE_CO_NODE enum
#include <co/packets.h>           // for PACKETTYPE_CO_NODE enum
#include <co/types.h>

namespace co
{
namespace detail { class Node; }

    /**
     * Manages a node.
     *
     * A node represents a separate entity in a peer-to-peer network, typically
     * a process on a cluster node or on a shared-memory system. It should have
     * at least one Connection through which is reachable. A Node provides the
     * basic communication facilities through message passing.
     */
    class Node : public Dispatcher, public lunchbox::Referenced
    {
    public:
        /** Construct a new Node. */
        CO_API Node();

        /** @name Data Access. */
        //@{
        bool operator == ( const Node* n ) const;

        CO_API bool isReachable() const;
        CO_API bool isConnected() const;
        CO_API bool isClosed() const;
        CO_API bool isClosing() const;
        CO_API bool isListening() const;
        //@}

        /** @name Connectivity information. */
        //@{
        /** @return true if the node is local (listening), false otherwise. */
        bool isLocal() const { return isListening(); }

        /**
         * Adds a new description how this node can be reached.
         *
         * @param cd the connection description.
         */
        CO_API void addConnectionDescription( ConnectionDescriptionPtr cd );

        /**
         * Removes a connection description.
         *
         * @param cd the connection description.
         * @return true if the connection description was removed, false
         *         otherwise.
         */
        CO_API bool removeConnectionDescription( ConnectionDescriptionPtr cd );

        /** @return the number of stored connection descriptions. */
        CO_API ConnectionDescriptions getConnectionDescriptions() const;

        /** @return the connection to this node. */
        CO_API ConnectionPtr getConnection() const;

        /** @return the established multicast connection to this node. */
        ConnectionPtr getMulticast() const;

        /** @return the first usable multicast connection to this node, or 0. */
        ConnectionPtr useMulticast();
        //@}

        /** @name Messaging API */
        //@{
        /**
         * Send a command with optional data to the node.
         *
         * The returned data stream can be used to pass additional data to the
         * given command. The data will be send after the stream is destroyed,
         * aka when it is running out of scope.
         *
         * @param cmd the node command to execute
         * @param type the type of object that should handle this command
         * @param multicast prefer multicast connection for sending
         * @return the stream object to pass additional data to
         */
<<<<<<< HEAD
        NodeOCommand send( uint32_t cmd, uint32_t type = PACKETTYPE_CO_NODE,
                           bool multicast = false );
=======
        CO_API NodeOCommand send( const uint32_t cmd,
                                  const uint32_t type = COMMANDTYPE_CO_NODE,
                                  const bool multicast = false );
>>>>>>> d6227ded
        //@}

        CO_API const NodeID& getNodeID() const;

        /** Serialize the node's information. */
        CO_API std::string serialize() const;
        /** Deserialize the node information, consumes given data. */
        CO_API bool deserialize( std::string& data );

        /** @return last receive time. */
        int64_t getLastReceiveTime() const;

        /** @return the type of the node, used during connect(). */
        virtual uint32_t getType() const { return NODETYPE_CO_NODE; }

    protected:
        /** Destructs this node. */
        CO_API virtual ~Node();

        /**
         * Factory method to create a new node.
         *
         * @param type the type the node type
         * @return the node.
         * @sa getType()
         */
        CO_API virtual NodePtr createNode( const uint32_t type );

    private:
        detail::Node* const _impl;
        CO_API friend std::ostream& operator << ( std::ostream&, const Node& );

        /** Ensures the connectivity of this node. */
        CO_API ConnectionPtr _getConnection();

        /** @internal @name Methods for LocalNode */
        //@{
        void _addMulticast( NodePtr node, ConnectionPtr connection );
        void _removeMulticast( ConnectionPtr connection );
        void _connectMulticast( NodePtr node );
        void _connectMulticast( NodePtr node, ConnectionPtr connection );
        void _setListening();
        void _setClosing();
        void _setClosed();
        void _connect( ConnectionPtr connection );
        void _disconnect();
        void _setLastReceive( const int64_t time );
        friend class LocalNode;
        //@}
    };

    CO_API std::ostream& operator << ( std::ostream& os, const Node& node );
}

namespace lunchbox
{
template<> inline void byteswap( co::Node*& value ) { /*NOP*/ }
}

#endif // CO_NODE_H<|MERGE_RESOLUTION|>--- conflicted
+++ resolved
@@ -24,7 +24,6 @@
 #include <co/commands.h>          // for COMMANDTYPE_CO_NODE enum
 #include <co/connection.h>        // used in inline template method
 #include <co/nodeType.h>          // for NODETYPE_CO_NODE enum
-#include <co/packets.h>           // for PACKETTYPE_CO_NODE enum
 #include <co/types.h>
 
 namespace co
@@ -104,14 +103,9 @@
          * @param multicast prefer multicast connection for sending
          * @return the stream object to pass additional data to
          */
-<<<<<<< HEAD
-        NodeOCommand send( uint32_t cmd, uint32_t type = PACKETTYPE_CO_NODE,
-                           bool multicast = false );
-=======
         CO_API NodeOCommand send( const uint32_t cmd,
                                   const uint32_t type = COMMANDTYPE_CO_NODE,
                                   const bool multicast = false );
->>>>>>> d6227ded
         //@}
 
         CO_API const NodeID& getNodeID() const;
