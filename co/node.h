
/* Copyright (c) 2005-2012, Stefan Eilemann <eile@equalizergraphics.com>
 *                    2010, Cedric Stalder <cedric.stalder@gmail.com>
 *
 * This library is free software; you can redistribute it and/or modify it under
 * the terms of the GNU Lesser General Public License version 2.1 as published
 * by the Free Software Foundation.
 *  
 * This library is distributed in the hope that it will be useful, but WITHOUT
 * ANY WARRANTY; without even the implied warranty of MERCHANTABILITY or FITNESS
 * FOR A PARTICULAR PURPOSE.  See the GNU Lesser General Public License for more
 * details.
 * 
 * You should have received a copy of the GNU Lesser General Public License
 * along with this library; if not, write to the Free Software Foundation, Inc.,
 * 51 Franklin Street, Fifth Floor, Boston, MA 02110-1301 USA.
 */

#ifndef CO_NODE_H
#define CO_NODE_H

#include <co/dispatcher.h>        // base class
#include <co/commands.h>          // for COMMANDTYPE_CO_NODE enum
#include <co/connection.h>        // used in inline template method
#include <co/nodeType.h>          // for NODETYPE_CO_NODE enum
#include <co/types.h>

namespace co
{
namespace detail { class Node; }

    /**
     * Manages a node.
     *
     * A node represents a separate entity in a peer-to-peer network, typically
     * a process on a cluster node or on a shared-memory system. It should have
     * at least one Connection through which is reachable. A Node provides the
     * basic communication facilities through message passing.
     */
    class Node : public Dispatcher, public lunchbox::Referenced
    {
    public:
        /** Construct a new Node. */
        CO_API Node();

        /** @name Data Access. */
        //@{
        bool operator == ( const Node* n ) const;

        CO_API bool isReachable() const;
        CO_API bool isConnected() const;
        CO_API bool isClosed() const;
        CO_API bool isClosing() const;
        CO_API bool isListening() const;
        //@}

        /** @name Connectivity information. */
        //@{
        /** @return true if the node is local (listening), false otherwise. */
        bool isLocal() const { return isListening(); }

        /** 
         * Adds a new description how this node can be reached.
         * 
         * @param cd the connection description.
         */
        CO_API void addConnectionDescription( ConnectionDescriptionPtr cd );
        
        /** 
         * Removes a connection description.
         * 
         * @param cd the connection description.
         * @return true if the connection description was removed, false
         *         otherwise.
         */
        CO_API bool removeConnectionDescription( ConnectionDescriptionPtr cd );

        /** @return the number of stored connection descriptions. */
        CO_API ConnectionDescriptions getConnectionDescriptions() const;

        /** @return the connection to this node. */
        CO_API ConnectionPtr getConnection() const;

        /** @return the established multicast connection to this node. */
        ConnectionPtr getMulticast() const;

        /** @return the first usable multicast connection to this node, or 0. */
        ConnectionPtr useMulticast();
        //@}

        /** @name Messaging API */
        //@{
        /**
         * Send a command with optional data to the node.
         *
         * The returned data stream can be used to pass additional data to the
         * given command. The data will be send after the stream is destroyed,
         * aka when it is running out of scope.
         *
         * @param cmd the node command to execute
         * @param type the type of object that should handle this command
         * @param multicast prefer multicast connection for sending
         * @return the stream object to pass additional data to
         */
<<<<<<< HEAD
        bool send( Packet& packet, const std::string& string )
        {
            ConnectionPtr connection = _getConnection();
            return connection ? connection->send( packet, string ) : false;
        }

        /** 
         * Sends a packet with additional data to the node.
         * 
         * The data is send as a new packet containing the original packet and
         * the string, so that it is received as one packet by the node.
         *
         * It is assumed that the last item in the packet is of sizeof(T) and
         * usable for the data.
         *
         * @param packet the packet.
         * @param data the vector containing the data.
         * @return the success status of the transaction.
         */
        template< class T >
        bool send( Packet& packet, const std::vector<T>& data )
        {
            ConnectionPtr connection = _getConnection();
            return connection ? connection->send( packet, data ) : false;
        }

        /** 
         * Sends a packet with additional data to the node.
         * 
         * The data is send as a new packet containing the original packet and
         * the data, so that it is received as one packet by the node.
         *
         * It is assumed that the last 8 bytes in the packet are usable for the
         * data.  This is used for optimising the send of short data and on
         * the receiver side to access the data. The node implementation gives
         * examples of this usage.
         *
         * @param packet the packet.
         * @param data the data.
         * @param size the size of the data in bytes.
         * @return the success status of the transaction.
         */
        bool send( Packet& packet, const void* data, const uint64_t size )
        {
            ConnectionPtr connection = _getConnection();
            return connection ? connection->send( packet, data, size ) : false;
        }

        /** 
         * Multicasts a packet to the multicast group of this node.
         * 
         * @param packet the packet.
         * @return the success status of the transaction.
         */
        bool multicast( const Packet& packet )
        {
            ConnectionPtr connection = useMulticast();
            return connection ? connection->send( packet ) : false;
        }

        /**
         * Send a command with optional data to the node.
         *
         * The returned data stream can be used to pass additional data to the
         * given command. The data will be send after the stream is destroyed,
         * aka when it is running out of scope.
         *
         * @param cmd the node command to execute
         * @param type the type of object that should handle this command
         * @return the stream object to pass additional data to
         */
        NodeOCommand send( uint32_t cmd, uint32_t type = PACKETTYPE_CO_NODE );
=======
        CO_API NodeOCommand send( uint32_t cmd,
                                  uint32_t type = COMMANDTYPE_CO_NODE,
                                  bool multicast = false );
>>>>>>> ca8fc58c
        //@}

        CO_API const NodeID& getNodeID() const;

        /** Serialize the node's information. */
        CO_API std::string serialize() const;
        /** Deserialize the node information, consumes given data. */
        CO_API bool deserialize( std::string& data );

        /** @return last receive time. */
        int64_t getLastReceiveTime() const;

        /** @return the type of the node, used during connect(). */
        virtual uint32_t getType() const { return NODETYPE_CO_NODE; }

    protected:
        /** Destructs this node. */
        CO_API virtual ~Node();

        /** 
         * Factory method to create a new node.
         * 
         * @param type the type the node type
         * @return the node.
         * @sa getType()
         */
        CO_API virtual NodePtr createNode( const uint32_t type );

    private:
        detail::Node* const _impl;
        CO_API friend std::ostream& operator << ( std::ostream&, const Node& );

        /** Ensures the connectivity of this node. */
        CO_API ConnectionPtr _getConnection();

        /** @internal @name Methods for LocalNode */
        //@{
        void _addMulticast( NodePtr node, ConnectionPtr connection );
        void _removeMulticast( ConnectionPtr connection );
        void _connectMulticast( NodePtr node );
        void _connectMulticast( NodePtr node, ConnectionPtr connection );
        void _setListening();
        void _setClosing();
        void _setClosed();
        void _connect( ConnectionPtr connection );
        void _disconnect();
        void _setLastReceive( const int64_t time );
        friend class LocalNode;
        //@}
    };

    CO_API std::ostream& operator << ( std::ostream& os, const Node& node );
}

namespace lunchbox
{
template<> inline void byteswap( co::Node*& value ) { /*NOP*/ }
}

#endif // CO_NODE_H<|MERGE_RESOLUTION|>--- conflicted
+++ resolved
@@ -102,84 +102,9 @@
          * @param multicast prefer multicast connection for sending
          * @return the stream object to pass additional data to
          */
-<<<<<<< HEAD
-        bool send( Packet& packet, const std::string& string )
-        {
-            ConnectionPtr connection = _getConnection();
-            return connection ? connection->send( packet, string ) : false;
-        }
-
-        /** 
-         * Sends a packet with additional data to the node.
-         * 
-         * The data is send as a new packet containing the original packet and
-         * the string, so that it is received as one packet by the node.
-         *
-         * It is assumed that the last item in the packet is of sizeof(T) and
-         * usable for the data.
-         *
-         * @param packet the packet.
-         * @param data the vector containing the data.
-         * @return the success status of the transaction.
-         */
-        template< class T >
-        bool send( Packet& packet, const std::vector<T>& data )
-        {
-            ConnectionPtr connection = _getConnection();
-            return connection ? connection->send( packet, data ) : false;
-        }
-
-        /** 
-         * Sends a packet with additional data to the node.
-         * 
-         * The data is send as a new packet containing the original packet and
-         * the data, so that it is received as one packet by the node.
-         *
-         * It is assumed that the last 8 bytes in the packet are usable for the
-         * data.  This is used for optimising the send of short data and on
-         * the receiver side to access the data. The node implementation gives
-         * examples of this usage.
-         *
-         * @param packet the packet.
-         * @param data the data.
-         * @param size the size of the data in bytes.
-         * @return the success status of the transaction.
-         */
-        bool send( Packet& packet, const void* data, const uint64_t size )
-        {
-            ConnectionPtr connection = _getConnection();
-            return connection ? connection->send( packet, data, size ) : false;
-        }
-
-        /** 
-         * Multicasts a packet to the multicast group of this node.
-         * 
-         * @param packet the packet.
-         * @return the success status of the transaction.
-         */
-        bool multicast( const Packet& packet )
-        {
-            ConnectionPtr connection = useMulticast();
-            return connection ? connection->send( packet ) : false;
-        }
-
-        /**
-         * Send a command with optional data to the node.
-         *
-         * The returned data stream can be used to pass additional data to the
-         * given command. The data will be send after the stream is destroyed,
-         * aka when it is running out of scope.
-         *
-         * @param cmd the node command to execute
-         * @param type the type of object that should handle this command
-         * @return the stream object to pass additional data to
-         */
-        NodeOCommand send( uint32_t cmd, uint32_t type = PACKETTYPE_CO_NODE );
-=======
         CO_API NodeOCommand send( uint32_t cmd,
                                   uint32_t type = COMMANDTYPE_CO_NODE,
                                   bool multicast = false );
->>>>>>> ca8fc58c
         //@}
 
         CO_API const NodeID& getNodeID() const;
