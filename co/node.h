
/* Copyright (c) 2005-2012, Stefan Eilemann <eile@equalizergraphics.com>
 *                    2010, Cedric Stalder <cedric.stalder@gmail.com>
 *                    2012, Daniel Nachbaur <danielnachbaur@gmail.com>
 *
 * This library is free software; you can redistribute it and/or modify it under
 * the terms of the GNU Lesser General Public License version 2.1 as published
 * by the Free Software Foundation.
 *
 * This library is distributed in the hope that it will be useful, but WITHOUT
 * ANY WARRANTY; without even the implied warranty of MERCHANTABILITY or FITNESS
 * FOR A PARTICULAR PURPOSE.  See the GNU Lesser General Public License for more
 * details.
 *
 * You should have received a copy of the GNU Lesser General Public License
 * along with this library; if not, write to the Free Software Foundation, Inc.,
 * 51 Franklin Street, Fifth Floor, Boston, MA 02110-1301 USA.
 */

#ifndef CO_NODE_H
#define CO_NODE_H

#include <co/dispatcher.h>        // base class
#include <co/connection.h>        // used in inline template method
#include <co/nodeType.h>          // for NODETYPE_CO_NODE enum
#include <co/types.h>

namespace co
{
namespace detail { class Node; }

    /**
     * Manages a node.
     *
     * A node represents a separate entity in a peer-to-peer network, typically
     * a process on a cluster node or on a shared-memory system. It should have
     * at least one Connection through which is reachable. A Node provides the
     * basic communication facilities through message passing.
     */
    class Node : public Dispatcher, public lunchbox::Referenced
    {
    public:
        /** Construct a new Node. */
        CO_API Node();

        /** @name Data Access. */
        //@{
        bool operator == ( const Node* n ) const;

        bool isBigEndian() const; //!< @internal

        CO_API bool isReachable() const;
        CO_API bool isConnected() const;
        CO_API bool isClosed() const;
        CO_API bool isClosing() const;
        CO_API bool isListening() const;
        //@}

        /** @name Connectivity information. */
        //@{
        /** @return true if the node is local (listening), false otherwise. */
        bool isLocal() const { return isListening(); }

        /**
         * Adds a new description how this node can be reached.
         *
         * @param cd the connection description.
         */
        CO_API void addConnectionDescription( ConnectionDescriptionPtr cd );

        /**
         * Removes a connection description.
         *
         * @param cd the connection description.
         * @return true if the connection description was removed, false
         *         otherwise.
         */
        CO_API bool removeConnectionDescription( ConnectionDescriptionPtr cd );

        /** @return the number of stored connection descriptions. */
        CO_API ConnectionDescriptions getConnectionDescriptions() const;

        /** @return the connection to this node. */
        CO_API ConnectionPtr getConnection() const;

        /** @return the established multicast connection to this node. */
        ConnectionPtr getMulticast() const;

        /** @return the first usable multicast connection to this node, or 0. */
        ConnectionPtr useMulticast();
        //@}

        /** @name Messaging API */
        //@{
        /**
         * Send a command with optional data to the node.
         *
         * The returned command can be used to pass additional data. The data
         * will be send after the command object is destroyed, aka when it is
         * running out of scope.
         *
         * @param cmd the node command to execute
         * @param multicast prefer multicast connection for sending
         * @return the command object to pass additional data to
         */
        CO_API NodeOCommand send( const uint32_t cmd,
                                  const bool multicast = false );
        //@}

        CO_API const NodeID& getNodeID() const;

        /** Serialize the node's information. */
        CO_API std::string serialize() const;
        /** Deserialize the node information, consumes given data. */
        CO_API bool deserialize( std::string& data );

        /** @return last receive time. */
        int64_t getLastReceiveTime() const;

        /** @return the type of the node, used during connect(). */
        virtual uint32_t getType() const { return NODETYPE_CO_NODE; }

    protected:
        /** Destructs this node. */
        CO_API virtual ~Node();

<<<<<<< HEAD
        /**
         * Factory method to create a new node.
         *
         * @param type the type the node type
         * @return the node.
         * @sa getType()
         */
        CO_API virtual NodePtr createNode( const uint32_t type );

=======
>>>>>>> dfd53a2d
    private:
        detail::Node* const _impl;
        CO_API friend std::ostream& operator << ( std::ostream&, const Node& );

        /** Ensures the connectivity of this node. */
        CO_API ConnectionPtr _getConnection();

        /** @internal @name Methods for LocalNode */
        //@{
        void _addMulticast( NodePtr node, ConnectionPtr connection );
        void _removeMulticast( ConnectionPtr connection );
        void _connectMulticast( NodePtr node );
        void _connectMulticast( NodePtr node, ConnectionPtr connection );
        void _setListening();
        void _setClosing();
        void _setClosed();
        void _connect( ConnectionPtr connection );
        void _disconnect();
        void _setLastReceive( const int64_t time );
        friend class LocalNode;
        //@}
    };

    CO_API std::ostream& operator << ( std::ostream& os, const Node& node );
}

namespace lunchbox
{
template<> inline void byteswap( co::Node*& value ) { /*NOP*/ }
}

#endif // CO_NODE_H<|MERGE_RESOLUTION|>--- conflicted
+++ resolved
@@ -124,18 +124,6 @@
         /** Destructs this node. */
         CO_API virtual ~Node();
 
-<<<<<<< HEAD
-        /**
-         * Factory method to create a new node.
-         *
-         * @param type the type the node type
-         * @return the node.
-         * @sa getType()
-         */
-        CO_API virtual NodePtr createNode( const uint32_t type );
-
-=======
->>>>>>> dfd53a2d
     private:
         detail::Node* const _impl;
         CO_API friend std::ostream& operator << ( std::ostream&, const Node& );
