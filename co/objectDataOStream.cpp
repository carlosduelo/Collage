--- conflicted
+++ resolved
@@ -58,27 +58,16 @@
                                             const uint32_t type,
                                             const uint32_t instanceID,
                                             const uint64_t size,
-<<<<<<< HEAD
-                                            const bool last,
-                                            const void* buffer )
-=======
                                             const bool last )
->>>>>>> 1ad69f2c
 {
     LBASSERT( _version != VERSION_INVALID );
     const uint32_t sequence = _sequence++;
     if( last )
         _sequence = 0;
 
-<<<<<<< HEAD
-    return ObjectDataOCommand( getConnections(), type, cmd,
-                                _cm->getObject()->getID(), instanceID, _version,
-                                sequence, size, last, buffer, this );
-=======
     return ObjectDataOCommand( getConnections(), cmd, type,
                                _cm->getObject()->getID(), instanceID, _version,
                                sequence, size, last, this );
->>>>>>> 1ad69f2c
 }
 
 }