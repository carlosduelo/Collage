--- conflicted
+++ resolved
@@ -62,11 +62,7 @@
                                             const void* buffer )
 {
     LBASSERT( _version != VERSION_INVALID );
-<<<<<<< HEAD
-    uint32_t sequence = _sequence++;
-=======
     const uint32_t sequence = _sequence++;
->>>>>>> b21153a7
     if( last )
         _sequence = 0;
 
