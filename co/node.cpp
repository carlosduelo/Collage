--- conflicted
+++ resolved
@@ -78,9 +78,6 @@
     /** Last time commands were received */
     int64_t lastReceive;
 
-<<<<<<< HEAD
-    Node() : id( true ), state( STATE_CLOSED ), lastReceive ( 0 ) {}
-=======
     /** Is a big endian host? */
     bool bigEndian;
 
@@ -93,7 +90,6 @@
 #endif
         {}
 
->>>>>>> dae5997a
     ~Node()
     {
         LBASSERT( !outgoing );
