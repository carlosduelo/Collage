
/* Copyright (c) 2005-2012, Stefan Eilemann <eile@equalizergraphics.com>
 *
 * This library is free software; you can redistribute it and/or modify it under
 * the terms of the GNU Lesser General Public License version 2.1 as published
 * by the Free Software Foundation.
 *
 * This library is distributed in the hope that it will be useful, but WITHOUT
 * ANY WARRANTY; without even the implied warranty of MERCHANTABILITY or FITNESS
 * FOR A PARTICULAR PURPOSE.  See the GNU Lesser General Public License for more
 * details.
 *
 * You should have received a copy of the GNU Lesser General Public License
 * along with this library; if not, write to the Free Software Foundation, Inc.,
 * 51 Franklin Street, Fifth Floor, Boston, MA 02110-1301 USA.
 */

#include "node.h"

#include "connectionDescription.h"
<<<<<<< HEAD
#include "nodeOCommand.h"
#include "nodePackets.h"
=======
#include "nodeCommand.h"
#include "nodeOCommand.h"
>>>>>>> ca8fc58c

#include <lunchbox/scopedMutex.h>

namespace co
{
namespace
{
/** The state of the node. */
enum State
{
    STATE_CLOSED,    //!< initial state
    STATE_CONNECTED, //!< proxy for a remote node, connected
    STATE_LISTENING, //!< local node, listening
    STATE_CLOSING    //!< listening, about to close
};

struct MCData
{
    ConnectionPtr connection;
    NodePtr       node;
};
typedef std::vector< MCData > MCDatas;
}

namespace detail
{
class Node
{
public:
    /** Globally unique node identifier. */
    NodeID id;

    /** The current state of this node. */
    State state;

    /** The connection to this node. */
    ConnectionPtr outgoing;

    /** The multicast connection to this node, can be 0. */
    lunchbox::Lockable< ConnectionPtr > outMulticast;

    /**
     * Yet unused multicast connections for this node.
     *
     * On the first multicast send usage, the connection is 'primed' by sending
     * our node identifier to the MC group, removed from this vector and set as
     * outMulticast.
     */
    MCDatas multicasts;

    /** The list of descriptions on how this node is reachable. */
    lunchbox::Lockable< ConnectionDescriptions, lunchbox::SpinLock >
        connectionDescriptions;

    /** Last time packets were received */
    int64_t lastReceive;

    Node() : id( true ), state( STATE_CLOSED ), lastReceive ( 0 ) {}
    ~Node()
    {
        LBASSERT( !outgoing );
        connectionDescriptions->clear();
    }
};
}

Node::Node()
        : _impl( new detail::Node )
{
    LBVERB << "New Node @" << (void*)this << " " << _impl->id << std::endl;
}

Node::~Node()
{
    LBVERB << "Delete Node @" << (void*)this << " " << _impl->id << std::endl;
    delete _impl;
}

bool Node::operator == ( const Node* node ) const
{
    LBASSERTINFO( _impl->id != node->_impl->id || this == node,
                  "Two node instances with the same ID found "
                  << (void*)this << " and " << (void*)node );

    return ( _impl == node->_impl );
}

ConnectionDescriptions Node::getConnectionDescriptions() const
{
    lunchbox::ScopedFastRead mutex( _impl->connectionDescriptions );
    return _impl->connectionDescriptions.data;
}

ConnectionPtr Node::useMulticast()
{
    if( !isReachable( ))
        return 0;

    ConnectionPtr connection = _impl->outMulticast.data;
    if( connection.isValid() && !connection->isClosed( ))
        return connection;

    lunchbox::ScopedMutex<> mutex( _impl->outMulticast );
    if( _impl->multicasts.empty( ))
        return 0;

    MCData data = _impl->multicasts.back();
    _impl->multicasts.pop_back();
    NodePtr node = data.node;

    // prime multicast connections on peers
    LBINFO << "Announcing id " << node->getNodeID() << " to multicast group "
           << data.connection->getDescription() << std::endl;

<<<<<<< HEAD
    {
        NodeOCommand packet( data.connection, PACKETTYPE_CO_NODE, CMD_NODE_ID );
        packet << node->getNodeID() << getType() << node->serialize();
    }
=======
    NodeOCommand( Connections( 1, data.connection ), COMMANDTYPE_CO_NODE,
                  CMD_NODE_ID ) << node->getNodeID() << getType()
                                << node->serialize();
>>>>>>> ca8fc58c

    _impl->outMulticast.data = data.connection;
    return data.connection;
}

void Node::addConnectionDescription( ConnectionDescriptionPtr cd )
{
    if( cd->type >= CONNECTIONTYPE_MULTICAST && cd->port == 0 )
        cd->port = EQ_DEFAULT_PORT;

    lunchbox::ScopedFastWrite mutex( _impl->connectionDescriptions );
    _impl->connectionDescriptions->push_back( cd );
}

bool Node::removeConnectionDescription( ConnectionDescriptionPtr cd )
{
    lunchbox::ScopedFastWrite mutex( _impl->connectionDescriptions );

    // Don't use std::find, RefPtr::operator== compares pointers, not values.
    for( ConnectionDescriptionsIter i = _impl->connectionDescriptions->begin();
         i != _impl->connectionDescriptions->end(); ++i )
    {
        if( *cd != **i )
            continue;

        _impl->connectionDescriptions->erase( i );
        return true;
    }
    return false;
}

std::string Node::serialize() const
{
    std::ostringstream data;
    {
        lunchbox::ScopedFastRead mutex( _impl->connectionDescriptions );
        data << _impl->id << CO_SEPARATOR
             << co::serialize( _impl->connectionDescriptions.data );
    }
    return data.str();
}

bool Node::deserialize( std::string& data )
{
    LBASSERT( _impl->state == STATE_CLOSED );

    // node id
    size_t nextPos = data.find( CO_SEPARATOR );
    if( nextPos == std::string::npos || nextPos == 0 )
    {
        LBERROR << "Could not parse node data" << std::endl;
        return false;
    }

    _impl->id = data.substr( 0, nextPos );
    data = data.substr( nextPos + 1 );

    lunchbox::ScopedFastWrite mutex( _impl->connectionDescriptions );
    _impl->connectionDescriptions->clear();
    return co::deserialize( data, _impl->connectionDescriptions.data );
}

NodePtr Node::createNode( const uint32_t type )
{
    LBASSERTINFO( type == NODETYPE_CO_NODE, type );
    return new Node;
}

bool Node::isReachable() const
{
    return isListening() || isConnected();
}

bool Node::isConnected() const
{
    return _impl->state == STATE_CONNECTED;
}

bool Node::isClosed() const
{
    return _impl->state == STATE_CLOSED;
}

bool Node::isClosing() const
{
    return _impl->state == STATE_CLOSING;
}

bool Node::isListening() const
{
    return _impl->state == STATE_LISTENING;
}

ConnectionPtr Node::getConnection() const
{
    return _impl->outgoing;
}

ConnectionPtr Node::getMulticast() const
{
    return _impl->outMulticast.data;
}

<<<<<<< HEAD
NodeOCommand Node::send( uint32_t cmd, uint32_t type )
{
    return NodeOCommand( getConnection(), type, cmd );
=======
NodeOCommand Node::send( uint32_t cmd, uint32_t type, bool multicast )
{
    ConnectionPtr connection = multicast ? useMulticast() : 0;
    if( !connection )
        connection = getConnection();
    LBASSERT( connection );
    return NodeOCommand( Connections( 1, connection ), type, cmd );
>>>>>>> ca8fc58c
}

const NodeID& Node::getNodeID() const
{
    return _impl->id;
}

int64_t Node::getLastReceiveTime() const
{
    return _impl->lastReceive;
}

ConnectionPtr Node::_getConnection()
{
    ConnectionPtr connection = _impl->outgoing;
    if( _impl->state != STATE_CLOSED )
        return connection;
    LBUNREACHABLE;
    return 0;
}

void Node::_addMulticast( NodePtr node, ConnectionPtr connection )
{
    lunchbox::ScopedMutex<> mutex( _impl->outMulticast );
    MCData data;
    data.connection = connection;
    data.node = node;
    _impl->multicasts.push_back( data );
}

void Node::_removeMulticast( ConnectionPtr connection )
{
    LBASSERT( connection->getDescription()->type >= CONNECTIONTYPE_MULTICAST );

    lunchbox::ScopedMutex<> mutex( _impl->outMulticast );
    if( _impl->outMulticast == connection )
        _impl->outMulticast.data = 0;
    else
    {
        for( MCDatas::iterator j = _impl->multicasts.begin();
             j != _impl->multicasts.end(); ++j )
        {
            if( (*j).connection != connection )
                continue;

            _impl->multicasts.erase( j );
            return;
        }
    }
}

void Node::_connectMulticast( NodePtr node )
{
    lunchbox::ScopedMutex<> mutex( _impl->outMulticast );

    if( node->_impl->outMulticast.data.isValid( ))
        // multicast already connected by previous _cmdID
        return;

    // Search if the connected node is in the same multicast group as we are
    const ConnectionDescriptions& descriptions = getConnectionDescriptions();
    for( ConnectionDescriptionsCIter i = descriptions.begin();
         i != descriptions.end(); ++i )
    {
        ConnectionDescriptionPtr description = *i;
        if( description->type < CONNECTIONTYPE_MULTICAST )
            continue;

        const ConnectionDescriptions& fromDescs =
            node->getConnectionDescriptions();
        for( ConnectionDescriptionsCIter j = fromDescs.begin();
             j != fromDescs.end(); ++j )
        {
            ConnectionDescriptionPtr fromDescription = *j;
            if( !description->isSameMulticastGroup( fromDescription ))
                continue;

            LBASSERT( !node->_impl->outMulticast.data );
            LBASSERT( node->_impl->multicasts.empty( ));

            if( _impl->outMulticast->isValid() &&
                _impl->outMulticast.data->getDescription() == description )
            {
                node->_impl->outMulticast.data = _impl->outMulticast.data;
                LBINFO << "Using " << description << " as multicast group for "
                       << node->getNodeID() << std::endl;
            }
            // find unused multicast connection to node
            else for( MCDatas::const_iterator k = _impl->multicasts.begin();
                      k != _impl->multicasts.end(); ++k )
            {
                const MCData& data = *k;
                ConstConnectionDescriptionPtr dataDesc =
                    data.connection->getDescription();
                if( !description->isSameMulticastGroup( dataDesc ))
                    continue;

                node->_impl->multicasts.push_back( data );
                LBINFO << "Adding " << dataDesc << " as multicast group for "
                       << node->getNodeID() << std::endl;
            }
        }
    }
}

void Node::_connectMulticast( NodePtr node, ConnectionPtr connection )
{
    lunchbox::ScopedMutex<> mutex( _impl->outMulticast );
    MCDatas::iterator i = node->_impl->multicasts.begin();
    for( ; i != node->_impl->multicasts.end(); ++i )
    {
        if( (*i).connection == connection )
            break;
    }

    if( node->_impl->outMulticast->isValid( ))
    {
        if( node->_impl->outMulticast.data == connection )
        {
            // nop, connection already used
            LBASSERT( i == node->_impl->multicasts.end( ));
        }
        else if( i == node->_impl->multicasts.end( ))
        {
            // another connection is used as multicast connection, save this
            LBASSERT( isListening( ));
            MCData data;
            data.connection = connection;
            data.node = this;
            _impl->multicasts.push_back( data );
        }
        // else nop, already know connection
    }
    else
    {
        node->_impl->outMulticast.data = connection;
        if( i != node->_impl->multicasts.end( ))
            node->_impl->multicasts.erase( i );
    }
}

void Node::_setListening()
{
    _impl->state = STATE_LISTENING;
}

void Node::_setClosing()
{
    _impl->state = STATE_CLOSING;
}

void Node::_setClosed()
{
    _impl->state = STATE_CLOSED;
}

void Node::_connect( ConnectionPtr connection )
{
    _impl->outgoing = connection;
    _impl->state = STATE_CONNECTED;
}

void Node::_disconnect()
{
    _impl->state = STATE_CLOSED;
    _impl->outgoing = 0;
    _impl->outMulticast.data = 0;
    _impl->multicasts.clear();
}

void Node::_setLastReceive( const int64_t time )
{
    _impl->lastReceive = time;
}

std::ostream& operator << ( std::ostream& os, const State state )
{
    os << ( state == STATE_CLOSED ? "closed" :
            state == STATE_CONNECTED ? "connected" :
            state == STATE_LISTENING ? "listening" : "ERROR" );
    return os;
}

std::ostream& operator << ( std::ostream& os, const Node& node )
{
    os << "node " << node.getNodeID() << " " << node._impl->state;
    const ConnectionDescriptions& descs = node.getConnectionDescriptions();
    for( ConnectionDescriptionsCIter i = descs.begin(); i != descs.end(); ++i )
        os << ", " << (*i)->toString();
    return os;
}

}<|MERGE_RESOLUTION|>--- conflicted
+++ resolved
@@ -18,13 +18,8 @@
 #include "node.h"
 
 #include "connectionDescription.h"
-<<<<<<< HEAD
-#include "nodeOCommand.h"
-#include "nodePackets.h"
-=======
 #include "nodeCommand.h"
 #include "nodeOCommand.h"
->>>>>>> ca8fc58c
 
 #include <lunchbox/scopedMutex.h>
 
@@ -139,16 +134,9 @@
     LBINFO << "Announcing id " << node->getNodeID() << " to multicast group "
            << data.connection->getDescription() << std::endl;
 
-<<<<<<< HEAD
-    {
-        NodeOCommand packet( data.connection, PACKETTYPE_CO_NODE, CMD_NODE_ID );
-        packet << node->getNodeID() << getType() << node->serialize();
-    }
-=======
     NodeOCommand( Connections( 1, data.connection ), COMMANDTYPE_CO_NODE,
                   CMD_NODE_ID ) << node->getNodeID() << getType()
                                 << node->serialize();
->>>>>>> ca8fc58c
 
     _impl->outMulticast.data = data.connection;
     return data.connection;
@@ -252,11 +240,6 @@
     return _impl->outMulticast.data;
 }
 
-<<<<<<< HEAD
-NodeOCommand Node::send( uint32_t cmd, uint32_t type )
-{
-    return NodeOCommand( getConnection(), type, cmd );
-=======
 NodeOCommand Node::send( uint32_t cmd, uint32_t type, bool multicast )
 {
     ConnectionPtr connection = multicast ? useMulticast() : 0;
@@ -264,7 +247,6 @@
         connection = getConnection();
     LBASSERT( connection );
     return NodeOCommand( Connections( 1, connection ), type, cmd );
->>>>>>> ca8fc58c
 }
 
 const NodeID& Node::getNodeID() const
