
/* Copyright (c) 2005-2012, Stefan Eilemann <eile@equalizergraphics.com>
 *
 * This library is free software; you can redistribute it and/or modify it under
 * the terms of the GNU Lesser General Public License version 2.1 as published
 * by the Free Software Foundation.
 *
 * This library is distributed in the hope that it will be useful, but WITHOUT
 * ANY WARRANTY; without even the implied warranty of MERCHANTABILITY or FITNESS
 * FOR A PARTICULAR PURPOSE.  See the GNU Lesser General Public License for more
 * details.
 *
 * You should have received a copy of the GNU Lesser General Public License
 * along with this library; if not, write to the Free Software Foundation, Inc.,
 * 51 Franklin Street, Fifth Floor, Boston, MA 02110-1301 USA.
 */

#include "node.h"

#include "connectionDescription.h"
#include "nodeCommand.h"
#include "nodeOCommand.h"

#include <lunchbox/scopedMutex.h>

namespace co
{
namespace
{
/** The state of the node. */
enum State
{
    STATE_CLOSED,    //!< initial state
    STATE_CONNECTED, //!< proxy for a remote node, connected
    STATE_LISTENING, //!< local node, listening
    STATE_CLOSING    //!< listening, about to close
};

struct MCData
{
    ConnectionPtr connection;
    NodePtr       node;
};
typedef std::vector< MCData > MCDatas;
}

namespace detail
{
class Node
{
public:
    /** Globally unique node identifier. */
    NodeID id;

    /** The current state of this node. */
    State state;

    /** The connection to this node. */
    ConnectionPtr outgoing;

    /** The multicast connection to this node, can be 0. */
    lunchbox::Lockable< ConnectionPtr > outMulticast;

    /**
     * Yet unused multicast connections for this node.
     *
     * On the first multicast send usage, the connection is 'primed' by sending
     * our node identifier to the MC group, removed from this vector and set as
     * outMulticast.
     */
    MCDatas multicasts;

    /** The list of descriptions on how this node is reachable. */
    lunchbox::Lockable< ConnectionDescriptions, lunchbox::SpinLock >
        connectionDescriptions;

    /** Last time packets were received */
    int64_t lastReceive;

    Node() : id( true ), state( STATE_CLOSED ), lastReceive ( 0 ) {}
    ~Node()
    {
        LBASSERT( !outgoing );
        connectionDescriptions->clear();
    }
};
}

Node::Node()
        : _impl( new detail::Node )
{
    LBVERB << "New Node @" << (void*)this << " " << _impl->id << std::endl;
}

Node::~Node()
{
    LBVERB << "Delete Node @" << (void*)this << " " << _impl->id << std::endl;
    delete _impl;
}

bool Node::operator == ( const Node* node ) const
{
    LBASSERTINFO( _impl->id != node->_impl->id || this == node,
                  "Two node instances with the same ID found "
                  << (void*)this << " and " << (void*)node );

    return ( _impl == node->_impl );
}

ConnectionDescriptions Node::getConnectionDescriptions() const
{
    lunchbox::ScopedFastRead mutex( _impl->connectionDescriptions );
    return _impl->connectionDescriptions.data;
}

ConnectionPtr Node::useMulticast()
{
    if( !isReachable( ))
        return 0;

    ConnectionPtr connection = _impl->outMulticast.data;
    if( connection.isValid() && !connection->isClosed( ))
        return connection;

    lunchbox::ScopedMutex<> mutex( _impl->outMulticast );
    if( _impl->multicasts.empty( ))
        return 0;

    MCData data = _impl->multicasts.back();
    _impl->multicasts.pop_back();
    NodePtr node = data.node;

    // prime multicast connections on peers
    LBINFO << "Announcing id " << node->getNodeID() << " to multicast group "
           << data.connection->getDescription() << std::endl;

<<<<<<< HEAD
    NodeOCommand( Connections( 1, data.connection ), COMMANDTYPE_CO_NODE,
                  CMD_NODE_ID ) << node->getNodeID() << getType()
                                << node->serialize();
=======
    NodeOCommand( Connections( 1, data.connection ), CMD_NODE_ID )
            << node->getNodeID() << getType() << node->serialize();
>>>>>>> 1ad69f2c

    _impl->outMulticast.data = data.connection;
    return data.connection;
}

void Node::addConnectionDescription( ConnectionDescriptionPtr cd )
{
    if( cd->type >= CONNECTIONTYPE_MULTICAST && cd->port == 0 )
        cd->port = EQ_DEFAULT_PORT;

    lunchbox::ScopedFastWrite mutex( _impl->connectionDescriptions );
    _impl->connectionDescriptions->push_back( cd );
}

bool Node::removeConnectionDescription( ConnectionDescriptionPtr cd )
{
    lunchbox::ScopedFastWrite mutex( _impl->connectionDescriptions );

    // Don't use std::find, RefPtr::operator== compares pointers, not values.
    for( ConnectionDescriptionsIter i = _impl->connectionDescriptions->begin();
         i != _impl->connectionDescriptions->end(); ++i )
    {
        if( *cd != **i )
            continue;

        _impl->connectionDescriptions->erase( i );
        return true;
    }
    return false;
}

std::string Node::serialize() const
{
    std::ostringstream data;
    {
        lunchbox::ScopedFastRead mutex( _impl->connectionDescriptions );
        data << _impl->id << CO_SEPARATOR
             << co::serialize( _impl->connectionDescriptions.data );
    }
    return data.str();
}

bool Node::deserialize( std::string& data )
{
    LBASSERT( _impl->state == STATE_CLOSED );

    // node id
    size_t nextPos = data.find( CO_SEPARATOR );
    if( nextPos == std::string::npos || nextPos == 0 )
    {
        LBERROR << "Could not parse node data" << std::endl;
        return false;
    }

    _impl->id = data.substr( 0, nextPos );
    data = data.substr( nextPos + 1 );

    lunchbox::ScopedFastWrite mutex( _impl->connectionDescriptions );
    _impl->connectionDescriptions->clear();
    return co::deserialize( data, _impl->connectionDescriptions.data );
}

NodePtr Node::createNode( const uint32_t type )
{
    LBASSERTINFO( type == NODETYPE_CO_NODE, type );
    return new Node;
}

bool Node::isReachable() const
{
    return isListening() || isConnected();
}

bool Node::isConnected() const
{
    return _impl->state == STATE_CONNECTED;
}

bool Node::isClosed() const
{
    return _impl->state == STATE_CLOSED;
}

bool Node::isClosing() const
{
    return _impl->state == STATE_CLOSING;
}

bool Node::isListening() const
{
    return _impl->state == STATE_LISTENING;
}

ConnectionPtr Node::getConnection() const
{
    return _impl->outgoing;
}

ConnectionPtr Node::getMulticast() const
{
    return _impl->outMulticast.data;
}

<<<<<<< HEAD
NodeOCommand Node::send( uint32_t cmd, uint32_t type, bool multicast )
=======
NodeOCommand Node::send( const uint32_t cmd, const uint32_t type,
                         const bool multicast )
>>>>>>> 1ad69f2c
{
    ConnectionPtr connection = multicast ? useMulticast() : 0;
    if( !connection )
        connection = getConnection();
    LBASSERT( connection );
<<<<<<< HEAD
    return NodeOCommand( Connections( 1, connection ), type, cmd );
=======
    return NodeOCommand( Connections( 1, connection ), cmd, type );
>>>>>>> 1ad69f2c
}

const NodeID& Node::getNodeID() const
{
    return _impl->id;
}

int64_t Node::getLastReceiveTime() const
{
    return _impl->lastReceive;
}

ConnectionPtr Node::_getConnection()
{
    ConnectionPtr connection = _impl->outgoing;
    if( _impl->state != STATE_CLOSED )
        return connection;
    LBUNREACHABLE;
    return 0;
}

void Node::_addMulticast( NodePtr node, ConnectionPtr connection )
{
    lunchbox::ScopedMutex<> mutex( _impl->outMulticast );
    MCData data;
    data.connection = connection;
    data.node = node;
    _impl->multicasts.push_back( data );
}

void Node::_removeMulticast( ConnectionPtr connection )
{
    LBASSERT( connection->getDescription()->type >= CONNECTIONTYPE_MULTICAST );

    lunchbox::ScopedMutex<> mutex( _impl->outMulticast );
    if( _impl->outMulticast == connection )
        _impl->outMulticast.data = 0;
    else
    {
        for( MCDatas::iterator j = _impl->multicasts.begin();
             j != _impl->multicasts.end(); ++j )
        {
            if( (*j).connection != connection )
                continue;

            _impl->multicasts.erase( j );
            return;
        }
    }
}

void Node::_connectMulticast( NodePtr node )
{
    lunchbox::ScopedMutex<> mutex( _impl->outMulticast );

    if( node->_impl->outMulticast.data.isValid( ))
        // multicast already connected by previous _cmdID
        return;

    // Search if the connected node is in the same multicast group as we are
    const ConnectionDescriptions& descriptions = getConnectionDescriptions();
    for( ConnectionDescriptionsCIter i = descriptions.begin();
         i != descriptions.end(); ++i )
    {
        ConnectionDescriptionPtr description = *i;
        if( description->type < CONNECTIONTYPE_MULTICAST )
            continue;

        const ConnectionDescriptions& fromDescs =
            node->getConnectionDescriptions();
        for( ConnectionDescriptionsCIter j = fromDescs.begin();
             j != fromDescs.end(); ++j )
        {
            ConnectionDescriptionPtr fromDescription = *j;
            if( !description->isSameMulticastGroup( fromDescription ))
                continue;

            LBASSERT( !node->_impl->outMulticast.data );
            LBASSERT( node->_impl->multicasts.empty( ));

            if( _impl->outMulticast->isValid() &&
                _impl->outMulticast.data->getDescription() == description )
            {
                node->_impl->outMulticast.data = _impl->outMulticast.data;
                LBINFO << "Using " << description << " as multicast group for "
                       << node->getNodeID() << std::endl;
            }
            // find unused multicast connection to node
            else for( MCDatas::const_iterator k = _impl->multicasts.begin();
                      k != _impl->multicasts.end(); ++k )
            {
                const MCData& data = *k;
                ConstConnectionDescriptionPtr dataDesc =
                    data.connection->getDescription();
                if( !description->isSameMulticastGroup( dataDesc ))
                    continue;

                node->_impl->multicasts.push_back( data );
                LBINFO << "Adding " << dataDesc << " as multicast group for "
                       << node->getNodeID() << std::endl;
            }
        }
    }
}

void Node::_connectMulticast( NodePtr node, ConnectionPtr connection )
{
    lunchbox::ScopedMutex<> mutex( _impl->outMulticast );
    MCDatas::iterator i = node->_impl->multicasts.begin();
    for( ; i != node->_impl->multicasts.end(); ++i )
    {
        if( (*i).connection == connection )
            break;
    }

    if( node->_impl->outMulticast->isValid( ))
    {
        if( node->_impl->outMulticast.data == connection )
        {
            // nop, connection already used
            LBASSERT( i == node->_impl->multicasts.end( ));
        }
        else if( i == node->_impl->multicasts.end( ))
        {
            // another connection is used as multicast connection, save this
            LBASSERT( isListening( ));
            MCData data;
            data.connection = connection;
            data.node = this;
            _impl->multicasts.push_back( data );
        }
        // else nop, already know connection
    }
    else
    {
        node->_impl->outMulticast.data = connection;
        if( i != node->_impl->multicasts.end( ))
            node->_impl->multicasts.erase( i );
    }
}

void Node::_setListening()
{
    _impl->state = STATE_LISTENING;
}

void Node::_setClosing()
{
    _impl->state = STATE_CLOSING;
}

void Node::_setClosed()
{
    _impl->state = STATE_CLOSED;
}

void Node::_connect( ConnectionPtr connection )
{
    _impl->outgoing = connection;
    _impl->state = STATE_CONNECTED;
}

void Node::_disconnect()
{
    _impl->state = STATE_CLOSED;
    _impl->outgoing = 0;
    _impl->outMulticast.data = 0;
    _impl->multicasts.clear();
}

void Node::_setLastReceive( const int64_t time )
{
    _impl->lastReceive = time;
}

std::ostream& operator << ( std::ostream& os, const State state )
{
    os << ( state == STATE_CLOSED ? "closed" :
            state == STATE_CONNECTED ? "connected" :
            state == STATE_LISTENING ? "listening" : "ERROR" );
    return os;
}

std::ostream& operator << ( std::ostream& os, const Node& node )
{
    os << "node " << node.getNodeID() << " " << node._impl->state;
    const ConnectionDescriptions& descs = node.getConnectionDescriptions();
    for( ConnectionDescriptionsCIter i = descs.begin(); i != descs.end(); ++i )
        os << ", " << (*i)->toString();
    return os;
}

}<|MERGE_RESOLUTION|>--- conflicted
+++ resolved
@@ -134,14 +134,8 @@
     LBINFO << "Announcing id " << node->getNodeID() << " to multicast group "
            << data.connection->getDescription() << std::endl;
 
-<<<<<<< HEAD
-    NodeOCommand( Connections( 1, data.connection ), COMMANDTYPE_CO_NODE,
-                  CMD_NODE_ID ) << node->getNodeID() << getType()
-                                << node->serialize();
-=======
     NodeOCommand( Connections( 1, data.connection ), CMD_NODE_ID )
             << node->getNodeID() << getType() << node->serialize();
->>>>>>> 1ad69f2c
 
     _impl->outMulticast.data = data.connection;
     return data.connection;
@@ -245,22 +239,14 @@
     return _impl->outMulticast.data;
 }
 
-<<<<<<< HEAD
-NodeOCommand Node::send( uint32_t cmd, uint32_t type, bool multicast )
-=======
 NodeOCommand Node::send( const uint32_t cmd, const uint32_t type,
                          const bool multicast )
->>>>>>> 1ad69f2c
 {
     ConnectionPtr connection = multicast ? useMulticast() : 0;
     if( !connection )
         connection = getConnection();
     LBASSERT( connection );
-<<<<<<< HEAD
-    return NodeOCommand( Connections( 1, connection ), type, cmd );
-=======
     return NodeOCommand( Connections( 1, connection ), cmd, type );
->>>>>>> 1ad69f2c
 }
 
 const NodeID& Node::getNodeID() const
