
/* Copyright (c) 2005-2012, Stefan Eilemann <eile@equalizergraphics.com>
 *                    2012, Daniel Nachbaur <danielnachbaur@gmail.com>
 *
 * This library is free software; you can redistribute it and/or modify it under
 * the terms of the GNU Lesser General Public License version 2.1 as published
 * by the Free Software Foundation.
 *
 * This library is distributed in the hope that it will be useful, but WITHOUT
 * ANY WARRANTY; without even the implied warranty of MERCHANTABILITY or FITNESS
 * FOR A PARTICULAR PURPOSE.  See the GNU Lesser General Public License for more
 * details.
 *
 * You should have received a copy of the GNU Lesser General Public License
 * along with this library; if not, write to the Free Software Foundation, Inc.,
 * 51 Franklin Street, Fifth Floor, Boston, MA 02110-1301 USA.
 */

#include "node.h"

#include "connectionDescription.h"
#include "nodeCommand.h"
#include "nodeOCommand.h"

#include <lunchbox/scopedMutex.h>

namespace co
{
namespace
{
/** The state of the node. */
enum State
{
    STATE_CLOSED,    //!< initial state
    STATE_CONNECTED, //!< proxy for a remote node, connected
    STATE_LISTENING, //!< local node, listening
    STATE_CLOSING    //!< listening, about to close
};

struct MCData
{
    ConnectionPtr connection;
    NodePtr       node;
};
typedef std::vector< MCData > MCDatas;
}

namespace detail
{
class Node
{
public:
    /** Globally unique node identifier. */
    NodeID id;

    /** The current state of this node. */
    State state;

    /** The connection to this node. */
    ConnectionPtr outgoing;

    /** The multicast connection to this node, can be 0. */
    lunchbox::Lockable< ConnectionPtr > outMulticast;

    /**
     * Yet unused multicast connections for this node.
     *
     * On the first multicast send usage, the connection is 'primed' by sending
     * our node identifier to the MC group, removed from this vector and set as
     * outMulticast.
     */
    MCDatas multicasts;

    /** The list of descriptions on how this node is reachable. */
    lunchbox::Lockable< ConnectionDescriptions, lunchbox::SpinLock >
        connectionDescriptions;

    /** Last time commands were received */
    int64_t lastReceive;

    /** Is a big endian host? */
    bool bigEndian;

    Node()
        : id( true ), state( STATE_CLOSED ), lastReceive ( 0 )
#ifdef COLLAGE_BIGENDIAN
        , bigEndian( true )
#else
        , bigEndian( false )
#endif
        {}

    ~Node()
    {
        LBASSERT( !outgoing );
        connectionDescriptions->clear();
    }
};
}

Node::Node()
        : _impl( new detail::Node )
{
    LBVERB << "New Node @" << (void*)this << " " << _impl->id << std::endl;
}

Node::~Node()
{
    LBVERB << "Delete Node @" << (void*)this << " " << _impl->id << std::endl;
    delete _impl;
}

bool Node::operator == ( const Node* node ) const
{
    LBASSERTINFO( _impl->id != node->_impl->id || this == node,
                  "Two node instances with the same ID found "
                  << (void*)this << " and " << (void*)node );

    return ( _impl == node->_impl );
}

ConnectionDescriptions Node::getConnectionDescriptions() const
{
    lunchbox::ScopedFastRead mutex( _impl->connectionDescriptions );
    return _impl->connectionDescriptions.data;
}

ConnectionPtr Node::useMulticast()
{
    if( !isReachable( ))
        return 0;

    ConnectionPtr connection = _impl->outMulticast.data;
    if( connection.isValid() && !connection->isClosed( ))
        return connection;

    lunchbox::ScopedMutex<> mutex( _impl->outMulticast );
    if( _impl->multicasts.empty( ))
        return 0;

    MCData data = _impl->multicasts.back();
    _impl->multicasts.pop_back();
    NodePtr node = data.node;

    // prime multicast connections on peers
    LBINFO << "Announcing id " << node->getNodeID() << " to multicast group "
           << data.connection->getDescription() << std::endl;

    NodeOCommand( Connections( 1, data.connection ), CMD_NODE_ID )
            << node->getNodeID() << getType() << node->serialize();

    _impl->outMulticast.data = data.connection;
    return data.connection;
}

void Node::addConnectionDescription( ConnectionDescriptionPtr cd )
{
    if( cd->type >= CONNECTIONTYPE_MULTICAST && cd->port == 0 )
        cd->port = EQ_DEFAULT_PORT;

    lunchbox::ScopedFastWrite mutex( _impl->connectionDescriptions );
    _impl->connectionDescriptions->push_back( cd );
}

bool Node::removeConnectionDescription( ConnectionDescriptionPtr cd )
{
    lunchbox::ScopedFastWrite mutex( _impl->connectionDescriptions );

    // Don't use std::find, RefPtr::operator== compares pointers, not values.
    for( ConnectionDescriptionsIter i = _impl->connectionDescriptions->begin();
         i != _impl->connectionDescriptions->end(); ++i )
    {
        if( *cd != **i )
            continue;

        _impl->connectionDescriptions->erase( i );
        return true;
    }
    return false;
}

std::string Node::serialize() const
{
    std::ostringstream data;
    data << Version::getMajor() << CO_SEPARATOR << Version::getMinor()
         << CO_SEPARATOR << _impl->id << CO_SEPARATOR << _impl->bigEndian
         << CO_SEPARATOR;
    {
        lunchbox::ScopedFastRead mutex( _impl->connectionDescriptions );
        data << co::serialize( _impl->connectionDescriptions.data );
    }
    return data.str();
}

bool Node::deserialize( std::string& data )
{
    LBASSERT( _impl->state == STATE_CLOSED );

    // version check
    uint32_t major = 0;
    size_t nextPos = data.find( CO_SEPARATOR );
    if( nextPos == std::string::npos || nextPos == 0 )
    {
        LBERROR << "Could not parse node major version data" << std::endl;
        return false;
    }

    std::istringstream is( data.substr( 0, nextPos ));
    data = data.substr( nextPos + 1 );
    is >> major;

    uint32_t minor = 0;
    nextPos = data.find( CO_SEPARATOR );
    if( nextPos == std::string::npos || nextPos == 0 )
    {
        LBERROR << "Could not parse node minor version data" << std::endl;
        return false;
    }

    is.str( data.substr( 0, nextPos ));
    data = data.substr( nextPos + 1 );
    is >> minor;

    if( major != Version::getMajor() || minor != Version::getMinor( ))
    {
        LBWARN << "Protocol mismatch: remote node uses version " << major << '.'
               << minor << ", local node uses " << Version::getMajor() << '.'
               << Version::getMinor() << std::endl;
    }

    // node id
    nextPos = data.find( CO_SEPARATOR );
    if( nextPos == std::string::npos || nextPos == 0 )
    {
        LBERROR << "Could not parse node id data" << std::endl;
        return false;
    }

    _impl->id = data.substr( 0, nextPos );
    data = data.substr( nextPos + 1 );

    // endianness
    nextPos = data.find( CO_SEPARATOR );
    if( nextPos == std::string::npos || nextPos == 0 )
    {
        LBERROR << "Could not parse node endianness data" << std::endl;
        return false;
    }

    is.str( data.substr( 0, nextPos ));
    data = data.substr( nextPos + 1 );
    is >> _impl->bigEndian;

    // Connections data
    lunchbox::ScopedFastWrite mutex( _impl->connectionDescriptions );
    _impl->connectionDescriptions->clear();
    return co::deserialize( data, _impl->connectionDescriptions.data );
}

<<<<<<< HEAD
NodePtr Node::createNode( const uint32_t type )
{
    LBASSERTINFO( type == NODETYPE_CO_NODE, type );
    return new Node;
}

bool Node::isBigEndian() const
{
    return _impl->bigEndian;
}

=======
>>>>>>> dfd53a2d
bool Node::isReachable() const
{
    return isListening() || isConnected();
}

bool Node::isConnected() const
{
    return _impl->state == STATE_CONNECTED;
}

bool Node::isClosed() const
{
    return _impl->state == STATE_CLOSED;
}

bool Node::isClosing() const
{
    return _impl->state == STATE_CLOSING;
}

bool Node::isListening() const
{
    return _impl->state == STATE_LISTENING;
}

ConnectionPtr Node::getConnection() const
{
    return _impl->outgoing;
}

ConnectionPtr Node::getMulticast() const
{
    return _impl->outMulticast.data;
}

NodeOCommand Node::send( const uint32_t cmd, const bool multicast )
{
    ConnectionPtr connection = multicast ? useMulticast() : 0;
    if( !connection )
        connection = getConnection();
    LBASSERT( connection );
    return NodeOCommand( Connections( 1, connection ), cmd,
                         COMMANDTYPE_CO_NODE );
}

const NodeID& Node::getNodeID() const
{
    return _impl->id;
}

int64_t Node::getLastReceiveTime() const
{
    return _impl->lastReceive;
}

ConnectionPtr Node::_getConnection()
{
    ConnectionPtr connection = _impl->outgoing;
    if( _impl->state != STATE_CLOSED )
        return connection;
    LBUNREACHABLE;
    return 0;
}

void Node::_addMulticast( NodePtr node, ConnectionPtr connection )
{
    lunchbox::ScopedMutex<> mutex( _impl->outMulticast );
    MCData data;
    data.connection = connection;
    data.node = node;
    _impl->multicasts.push_back( data );
}

void Node::_removeMulticast( ConnectionPtr connection )
{
    LBASSERT( connection->getDescription()->type >= CONNECTIONTYPE_MULTICAST );

    lunchbox::ScopedMutex<> mutex( _impl->outMulticast );
    if( _impl->outMulticast == connection )
        _impl->outMulticast.data = 0;
    else
    {
        for( MCDatas::iterator j = _impl->multicasts.begin();
             j != _impl->multicasts.end(); ++j )
        {
            if( (*j).connection != connection )
                continue;

            _impl->multicasts.erase( j );
            return;
        }
    }
}

void Node::_connectMulticast( NodePtr node )
{
    lunchbox::ScopedMutex<> mutex( _impl->outMulticast );

    if( node->_impl->outMulticast.data.isValid( ))
        // multicast already connected by previous _cmdID
        return;

    // Search if the connected node is in the same multicast group as we are
    const ConnectionDescriptions& descriptions = getConnectionDescriptions();
    for( ConnectionDescriptionsCIter i = descriptions.begin();
         i != descriptions.end(); ++i )
    {
        ConnectionDescriptionPtr description = *i;
        if( description->type < CONNECTIONTYPE_MULTICAST )
            continue;

        const ConnectionDescriptions& fromDescs =
            node->getConnectionDescriptions();
        for( ConnectionDescriptionsCIter j = fromDescs.begin();
             j != fromDescs.end(); ++j )
        {
            ConnectionDescriptionPtr fromDescription = *j;
            if( !description->isSameMulticastGroup( fromDescription ))
                continue;

            LBASSERT( !node->_impl->outMulticast.data );
            LBASSERT( node->_impl->multicasts.empty( ));

            if( _impl->outMulticast->isValid() &&
                _impl->outMulticast.data->getDescription() == description )
            {
                node->_impl->outMulticast.data = _impl->outMulticast.data;
                LBINFO << "Using " << description << " as multicast group for "
                       << node->getNodeID() << std::endl;
            }
            // find unused multicast connection to node
            else for( MCDatas::const_iterator k = _impl->multicasts.begin();
                      k != _impl->multicasts.end(); ++k )
            {
                const MCData& data = *k;
                ConstConnectionDescriptionPtr dataDesc =
                    data.connection->getDescription();
                if( !description->isSameMulticastGroup( dataDesc ))
                    continue;

                node->_impl->multicasts.push_back( data );
                LBINFO << "Adding " << dataDesc << " as multicast group for "
                       << node->getNodeID() << std::endl;
            }
        }
    }
}

void Node::_connectMulticast( NodePtr node, ConnectionPtr connection )
{
    lunchbox::ScopedMutex<> mutex( _impl->outMulticast );
    MCDatas::iterator i = node->_impl->multicasts.begin();
    for( ; i != node->_impl->multicasts.end(); ++i )
    {
        if( (*i).connection == connection )
            break;
    }

    if( node->_impl->outMulticast->isValid( ))
    {
        if( node->_impl->outMulticast.data == connection )
        {
            // nop, connection already used
            LBASSERT( i == node->_impl->multicasts.end( ));
        }
        else if( i == node->_impl->multicasts.end( ))
        {
            // another connection is used as multicast connection, save this
            LBASSERT( isListening( ));
            MCData data;
            data.connection = connection;
            data.node = this;
            _impl->multicasts.push_back( data );
        }
        // else nop, already know connection
    }
    else
    {
        node->_impl->outMulticast.data = connection;
        if( i != node->_impl->multicasts.end( ))
            node->_impl->multicasts.erase( i );
    }
}

void Node::_setListening()
{
    _impl->state = STATE_LISTENING;
}

void Node::_setClosing()
{
    _impl->state = STATE_CLOSING;
}

void Node::_setClosed()
{
    _impl->state = STATE_CLOSED;
}

void Node::_connect( ConnectionPtr connection )
{
    _impl->outgoing = connection;
    _impl->state = STATE_CONNECTED;
}

void Node::_disconnect()
{
    _impl->state = STATE_CLOSED;
    _impl->outgoing = 0;
    _impl->outMulticast.data = 0;
    _impl->multicasts.clear();
}

void Node::_setLastReceive( const int64_t time )
{
    _impl->lastReceive = time;
}

std::ostream& operator << ( std::ostream& os, const State state )
{
    os << ( state == STATE_CLOSED ? "closed" :
            state == STATE_CONNECTED ? "connected" :
            state == STATE_LISTENING ? "listening" : "ERROR" );
    return os;
}

std::ostream& operator << ( std::ostream& os, const Node& node )
{
    os << "node " << node.getNodeID() << " " << node._impl->state;
    const ConnectionDescriptions& descs = node.getConnectionDescriptions();
    for( ConnectionDescriptionsCIter i = descs.begin(); i != descs.end(); ++i )
        os << ", " << (*i)->toString();
    return os;
}

}<|MERGE_RESOLUTION|>--- conflicted
+++ resolved
@@ -257,20 +257,11 @@
     return co::deserialize( data, _impl->connectionDescriptions.data );
 }
 
-<<<<<<< HEAD
-NodePtr Node::createNode( const uint32_t type )
-{
-    LBASSERTINFO( type == NODETYPE_CO_NODE, type );
-    return new Node;
-}
-
 bool Node::isBigEndian() const
 {
     return _impl->bigEndian;
 }
 
-=======
->>>>>>> dfd53a2d
 bool Node::isReachable() const
 {
     return isListening() || isConnected();
