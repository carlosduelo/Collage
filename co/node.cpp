
/* Copyright (c) 2005-2012, Stefan Eilemann <eile@equalizergraphics.com>
<<<<<<< HEAD
 *                    2012, Daniel Nachbaur <danielnachbaur@gmail.com>
=======
>>>>>>> fae713ec
 *
 * This library is free software; you can redistribute it and/or modify it under
 * the terms of the GNU Lesser General Public License version 2.1 as published
 * by the Free Software Foundation.
 *
 * This library is distributed in the hope that it will be useful, but WITHOUT
 * ANY WARRANTY; without even the implied warranty of MERCHANTABILITY or FITNESS
 * FOR A PARTICULAR PURPOSE.  See the GNU Lesser General Public License for more
 * details.
 *
 * You should have received a copy of the GNU Lesser General Public License
 * along with this library; if not, write to the Free Software Foundation, Inc.,
 * 51 Franklin Street, Fifth Floor, Boston, MA 02110-1301 USA.
 */

#include "node.h"

#include "connectionDescription.h"
#include "nodeCommand.h"
#include "nodeOCommand.h"

#include <lunchbox/scopedMutex.h>

namespace co
{
namespace
{
/** The state of the node. */
enum State
{
    STATE_CLOSED,    //!< initial state
    STATE_CONNECTED, //!< proxy for a remote node, connected
    STATE_LISTENING, //!< local node, listening
    STATE_CLOSING    //!< listening, about to close
};

struct MCData
{
    ConnectionPtr connection;
    NodePtr       node;
};
typedef std::vector< MCData > MCDatas;
}

namespace detail
{
class Node
{
public:
    /** Globally unique node identifier. */
    NodeID id;

    /** The current state of this node. */
    State state;

    /** The connection to this node. */
    ConnectionPtr outgoing;

    /** The multicast connection to this node, can be 0. */
    lunchbox::Lockable< ConnectionPtr > outMulticast;

    /**
     * Yet unused multicast connections for this node.
     *
     * On the first multicast send usage, the connection is 'primed' by sending
     * our node identifier to the MC group, removed from this vector and set as
     * outMulticast.
     */
    MCDatas multicasts;

    /** The list of descriptions on how this node is reachable. */
    lunchbox::Lockable< ConnectionDescriptions, lunchbox::SpinLock >
        connectionDescriptions;

    /** Last time commands were received */
    int64_t lastReceive;

    Node() : id( true ), state( STATE_CLOSED ), lastReceive ( 0 ) {}
    ~Node()
    {
        LBASSERT( !outgoing );
        connectionDescriptions->clear();
    }
};
}

Node::Node()
        : _impl( new detail::Node )
{
    LBVERB << "New Node @" << (void*)this << " " << _impl->id << std::endl;
}

Node::~Node()
{
    LBVERB << "Delete Node @" << (void*)this << " " << _impl->id << std::endl;
    delete _impl;
}

bool Node::operator == ( const Node* node ) const
{
    LBASSERTINFO( _impl->id != node->_impl->id || this == node,
                  "Two node instances with the same ID found "
                  << (void*)this << " and " << (void*)node );

    return ( _impl == node->_impl );
}

ConnectionDescriptions Node::getConnectionDescriptions() const
{
    lunchbox::ScopedFastRead mutex( _impl->connectionDescriptions );
    return _impl->connectionDescriptions.data;
}

ConnectionPtr Node::useMulticast()
{
    if( !isReachable( ))
        return 0;

    ConnectionPtr connection = _impl->outMulticast.data;
    if( connection.isValid() && !connection->isClosed( ))
        return connection;

    lunchbox::ScopedMutex<> mutex( _impl->outMulticast );
    if( _impl->multicasts.empty( ))
        return 0;

    MCData data = _impl->multicasts.back();
    _impl->multicasts.pop_back();
    NodePtr node = data.node;

    // prime multicast connections on peers
    LBINFO << "Announcing id " << node->getNodeID() << " to multicast group "
           << data.connection->getDescription() << std::endl;

    NodeOCommand( Connections( 1, data.connection ), CMD_NODE_ID )
            << node->getNodeID() << getType() << node->serialize();

    _impl->outMulticast.data = data.connection;
    return data.connection;
}

void Node::addConnectionDescription( ConnectionDescriptionPtr cd )
{
    if( cd->type >= CONNECTIONTYPE_MULTICAST && cd->port == 0 )
        cd->port = EQ_DEFAULT_PORT;

    lunchbox::ScopedFastWrite mutex( _impl->connectionDescriptions );
    _impl->connectionDescriptions->push_back( cd );
}

bool Node::removeConnectionDescription( ConnectionDescriptionPtr cd )
{
    lunchbox::ScopedFastWrite mutex( _impl->connectionDescriptions );

    // Don't use std::find, RefPtr::operator== compares pointers, not values.
    for( ConnectionDescriptionsIter i = _impl->connectionDescriptions->begin();
         i != _impl->connectionDescriptions->end(); ++i )
    {
        if( *cd != **i )
            continue;

        _impl->connectionDescriptions->erase( i );
        return true;
    }
    return false;
}

std::string Node::serialize() const
{
    std::ostringstream data;
    data << Version::getMajor() << CO_SEPARATOR << Version::getMinor()
         << CO_SEPARATOR << _impl->id << CO_SEPARATOR;
    {
        lunchbox::ScopedFastRead mutex( _impl->connectionDescriptions );
        data << co::serialize( _impl->connectionDescriptions.data );
    }
    return data.str();
}

bool Node::deserialize( std::string& data )
{
    LBASSERT( _impl->state == STATE_CLOSED );

    // version check
    uint32_t major = 0;
    size_t nextPos = data.find( CO_SEPARATOR );
    if( nextPos == std::string::npos || nextPos == 0 )
    {
        LBERROR << "Could not parse node major version data" << std::endl;
        return false;
    }

    std::istringstream is( data.substr( 0, nextPos ));
    data = data.substr( nextPos + 1 );
    is >> major;

    uint32_t minor = 0;
    nextPos = data.find( CO_SEPARATOR );
    if( nextPos == std::string::npos || nextPos == 0 )
    {
        LBERROR << "Could not parse node minor version data" << std::endl;
        return false;
    }

    is.str( data.substr( 0, nextPos ));
    data = data.substr( nextPos + 1 );
    is >> minor;

    if( major != Version::getMajor() || minor != Version::getMinor( ))
    {
        LBWARN << "Protocol mismatch: remote node uses version " << major << '.'
               << minor << ", local node uses " << Version::getMajor() << '.'
               << Version::getMinor() << std::endl;
    }

    // node id
    nextPos = data.find( CO_SEPARATOR );
    if( nextPos == std::string::npos || nextPos == 0 )
    {
        LBERROR << "Could not parse node id data" << std::endl;
        return false;
    }

    _impl->id = data.substr( 0, nextPos );
    data = data.substr( nextPos + 1 );

    // Connections data
    lunchbox::ScopedFastWrite mutex( _impl->connectionDescriptions );
    _impl->connectionDescriptions->clear();
    return co::deserialize( data, _impl->connectionDescriptions.data );
}

NodePtr Node::createNode( const uint32_t type )
{
    LBASSERTINFO( type == NODETYPE_CO_NODE, type );
    return new Node;
}

bool Node::isReachable() const
{
    return isListening() || isConnected();
}

bool Node::isConnected() const
{
    return _impl->state == STATE_CONNECTED;
}

bool Node::isClosed() const
{
    return _impl->state == STATE_CLOSED;
}

bool Node::isClosing() const
{
    return _impl->state == STATE_CLOSING;
}

bool Node::isListening() const
{
    return _impl->state == STATE_LISTENING;
}

ConnectionPtr Node::getConnection() const
{
    return _impl->outgoing;
}

ConnectionPtr Node::getMulticast() const
{
    return _impl->outMulticast.data;
}

NodeOCommand Node::send( const uint32_t cmd, const bool multicast )
{
    ConnectionPtr connection = multicast ? useMulticast() : 0;
    if( !connection )
        connection = getConnection();
    LBASSERT( connection );
    return NodeOCommand( Connections( 1, connection ), cmd,
                         COMMANDTYPE_CO_NODE );
}

const NodeID& Node::getNodeID() const
{
    return _impl->id;
}

int64_t Node::getLastReceiveTime() const
{
    return _impl->lastReceive;
}

ConnectionPtr Node::_getConnection()
{
    ConnectionPtr connection = _impl->outgoing;
    if( _impl->state != STATE_CLOSED )
        return connection;
    LBUNREACHABLE;
    return 0;
}

void Node::_addMulticast( NodePtr node, ConnectionPtr connection )
{
    lunchbox::ScopedMutex<> mutex( _impl->outMulticast );
    MCData data;
    data.connection = connection;
    data.node = node;
    _impl->multicasts.push_back( data );
}

void Node::_removeMulticast( ConnectionPtr connection )
{
    LBASSERT( connection->getDescription()->type >= CONNECTIONTYPE_MULTICAST );

    lunchbox::ScopedMutex<> mutex( _impl->outMulticast );
    if( _impl->outMulticast == connection )
        _impl->outMulticast.data = 0;
    else
    {
        for( MCDatas::iterator j = _impl->multicasts.begin();
             j != _impl->multicasts.end(); ++j )
        {
            if( (*j).connection != connection )
                continue;

            _impl->multicasts.erase( j );
            return;
        }
    }
}

void Node::_connectMulticast( NodePtr node )
{
    lunchbox::ScopedMutex<> mutex( _impl->outMulticast );

    if( node->_impl->outMulticast.data.isValid( ))
        // multicast already connected by previous _cmdID
        return;

    // Search if the connected node is in the same multicast group as we are
    const ConnectionDescriptions& descriptions = getConnectionDescriptions();
    for( ConnectionDescriptionsCIter i = descriptions.begin();
         i != descriptions.end(); ++i )
    {
        ConnectionDescriptionPtr description = *i;
        if( description->type < CONNECTIONTYPE_MULTICAST )
            continue;

        const ConnectionDescriptions& fromDescs =
            node->getConnectionDescriptions();
        for( ConnectionDescriptionsCIter j = fromDescs.begin();
             j != fromDescs.end(); ++j )
        {
            ConnectionDescriptionPtr fromDescription = *j;
            if( !description->isSameMulticastGroup( fromDescription ))
                continue;

            LBASSERT( !node->_impl->outMulticast.data );
            LBASSERT( node->_impl->multicasts.empty( ));

            if( _impl->outMulticast->isValid() &&
                _impl->outMulticast.data->getDescription() == description )
            {
                node->_impl->outMulticast.data = _impl->outMulticast.data;
                LBINFO << "Using " << description << " as multicast group for "
                       << node->getNodeID() << std::endl;
            }
            // find unused multicast connection to node
            else for( MCDatas::const_iterator k = _impl->multicasts.begin();
                      k != _impl->multicasts.end(); ++k )
            {
                const MCData& data = *k;
                ConstConnectionDescriptionPtr dataDesc =
                    data.connection->getDescription();
                if( !description->isSameMulticastGroup( dataDesc ))
                    continue;

                node->_impl->multicasts.push_back( data );
                LBINFO << "Adding " << dataDesc << " as multicast group for "
                       << node->getNodeID() << std::endl;
            }
        }
    }
}

void Node::_connectMulticast( NodePtr node, ConnectionPtr connection )
{
    lunchbox::ScopedMutex<> mutex( _impl->outMulticast );
    MCDatas::iterator i = node->_impl->multicasts.begin();
    for( ; i != node->_impl->multicasts.end(); ++i )
    {
        if( (*i).connection == connection )
            break;
    }

    if( node->_impl->outMulticast->isValid( ))
    {
        if( node->_impl->outMulticast.data == connection )
        {
            // nop, connection already used
            LBASSERT( i == node->_impl->multicasts.end( ));
        }
        else if( i == node->_impl->multicasts.end( ))
        {
            // another connection is used as multicast connection, save this
            LBASSERT( isListening( ));
            MCData data;
            data.connection = connection;
            data.node = this;
            _impl->multicasts.push_back( data );
        }
        // else nop, already know connection
    }
    else
    {
        node->_impl->outMulticast.data = connection;
        if( i != node->_impl->multicasts.end( ))
            node->_impl->multicasts.erase( i );
    }
}

void Node::_setListening()
{
    _impl->state = STATE_LISTENING;
}

void Node::_setClosing()
{
    _impl->state = STATE_CLOSING;
}

void Node::_setClosed()
{
    _impl->state = STATE_CLOSED;
}

void Node::_connect( ConnectionPtr connection )
{
    _impl->outgoing = connection;
    _impl->state = STATE_CONNECTED;
}

void Node::_disconnect()
{
    _impl->state = STATE_CLOSED;
    _impl->outgoing = 0;
    _impl->outMulticast.data = 0;
    _impl->multicasts.clear();
}

void Node::_setLastReceive( const int64_t time )
{
    _impl->lastReceive = time;
}

std::ostream& operator << ( std::ostream& os, const State state )
{
    os << ( state == STATE_CLOSED ? "closed" :
            state == STATE_CONNECTED ? "connected" :
            state == STATE_LISTENING ? "listening" : "ERROR" );
    return os;
}

std::ostream& operator << ( std::ostream& os, const Node& node )
{
    os << "node " << node.getNodeID() << " " << node._impl->state;
    const ConnectionDescriptions& descs = node.getConnectionDescriptions();
    for( ConnectionDescriptionsCIter i = descs.begin(); i != descs.end(); ++i )
        os << ", " << (*i)->toString();
    return os;
}

}<|MERGE_RESOLUTION|>--- conflicted
+++ resolved
@@ -1,9 +1,6 @@
 
 /* Copyright (c) 2005-2012, Stefan Eilemann <eile@equalizergraphics.com>
-<<<<<<< HEAD
  *                    2012, Daniel Nachbaur <danielnachbaur@gmail.com>
-=======
->>>>>>> fae713ec
  *
  * This library is free software; you can redistribute it and/or modify it under
  * the terms of the GNU Lesser General Public License version 2.1 as published
