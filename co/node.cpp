--- conflicted
+++ resolved
@@ -134,18 +134,10 @@
     LBINFO << "Announcing id " << node->getNodeID() << " to multicast group "
            << data.connection->getDescription() << std::endl;
 
-<<<<<<< HEAD
-    {
-        NodeOCommand packet( Connections( 1, data.connection ),
-                             COMMANDTYPE_CO_NODE, CMD_NODE_ID );
-        packet << node->getNodeID() << getType() << node->serialize();
-    }
-
-=======
     NodeOCommand( Connections( 1, data.connection ), PACKETTYPE_CO_NODE,
                   CMD_NODE_ID ) << node->getNodeID() << getType() 
                                 << node->serialize();
->>>>>>> b21153a7
+
     _impl->outMulticast.data = data.connection;
     return data.connection;
 }
