
/* Copyright (c) 2010-2012, Stefan Eilemann <eile@equalizergraphics.com>
 *
 * This library is free software; you can redistribute it and/or modify it under
 * the terms of the GNU Lesser General Public License version 2.1 as published
 * by the Free Software Foundation.
 *
 * This library is distributed in the hope that it will be useful, but WITHOUT
 * ANY WARRANTY; without even the implied warranty of MERCHANTABILITY or FITNESS
 * FOR A PARTICULAR PURPOSE.  See the GNU Lesser General Public License for more
 * details.
 *
 * You should have received a copy of the GNU Lesser General Public License
 * along with this library; if not, write to the Free Software Foundation, Inc.,
 * 51 Franklin Street, Fifth Floor, Boston, MA 02110-1301 USA.
 */

#include "versionedMasterCM.h"

#include "buffer.h"
#include "command.h"
#include "log.h"
#include "object.h"
#include "objectDataCommand.h"
#include "objectDataIStream.h"

namespace co
{
typedef CommandFunc<VersionedMasterCM> CmdFunc;

VersionedMasterCM::VersionedMasterCM( Object* object )
        : ObjectCM( object )
        , _version( VERSION_NONE )
        , _maxVersion( std::numeric_limits< uint64_t >::max( ))
{
    LBASSERT( object );
    LBASSERT( object->getLocalNode( ));

    // sync commands are send to all instances, even the master gets it
    object->registerCommand( CMD_OBJECT_INSTANCE,
                             CmdFunc( this, &VersionedMasterCM::_cmdDiscard ),
                             0 );
    object->registerCommand( CMD_OBJECT_DELTA,
                             CmdFunc( this, &VersionedMasterCM::_cmdDiscard ),
                             0 );

    object->registerCommand( CMD_OBJECT_SLAVE_DELTA,
                            CmdFunc( this, &VersionedMasterCM::_cmdSlaveDelta ),
                             0 );
    object->registerCommand( CMD_OBJECT_MAX_VERSION,
                            CmdFunc( this, &VersionedMasterCM::_cmdMaxVersion ),
                             0 );
}

VersionedMasterCM::~VersionedMasterCM()
{
    _slaves->clear();
}

uint128_t VersionedMasterCM::sync( const uint128_t& inVersion )
{
    LBASSERTINFO( inVersion.high() != 0 || inVersion == VERSION_NEXT ||
                  inVersion == VERSION_HEAD, inVersion );
#if 0
    LBLOG( LOG_OBJECTS ) << "sync to v" << inVersion << ", id "
                         << _object->getID() << "." << _object->getInstanceID()
                         << std::endl;
#endif

    if( inVersion == VERSION_NEXT )
        return _apply( _slaveCommits.pop( ));

    if( inVersion == VERSION_HEAD )
    {
        uint128_t version = VERSION_NONE;
        for( ObjectDataIStream* is = _slaveCommits.tryPop(); is;
             is = _slaveCommits.tryPop( ))
        {
            version = _apply( is );
        }
        return version;
    }
    // else apply only concrete slave commit

    return _apply( _slaveCommits.pull( inVersion ));
}

uint128_t VersionedMasterCM::_apply( ObjectDataIStream* is )
{
    LBASSERT( !is->hasInstanceData( ));
    _object->unpack( *is );
    LBASSERTINFO( is->getRemainingBufferSize() == 0 &&
                  is->nRemainingBuffers()==0,
                  "Object " << lunchbox::className( _object ) <<
                  " did not unpack all data" );

    const uint128_t version = is->getVersion();
    is->reset();
    _slaveCommits.recycle( is );
    return version;
}

<<<<<<< HEAD
void VersionedMasterCM::addSlave( Command& comd )
=======
void VersionedMasterCM::addSlave( Command command )
>>>>>>> 1ad69f2c
{
    LB_TS_THREAD( _cmdThread );
    Mutex mutex( _slaves );

<<<<<<< HEAD
    Command command( comd.getBuffer( ));
=======
    // #145 Create MasterCMCommand for all FooMasterCM::addSlave?
>>>>>>> 1ad69f2c

    /*const uint128_t& version = */command.get< uint128_t >();
    /*const uint128_t& minCachedVersion = */command.get< uint128_t >();
    /*const uint128_t& maxCachedVersion = */command.get< uint128_t >();
    /*const UUID& id = */command.get< UUID >();
    const uint64_t maxVersion = command.get< uint64_t >();
    /*const uint32_t requestID = */command.get< uint32_t >();
    const uint32_t instanceID = command.get< uint32_t >();

    SlaveData data;
    data.node = command.getNode();
    data.instanceID = instanceID;
    data.maxVersion = maxVersion;
    if( data.maxVersion == 0 )
        data.maxVersion = std::numeric_limits< uint64_t >::max();
    else if( data.maxVersion < std::numeric_limits< uint64_t >::max( ))
        data.maxVersion += _version.low();

    _slaveData.push_back( data );
    _updateMaxVersion();

    _slaves->push_back( data.node );
    stde::usort( *_slaves );

    ObjectCM::_addSlave( command, _version );
}

void VersionedMasterCM::removeSlave( NodePtr node, const uint32_t instanceID )
{
    LB_TS_THREAD( _cmdThread );
    Mutex mutex( _slaves );

    // remove from subscribers
    SlaveData data;
    data.node = node;
    data.instanceID = instanceID;
    SlaveDatasIter i = stde::find( _slaveData, data );
    LBASSERTINFO( i != _slaveData.end(), lunchbox::className( _object ));
    if( i == _slaveData.end( ))
        return;

    _slaveData.erase( i );

    // update _slaves node vector
    _slaves->clear();
    for( i = _slaveData.begin(); i != _slaveData.end(); ++i )
        _slaves->push_back( i->node );
    stde::usort( *_slaves );
    _updateMaxVersion();
}

void VersionedMasterCM::removeSlaves( NodePtr node )
{
    LB_TS_THREAD( _cmdThread );

    Mutex mutex( _slaves );

    NodesIter i = stde::find( *_slaves, node );
    if( i == _slaves->end( ))
        return;
    _slaves->erase( i );

    for( SlaveDatasIter j = _slaveData.begin(); j != _slaveData.end(); )
    {
        if( j->node == node )
            j = _slaveData.erase( j );
        else
            ++j;
    }
    _updateMaxVersion();
}

void VersionedMasterCM::_updateMaxVersion()
{
    uint64_t maxVersion = std::numeric_limits< uint64_t >::max();
    for( SlaveDatasCIter i = _slaveData.begin(); i != _slaveData.end(); ++i )
    {
        if( i->maxVersion != std::numeric_limits< uint64_t >::max() &&
            maxVersion > i->maxVersion )
        {
            maxVersion = i->maxVersion;
        }
    }

    if( _maxVersion != maxVersion )
       _maxVersion = maxVersion;
}

//---------------------------------------------------------------------------
// command handlers
//---------------------------------------------------------------------------
bool VersionedMasterCM::_cmdSlaveDelta( Command& cmd )
{
<<<<<<< HEAD
    ObjectDataCommand command( cmd.getBuffer( ));

    LB_TS_THREAD( _rcvThread );

    if( _slaveCommits.addDataPacket( command.get< UUID >(),
                                     command.getBuffer( )))
    {
=======
    ObjectDataCommand command( cmd );

    LB_TS_THREAD( _rcvThread );

    if( _slaveCommits.addDataPacket( command.get< UUID >(), command ))
>>>>>>> 1ad69f2c
        _object->notifyNewVersion();
    }
    return true;
}

bool VersionedMasterCM::_cmdMaxVersion( Command& cmd )
{
<<<<<<< HEAD
    ObjectCommand command( cmd.getBuffer( ));

=======
    ObjectCommand command( cmd );
>>>>>>> 1ad69f2c
    const uint64_t version = command.get< uint64_t >();
    const uint32_t slaveID = command.get< uint32_t >();

    Mutex mutex( _slaves );

    // Update slave's max version
    SlaveData data;
    data.node = command.getNode();
    data.instanceID = slaveID;
    SlaveDatasIter i = stde::find( _slaveData, data );
    if( i == _slaveData.end( ))
    {
        LBWARN << "Got max version from unmapped slave" << std::endl;
        return true;
    }
    i->maxVersion = version;

    _updateMaxVersion();
    return true;
}

}<|MERGE_RESOLUTION|>--- conflicted
+++ resolved
@@ -17,7 +17,6 @@
 
 #include "versionedMasterCM.h"
 
-#include "buffer.h"
 #include "command.h"
 #include "log.h"
 #include "object.h"
@@ -100,20 +99,12 @@
     return version;
 }
 
-<<<<<<< HEAD
-void VersionedMasterCM::addSlave( Command& comd )
-=======
 void VersionedMasterCM::addSlave( Command command )
->>>>>>> 1ad69f2c
 {
     LB_TS_THREAD( _cmdThread );
     Mutex mutex( _slaves );
 
-<<<<<<< HEAD
-    Command command( comd.getBuffer( ));
-=======
     // #145 Create MasterCMCommand for all FooMasterCM::addSlave?
->>>>>>> 1ad69f2c
 
     /*const uint128_t& version = */command.get< uint128_t >();
     /*const uint128_t& minCachedVersion = */command.get< uint128_t >();
@@ -207,34 +198,18 @@
 //---------------------------------------------------------------------------
 bool VersionedMasterCM::_cmdSlaveDelta( Command& cmd )
 {
-<<<<<<< HEAD
-    ObjectDataCommand command( cmd.getBuffer( ));
+    ObjectDataCommand command( cmd );
 
     LB_TS_THREAD( _rcvThread );
 
-    if( _slaveCommits.addDataPacket( command.get< UUID >(),
-                                     command.getBuffer( )))
-    {
-=======
-    ObjectDataCommand command( cmd );
-
-    LB_TS_THREAD( _rcvThread );
-
     if( _slaveCommits.addDataPacket( command.get< UUID >(), command ))
->>>>>>> 1ad69f2c
         _object->notifyNewVersion();
-    }
     return true;
 }
 
 bool VersionedMasterCM::_cmdMaxVersion( Command& cmd )
 {
-<<<<<<< HEAD
-    ObjectCommand command( cmd.getBuffer( ));
-
-=======
     ObjectCommand command( cmd );
->>>>>>> 1ad69f2c
     const uint64_t version = command.get< uint64_t >();
     const uint32_t slaveID = command.get< uint32_t >();
 
