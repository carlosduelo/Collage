--- conflicted
+++ resolved
@@ -17,7 +17,6 @@
 
 #include "versionedMasterCM.h"
 
-#include "buffer.h"
 #include "command.h"
 #include "log.h"
 #include "object.h"
@@ -100,21 +99,12 @@
     return version;
 }
 
-<<<<<<< HEAD
-void VersionedMasterCM::addSlave( Command& comd )
-=======
 void VersionedMasterCM::addSlave( Command command )
->>>>>>> 1ad69f2c
 {
     LB_TS_THREAD( _cmdThread );
     Mutex mutex( _slaves );
 
-<<<<<<< HEAD
-    // #145 introduce reset() on command to read from the buffer front
-    Command command( comd );
-=======
     // #145 Create MasterCMCommand for all FooMasterCM::addSlave?
->>>>>>> 1ad69f2c
 
     /*const uint128_t& version = */command.get< uint128_t >();
     /*const uint128_t& minCachedVersion = */command.get< uint128_t >();
