--- conflicted
+++ resolved
@@ -21,11 +21,7 @@
 #include "command.h"
 #include "log.h"
 #include "object.h"
-<<<<<<< HEAD
-#include "objectDataICommand.h"
-=======
 #include "objectDataCommand.h"
->>>>>>> d6227ded
 #include "objectDataIStream.h"
 
 namespace co
@@ -108,28 +104,11 @@
 {
     LB_TS_THREAD( _cmdThread );
     Mutex mutex( _slaves );
-<<<<<<< HEAD
-
-    NodeICommand stream( &command );
-    /*const uint128_t& version = */stream.get< uint128_t >();
-    /*const uint128_t& minCachedVersion = */stream.get< uint128_t >();
-    /*const uint128_t& maxCachedVersion = */stream.get< uint128_t >();
-    /*const UUID& id = */stream.get< UUID >();
-    const uint64_t maxVersion = stream.get< uint64_t >();
-    /*const uint32_t requestID = */stream.get< uint32_t >();
-    const uint32_t instanceID = stream.get< uint32_t >();
-
-    SlaveData data;
-    data.node = command.getNode();
-    data.instanceID = instanceID;
-    data.maxVersion = maxVersion;
-=======
 
     SlaveData data;
     data.node = command.getNode();
     data.instanceID = command.getInstanceID();
     data.maxVersion = command.getMaxVersion();
->>>>>>> d6227ded
     if( data.maxVersion == 0 )
         data.maxVersion = std::numeric_limits< uint64_t >::max();
     else if( data.maxVersion < std::numeric_limits< uint64_t >::max( ))
@@ -214,28 +193,16 @@
 
     LB_TS_THREAD( _rcvThread );
 
-<<<<<<< HEAD
-    ObjectDataICommand stream( &command );
-
-    if( _slaveCommits.addDataPacket( stream.get< UUID >(), command ))
-=======
     if( _slaveCommits.addDataPacket( command.get< UUID >(), command ))
->>>>>>> d6227ded
         _object->notifyNewVersion();
     return true;
 }
 
 bool VersionedMasterCM::_cmdMaxVersion( Command& cmd )
 {
-<<<<<<< HEAD
-    ObjectICommand stream( &command );
-    const uint64_t version = stream.get< uint64_t >();
-    const uint32_t slaveID = stream.get< uint32_t >();
-=======
     ObjectCommand command( cmd );
     const uint64_t version = command.get< uint64_t >();
     const uint32_t slaveID = command.get< uint32_t >();
->>>>>>> d6227ded
 
     Mutex mutex( _slaves );
 
