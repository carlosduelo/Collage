
/* Copyright (c) 2011-2012, Stefan Eilemann <eile@eyescale.ch> 
 *               2011, Carsten Rohn <carsten.rohn@rtt.ag> 
 *
 * This library is free software; you can redistribute it and/or modify it under
 * the terms of the GNU Lesser General Public License version 2.1 as published
 * by the Free Software Foundation.
 *  
 * This library is distributed in the hope that it will be useful, but WITHOUT
 * ANY WARRANTY; without even the implied warranty of MERCHANTABILITY or FITNESS
 * FOR A PARTICULAR PURPOSE.  See the GNU Lesser General Public License for more
 * details.
 * 
 * You should have received a copy of the GNU Lesser General Public License
 * along with this library; if not, write to the Free Software Foundation, Inc.,
 * 51 Franklin Street, Fifth Floor, Boston, MA 02110-1301 USA.
 */

#include "queueMaster.h"

#include "command.h"
#include "commandCache.h"
#include "dataOStream.h"
#include "objectICommand.h"
#include "nodeOCommand.h"
#include "queuePackets.h"

#include <lunchbox/mtQueue.h>

namespace co
{
namespace detail
{
class QueueMaster : public co::Dispatcher
{
public:
    /** The command handler functions. */
    bool cmdGetItem( Command& command )
    {
        co::ObjectICommand stream( &command );
<<<<<<< HEAD
        uint32_t itemsRequested;
        uint32_t slaveInstanceID;
        int32_t requestID;
        stream >> itemsRequested >> slaveInstanceID >> requestID;
=======
        const uint32_t itemsRequested = stream.get< uint32_t >();
        const uint32_t slaveInstanceID = stream.get< uint32_t >();
        const int32_t requestID = stream.get< int32_t >();
>>>>>>> 782740af

        Commands commands;
        queue.tryPop( itemsRequested, commands );

        for( CommandsCIter i = commands.begin(); i != commands.end(); ++i )
        {
            CommandPtr item = *i;
            ObjectPacket* reply = item->getModifiable< ObjectPacket >();
            reply->instanceID = slaveInstanceID;
            command.getNode()->send( *reply );
        }

        if( itemsRequested > commands.size( ))
            command.getNode()->send( CMD_QUEUE_EMPTY, PACKETTYPE_CO_OBJECT )
                    << stream.getObjectID() << slaveInstanceID << requestID;
        return true;
    }

    typedef lunchbox::MTQueue< CommandPtr > PacketQueue;

    PacketQueue queue;
    co::CommandCache cache;
};
}

QueueMaster::QueueMaster()
        : _impl( new detail::QueueMaster )
{
}

QueueMaster::~QueueMaster()
{
    clear();
    delete _impl;
}

void QueueMaster::attach( const UUID& id, const uint32_t instanceID )
{
    Object::attach( id, instanceID );

    CommandQueue* queue = getLocalNode()->getCommandThreadQueue();
    registerCommand( CMD_QUEUE_GET_ITEM, 
                     CommandFunc< detail::QueueMaster >(
                         _impl, &detail::QueueMaster::cmdGetItem ), queue );
}

void QueueMaster::clear()
{
    _impl->queue.clear();
    _impl->cache.flush();
}

void QueueMaster::getInstanceData( co::DataOStream& os )
{
    os << getInstanceID() << getLocalNode()->getNodeID();
}

void QueueMaster::push( const QueueItemPacket& packet )
{
    LBASSERT( packet.size >= sizeof( QueueItemPacket ));
    LBASSERT( packet.command == CMD_QUEUE_ITEM );

    CommandPtr command = _impl->cache.alloc( getLocalNode(), getLocalNode(),
                                             packet.size );
    QueueItemPacket* queuePacket = command->getModifiable< QueueItemPacket >();

    memcpy( queuePacket, &packet, packet.size );
    queuePacket->objectID = getID();
    _impl->queue.push( command );
}

} // co<|MERGE_RESOLUTION|>--- conflicted
+++ resolved
@@ -38,16 +38,9 @@
     bool cmdGetItem( Command& command )
     {
         co::ObjectICommand stream( &command );
-<<<<<<< HEAD
-        uint32_t itemsRequested;
-        uint32_t slaveInstanceID;
-        int32_t requestID;
-        stream >> itemsRequested >> slaveInstanceID >> requestID;
-=======
         const uint32_t itemsRequested = stream.get< uint32_t >();
         const uint32_t slaveInstanceID = stream.get< uint32_t >();
         const int32_t requestID = stream.get< int32_t >();
->>>>>>> 782740af
 
         Commands commands;
         queue.tryPop( itemsRequested, commands );
