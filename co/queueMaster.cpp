--- conflicted
+++ resolved
@@ -22,16 +22,10 @@
 #include "command.h"
 #include "commandCache.h"
 #include "dataOStream.h"
-<<<<<<< HEAD
-#include "objectICommand.h"
-#include "nodeOCommand.h"
-#include "queuePackets.h"
-=======
 #include "objectCommand.h"
 #include "objectOCommand.h"
 #include "queueCommand.h"
 #include "queueItem.h"
->>>>>>> ca8fc58c
 
 #include <lunchbox/mtQueue.h>
 
@@ -50,27 +44,6 @@
     /** The command handler functions. */
     bool cmdGetItem( co::Command& comd )
     {
-<<<<<<< HEAD
-        co::ObjectICommand stream( &command );
-        const uint32_t itemsRequested = stream.get< uint32_t >();
-        const uint32_t slaveInstanceID = stream.get< uint32_t >();
-        const int32_t requestID = stream.get< int32_t >();
-
-        Commands commands;
-        queue.tryPop( itemsRequested, commands );
-
-        for( CommandsCIter i = commands.begin(); i != commands.end(); ++i )
-        {
-            CommandPtr item = *i;
-            ObjectPacket* reply = item->getModifiable< ObjectPacket >();
-            reply->instanceID = slaveInstanceID;
-            command.getNode()->send( *reply );
-        }
-
-        if( itemsRequested > commands.size( ))
-            command.getNode()->send( CMD_QUEUE_EMPTY, PACKETTYPE_CO_OBJECT )
-                    << stream.getObjectID() << slaveInstanceID << requestID;
-=======
         co::ObjectCommand command( comd.getBuffer( ));
 
         const uint32_t itemsRequested = command.get< uint32_t >();
@@ -96,7 +69,6 @@
         if( itemsRequested > items.size( ))
             command.getNode()->send( CMD_QUEUE_EMPTY, COMMANDTYPE_CO_OBJECT )
                     << command.getObjectID() << slaveInstanceID << requestID;
->>>>>>> ca8fc58c
         return true;
     }
 
