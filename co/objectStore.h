
/* Copyright (c) 2005-2012, Stefan Eilemann <eile@equalizergraphics.com>
 *                    2010, Cedric Stalder <cedric.stalder@gmail.com>
 *
 * This library is free software; you can redistribute it and/or modify it under
 * the terms of the GNU Lesser General Public License version 2.1 as published
 * by the Free Software Foundation.
 *
 * This library is distributed in the hope that it will be useful, but WITHOUT
 * ANY WARRANTY; without even the implied warranty of MERCHANTABILITY or FITNESS
 * FOR A PARTICULAR PURPOSE.  See the GNU Lesser General Public License for more
 * details.
 *
 * You should have received a copy of the GNU Lesser General Public License
 * along with this library; if not, write to the Free Software Foundation, Inc.,
 * 51 Franklin Street, Fifth Floor, Boston, MA 02110-1301 USA.
 */

#ifndef CO_OBJECTSTORE_H
#define CO_OBJECTSTORE_H

#include <co/dispatcher.h>    // base class
#include <co/version.h>       // enum

#include <lunchbox/lockable.h>  // member
#include <lunchbox/spinLock.h>  // member
#include <lunchbox/stdExt.h>    // member

#include "dataIStreamQueue.h"  // member

namespace co
{
    class InstanceCache;

    /** An object store manages Object mapping for a LocalNode. */
    class ObjectStore : public Dispatcher
    {
    public:
        /** Construct a new ObjectStore. */
        ObjectStore( LocalNode* localNode );

        /** Destruct this ObjectStore. */
        virtual ~ObjectStore();

        /** Remove all objects and clear all caches. */
        void clear();

        /** @name Command Packet Dispatch */
        //@{
        /**
         * Dispatches a command object packet to the registered command queue.
         *
         * Object packets are dispatch to the appropriate objects mapped on
         * this session.
         *
<<<<<<< HEAD
         * @param packet the command packet.
         * @return true if the command was dispatched, false otherwise.
         */
        bool dispatchObjectCommand( Command& cmd );
=======
         * @param command the command packet.
         * @return true if the command was dispatched, false otherwise.
         */
        bool dispatchObjectCommand( Command& command );
>>>>>>> 1ad69f2c
        //@}

        /** @name Object Registration */
        //@{
        /**
         * Register a distributed object.
         *
         * Registering a distributed object assigns a session-unique identifier
         * to this object, and makes this object the master version. The
         * identifier is used to map slave instances of the object. Master
         * versions of objects are typically writable and can commit new
         * versions of the distributed object.
         *
         * @param object the object instance.
         * @return true if the object was registered, false otherwise.
         */
        bool registerObject( Object* object );

        /**
         * Deregister a distributed object.
         *
         * @param object the object instance.
         */
        virtual void deregisterObject( Object* object );

        /** Start mapping a distributed object. */
        uint32_t mapObjectNB( Object* object, const UUID& id,
                              const uint128_t& version );

        /** Start mapping a distributed object. */
        uint32_t mapObjectNB( Object* object, const UUID& id,
                              const uint128_t& version, NodePtr master );

        /** Finalize the mapping of a distributed object. */
        bool mapObjectSync( const uint32_t requestID );

        /**
         * Unmap a mapped object.
         *
         * @param object the mapped object.
         */
        void unmapObject( Object* object );

        /**
         * Attach an object to an identifier.
         *
         * Attaching an object to an identifier enables it to receive object
         * commands though the local node. It does not establish any data
         * mapping to other object instances with the same identifier.
         *
         * @param object the object.
         * @param id the object identifier.
         * @param instanceID the node-local instance identifier, or
         *                   EQ_ID_INVALID if this method should generate one.
         */
        void attachObject( Object* object, const UUID& id,
                           const uint32_t instanceID );

        /**
         * Detach an object.
         *
         * @param object the attached object.
         */
        void detachObject( Object* object );

        /** @internal swap the existing object by a new object and keep
                      the cm, id and instanceID. */
        void swapObject( Object* oldObject, Object* newObject );
        //@}

        /** @name Instance Cache. */
        //@{
        /** Expire all data older than age from the cache. */
        void expireInstanceData( const int64_t age );

        /** Remove all entries of the node from the cache. */
        void removeInstanceData( const NodeID& nodeID );

        /** Disable the instance cache of an stopped local node. */
        void disableInstanceCache();

        /** Enable sending data of newly registered objects when idle. */
        void enableSendOnRegister();

        /**
         * Disable sending data of newly registered objects when idle.
         *
         * Enable and disable are counted, that is, the last disable on a
         * matched series of enable/disable will be effective. When
         * send-on-register gets deactivated, the associated queue is cleared
         * and all data send on multicast connections is finished.
         */
        void disableSendOnRegister();

        /**
         * @internal
         * Notification - no pending commands for the command thread.
         * @return true if more work is pending.
         */
        virtual bool notifyCommandThreadIdle();

        /**
         * @internal
         * Remove a slave node in all objects
         */
        void removeNode( NodePtr node );
        //@}

    private:
        /** The local node managing the object store. */
        LocalNode* const _localNode;

        /** The identifiers for node-local instance identifiers. */
        lunchbox::a_int32_t _instanceIDs;

        /** enableSendOnRegister() invocations. */
        lunchbox::a_int32_t _sendOnRegister;

        typedef stde::hash_map< lunchbox::uint128_t, Objects > ObjectsHash;
        typedef ObjectsHash::const_iterator ObjectsHashCIter;

        /** All registered and mapped objects.
         *   - write locked only in receiver thread
         *   - read unlocked in receiver thread
         *   - read locked in all other threads
         */
        lunchbox::Lockable< ObjectsHash, lunchbox::SpinLock > _objects;

        struct SendQueueItem
        {
            int64_t age;
            Object* object;
        };

        typedef std::deque< SendQueueItem > SendQueue;

        SendQueue _sendQueue;          //!< Object data to broadcast when idle
        InstanceCache* _instanceCache; //!< cached object mapping data
        DataIStreamQueue _pushData;    //!< Object::push() queue

        /**
         * Returns the master node id for an identifier.
         *
         * @param id the identifier.
         * @return the master node, or UUID::ZERO if no master node is
         *         found for the identifier.
         */
        NodeID _findMasterNodeID( const UUID& id );

        NodePtr _connectMaster( const UUID& id );

        void _attachObject( Object* object, const UUID& id,
                            const uint32_t instanceID );
        void _detachObject( Object* object );

        /** The command handler functions. */
        bool _cmdFindMasterNodeID( Command& command );
        bool _cmdFindMasterNodeIDReply( Command& command );
        bool _cmdAttachObject( Command& command );
        bool _cmdDetachObject( Command& command );
        bool _cmdMapObject( Command& command );
        bool _cmdMapObjectSuccess( Command& command );
        bool _cmdMapObjectReply( Command& command );
        bool _cmdUnmapObject( Command& command );
        bool _cmdUnsubscribeObject( Command& command );
        bool _cmdInstance( Command& command );
        bool _cmdRegisterObject( Command& command );
        bool _cmdDeregisterObject( Command& command );
        bool _cmdDisableSendOnRegister( Command& command );
        bool _cmdRemoveNode( Command& command );
        bool _cmdObjectPush( Command& command );

        LB_TS_VAR( _receiverThread );
        LB_TS_VAR( _commandThread );
    };

    std::ostream& operator << ( std::ostream& os, ObjectStore* objectStore );
}
#endif // CO_OBJECTSTORE_H<|MERGE_RESOLUTION|>--- conflicted
+++ resolved
@@ -53,17 +53,10 @@
          * Object packets are dispatch to the appropriate objects mapped on
          * this session.
          *
-<<<<<<< HEAD
-         * @param packet the command packet.
-         * @return true if the command was dispatched, false otherwise.
-         */
-        bool dispatchObjectCommand( Command& cmd );
-=======
          * @param command the command packet.
          * @return true if the command was dispatched, false otherwise.
          */
         bool dispatchObjectCommand( Command& command );
->>>>>>> 1ad69f2c
         //@}
 
         /** @name Object Registration */
