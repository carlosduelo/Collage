
/* Copyright (c) 2005-2012, Stefan Eilemann <eile@equalizergraphics.com>
 *                    2010, Cedric Stalder <cedric.stalder@gmail.com>
 *
 * This library is free software; you can redistribute it and/or modify it under
 * the terms of the GNU Lesser General Public License version 2.1 as published
 * by the Free Software Foundation.
 *
 * This library is distributed in the hope that it will be useful, but WITHOUT
 * ANY WARRANTY; without even the implied warranty of MERCHANTABILITY or FITNESS
 * FOR A PARTICULAR PURPOSE.  See the GNU Lesser General Public License for more
 * details.
 *
 * You should have received a copy of the GNU Lesser General Public License
 * along with this library; if not, write to the Free Software Foundation, Inc.,
 * 51 Franklin Street, Fifth Floor, Boston, MA 02110-1301 USA.
 */

#ifndef CO_OBJECTSTORE_H
#define CO_OBJECTSTORE_H

#include <co/dispatcher.h>    // base class
#include <co/version.h>       // enum

#include <lunchbox/lockable.h>  // member
#include <lunchbox/spinLock.h>  // member
#include <lunchbox/stdExt.h>    // member

#include "dataIStreamQueue.h"  // member

namespace co
{
    class InstanceCache;

    /** An object store manages Object mapping for a LocalNode. */
    class ObjectStore : public Dispatcher
    {
    public:
        /** Construct a new ObjectStore. */
        ObjectStore( LocalNode* localNode );

        /** Destruct this ObjectStore. */
        virtual ~ObjectStore();

        /** Remove all objects and clear all caches. */
        void clear();

        /** @name Command Packet Dispatch */
        //@{
        /**
         * Dispatches a command object packet to the registered command queue.
         *
         * Object packets are dispatch to the appropriate objects mapped on
         * this session.
         *
         * @param command the command packet.
         * @return true if the command was dispatched, false otherwise.
         */
<<<<<<< HEAD
        bool dispatchObjectCommand( BufferPtr packet );
=======
        bool dispatchObjectCommand( Command& command );
>>>>>>> 1ad69f2c
        //@}

        /** @name Object Registration */
        //@{
        /**
         * Register a distributed object.
         *
         * Registering a distributed object assigns a session-unique identifier
         * to this object, and makes this object the master version. The
         * identifier is used to map slave instances of the object. Master
         * versions of objects are typically writable and can commit new
         * versions of the distributed object.
         *
         * @param object the object instance.
         * @return true if the object was registered, false otherwise.
         */
        bool registerObject( Object* object );

        /**
         * Deregister a distributed object.
         *
         * @param object the object instance.
         */
        virtual void deregisterObject( Object* object );

        /** Start mapping a distributed object. */
        uint32_t mapObjectNB( Object* object, const UUID& id,
                              const uint128_t& version );

        /** Start mapping a distributed object. */
        uint32_t mapObjectNB( Object* object, const UUID& id,
                              const uint128_t& version, NodePtr master );

        /** Finalize the mapping of a distributed object. */
        bool mapObjectSync( const uint32_t requestID );

        /**
         * Unmap a mapped object.
         *
         * @param object the mapped object.
         */
        void unmapObject( Object* object );

        /**
         * Attach an object to an identifier.
         *
         * Attaching an object to an identifier enables it to receive object
         * commands though the local node. It does not establish any data
         * mapping to other object instances with the same identifier.
         *
         * @param object the object.
         * @param id the object identifier.
         * @param instanceID the node-local instance identifier, or
         *                   EQ_ID_INVALID if this method should generate one.
         */
        void attachObject( Object* object, const UUID& id,
                           const uint32_t instanceID );

        /**
         * Detach an object.
         *
         * @param object the attached object.
         */
        void detachObject( Object* object );

        /** @internal swap the existing object by a new object and keep
                      the cm, id and instanceID. */
        void swapObject( Object* oldObject, Object* newObject );
        //@}

        /** @name Instance Cache. */
        //@{
        /** Expire all data older than age from the cache. */
        void expireInstanceData( const int64_t age );

        /** Remove all entries of the node from the cache. */
        void removeInstanceData( const NodeID& nodeID );

        /** Disable the instance cache of an stopped local node. */
        void disableInstanceCache();

        /** Enable sending data of newly registered objects when idle. */
        void enableSendOnRegister();

        /**
         * Disable sending data of newly registered objects when idle.
         *
         * Enable and disable are counted, that is, the last disable on a
         * matched series of enable/disable will be effective. When
         * send-on-register gets deactivated, the associated queue is cleared
         * and all data send on multicast connections is finished.
         */
        void disableSendOnRegister();

        /**
         * @internal
         * Notification - no pending commands for the command thread.
         * @return true if more work is pending.
         */
        virtual bool notifyCommandThreadIdle();

        /**
         * @internal
         * Remove a slave node in all objects
         */
        void removeNode( NodePtr node );
        //@}

    private:
        /** The local node managing the object store. */
        LocalNode* const _localNode;

        /** The identifiers for node-local instance identifiers. */
        lunchbox::a_int32_t _instanceIDs;

        /** enableSendOnRegister() invocations. */
        lunchbox::a_int32_t _sendOnRegister;

        typedef stde::hash_map< lunchbox::uint128_t, Objects > ObjectsHash;
        typedef ObjectsHash::const_iterator ObjectsHashCIter;

        /** All registered and mapped objects.
         *   - write locked only in receiver thread
         *   - read unlocked in receiver thread
         *   - read locked in all other threads
         */
        lunchbox::Lockable< ObjectsHash, lunchbox::SpinLock > _objects;

        struct SendQueueItem
        {
            int64_t age;
            Object* object;
        };

        typedef std::deque< SendQueueItem > SendQueue;

        SendQueue _sendQueue;          //!< Object data to broadcast when idle
        InstanceCache* _instanceCache; //!< cached object mapping data
        DataIStreamQueue _pushData;    //!< Object::push() queue

        /**
         * Returns the master node id for an identifier.
         *
         * @param id the identifier.
         * @return the master node, or UUID::ZERO if no master node is
         *         found for the identifier.
         */
        NodeID _findMasterNodeID( const UUID& id );

        NodePtr _connectMaster( const UUID& id );

        void _attachObject( Object* object, const UUID& id,
                            const uint32_t instanceID );
        void _detachObject( Object* object );

        /** The command handler functions. */
        bool _cmdFindMasterNodeID( Command& command );
        bool _cmdFindMasterNodeIDReply( Command& command );
        bool _cmdAttachObject( Command& command );
        bool _cmdDetachObject( Command& command );
        bool _cmdMapObject( Command& command );
        bool _cmdMapObjectSuccess( Command& command );
        bool _cmdMapObjectReply( Command& command );
        bool _cmdUnmapObject( Command& command );
        bool _cmdUnsubscribeObject( Command& command );
        bool _cmdInstance( Command& command );
        bool _cmdRegisterObject( Command& command );
        bool _cmdDeregisterObject( Command& command );
        bool _cmdDisableSendOnRegister( Command& command );
        bool _cmdRemoveNode( Command& command );
        bool _cmdObjectPush( Command& command );

        LB_TS_VAR( _receiverThread );
        LB_TS_VAR( _commandThread );
    };

    std::ostream& operator << ( std::ostream& os, ObjectStore* objectStore );
}
#endif // CO_OBJECTSTORE_H<|MERGE_RESOLUTION|>--- conflicted
+++ resolved
@@ -56,11 +56,7 @@
          * @param command the command packet.
          * @return true if the command was dispatched, false otherwise.
          */
-<<<<<<< HEAD
-        bool dispatchObjectCommand( BufferPtr packet );
-=======
         bool dispatchObjectCommand( Command& command );
->>>>>>> 1ad69f2c
         //@}
 
         /** @name Object Registration */
