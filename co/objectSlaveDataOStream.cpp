
/* Copyright (c) 2007-2012, Stefan Eilemann <eile@equalizergraphics.com>
 *                    2010, Cedric Stalder  <cedric.stalder@gmail.com>
 *                    2012, Daniel Nachbaur <danielnachbaur@gmail.com>
 *
 * This library is free software; you can redistribute it and/or modify it under
 * the terms of the GNU Lesser General Public License version 2.1 as published
 * by the Free Software Foundation.
 *
 * This library is distributed in the hope that it will be useful, but WITHOUT
 * ANY WARRANTY; without even the implied warranty of MERCHANTABILITY or FITNESS
 * FOR A PARTICULAR PURPOSE.  See the GNU Lesser General Public License for more
 * details.
 *
 * You should have received a copy of the GNU Lesser General Public License
 * along with this library; if not, write to the Free Software Foundation, Inc.,
 * 51 Franklin Street, Fifth Floor, Boston, MA 02110-1301 USA.
 */

#include "objectSlaveDataOStream.h"

#include "log.h"
#include "versionedMasterCM.h"
#include "object.h"
#include "objectDataIStream.h"
#include "objectDataOCommand.h"

namespace co
{
ObjectSlaveDataOStream::ObjectSlaveDataOStream( const ObjectCM* cm )
        : ObjectDataOStream( cm )
        , _commit( true )
{}

ObjectSlaveDataOStream::~ObjectSlaveDataOStream()
{}

void ObjectSlaveDataOStream::enableCommit( NodePtr node )
{
    _version = UUID( true );
    _setupConnection( node, false /* useMulticast */ );
    _enable();
}

void ObjectSlaveDataOStream::sendData( const void* buffer, const uint64_t size,
                                       const bool last )
{
<<<<<<< HEAD
    ObjectDataOStream::send( CMD_OBJECT_SLAVE_DELTA, PACKETTYPE_CO_OBJECT,
                             _cm->getObject()->getMasterInstanceID(), size,
                             last, buffer ) << _commit;
=======
    ObjectDataOStream::send( CMD_OBJECT_SLAVE_DELTA, COMMANDTYPE_CO_OBJECT,
                             _cm->getObject()->getMasterInstanceID(), size,
                             last ) << _commit;
>>>>>>> d6227ded

    if( last )
        _commit = UUID( true /* generate */ );
}

}<|MERGE_RESOLUTION|>--- conflicted
+++ resolved
@@ -45,15 +45,9 @@
 void ObjectSlaveDataOStream::sendData( const void* buffer, const uint64_t size,
                                        const bool last )
 {
-<<<<<<< HEAD
-    ObjectDataOStream::send( CMD_OBJECT_SLAVE_DELTA, PACKETTYPE_CO_OBJECT,
-                             _cm->getObject()->getMasterInstanceID(), size,
-                             last, buffer ) << _commit;
-=======
     ObjectDataOStream::send( CMD_OBJECT_SLAVE_DELTA, COMMANDTYPE_CO_OBJECT,
                              _cm->getObject()->getMasterInstanceID(), size,
                              last ) << _commit;
->>>>>>> d6227ded
 
     if( last )
         _commit = UUID( true /* generate */ );
