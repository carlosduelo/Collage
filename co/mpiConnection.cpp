--- conflicted
+++ resolved
@@ -38,15 +38,9 @@
 
 /*
  * Every connection inside a process has a unique MPI tag.
-<<<<<<< HEAD
- * This class allow to register a MPI tag and get a new unique tag.
- *
- * Due to, the tag is defined by a 16 bits integer on
-=======
  * This class allows to register a MPI tag and get a new unique tag.
  *
  * Due to the tag is defined by a 16 bits integer on
->>>>>>> 07502094
  * ConnectionDescription ( the real name is port but it
  * is reused for this purpuse ). The listeners always
  * use tags [ 0, 65535 ] and others [ 65536, 2147483648 ].
@@ -59,7 +53,6 @@
         : _nextTag( 65536 )
     {
     }
-<<<<<<< HEAD
 
     bool registerTag(const uint32_t tag)
     {
@@ -96,41 +89,6 @@
 
         _tags.insert( _nextTag );
 
-=======
-
-    bool registerTag(uint32_t tag)
-    {
-        lunchbox::ScopedWrite mutex( _lock );
-
-        if( _tags.find( tag ) != _tags.end( ) )
-            return false;
-
-        _tags.insert( tag );
-        return true;
-    }
-
-    void deregisterTag(uint32_t tag)
-    {
-        lunchbox::ScopedWrite mutex( _lock );
-
-        /** Ensure deregister tag is a register tag. */
-        LBASSERT( _tags.find( tag ) != _tags.end( ) );
-        _tags.erase( tag );
-    }
-
-    uint32_t generateTag()
-    {
-        lunchbox::ScopedWrite mutex( _lock );
-
-        do
-        {
-            _nextTag++;
-            LBASSERT( _nextTag < 2147483648 );
-        }
-        while( _tags.find( _nextTag ) != _tags.end( ) );
-
-        _tags.insert( _nextTag );
->>>>>>> 07502094
         return _nextTag;
     }
 
@@ -150,15 +108,9 @@
 {
 
 public:
-<<<<<<< HEAD
     Dispatcher( const int32_t rank, const int32_t source, const int32_t tag,
                 const int32_t tagClose, EventConnectionPtr notifier)
         :  _rank( rank )
-=======
-    Dispatcher( int32_t rank, int32_t source, int32_t tag,
-                int32_t tagClose, EventConnectionPtr notifier)
-        : _rank( rank )
->>>>>>> 07502094
         , _source( source )
         , _tag( tag )
         , _tagClose( tagClose )
@@ -172,18 +124,10 @@
 
     ~Dispatcher()
     {
-<<<<<<< HEAD
         delete _bufferData;
     }
 
     int64_t _copyFromBuffer( void * buffer, const int64_t bytes )
-=======
-        if( _bufferData != 0)
-            delete _bufferData;
-    }
-
-    int64_t _copyFromBuffer( void * buffer, int64_t bytes )
->>>>>>> 07502094
     {
         LBASSERT( _bufferData != 0 );
 
@@ -217,15 +161,10 @@
         {
             LBASSERT( _bytesReceived <= 0 );
             MPI_Status status;
-<<<<<<< HEAD
             if( MPI_SUCCESS != MPI_Probe( MPI_ANY_SOURCE,
                                             _tag,
                                             MPI_COMM_WORLD,
                                             &status ) )
-=======
-            if( MPI_SUCCESS != MPI_Probe( MPI_ANY_SOURCE
-                                          , _tag, MPI_COMM_WORLD, &status ) )
->>>>>>> 07502094
             {
                 LBERROR << "Error retrieving messages " << std::endl;
                 bytesRead  = -1;
@@ -247,16 +186,11 @@
                 /* Receive the message, this call is not blocking due to the
                  * previous MPI_Probe call.
                  */
-<<<<<<< HEAD
                 if( MPI_SUCCESS != MPI_Recv( buffer, bytesR, MPI_BYTE,
                                              status.MPI_SOURCE,
                                              _tag,
                                              MPI_COMM_WORLD,
                                              MPI_STATUS_IGNORE ) )
-=======
-                if( MPI_SUCCESS != MPI_Recv( buffer, bytesR, MPI_BYTE, status.MPI_SOURCE,
-                                             _tag, MPI_COMM_WORLD, MPI_STATUS_IGNORE ) )
->>>>>>> 07502094
                 {
                     LBERROR << "Error retrieving messages " << std::endl;
                     bytesRead  = -1;
@@ -282,12 +216,8 @@
                 }
                 else
                 {
-<<<<<<< HEAD
                     LBWARN << "Warning!!! Received message form wrong source"
                            << std::endl;
-=======
-                    LBWARN << "Warning!!! Received message form wrong source" <<std::endl;
->>>>>>> 07502094
                 }
             }
             else
@@ -300,18 +230,11 @@
                 /* Receive the message, this call is not blocking due to the
                  * previous MPI_Probe call.
                  */
-<<<<<<< HEAD
                 if( MPI_SUCCESS != MPI_Recv( _bufferData, bytesR, MPI_BYTE,
                                                 status.MPI_SOURCE,
                                                 _tag,
                                                 MPI_COMM_WORLD,
                                                 MPI_STATUS_IGNORE ) )
-=======
-                if( MPI_SUCCESS != MPI_Recv( _bufferData, bytesR, MPI_BYTE
-                                             , status.MPI_SOURCE, _tag
-                                             , MPI_COMM_WORLD
-                                             , MPI_STATUS_IGNORE ) )
->>>>>>> 07502094
                 {
                     LBERROR << "Error retrieving messages " << std::endl;
                     bytesRead  = -1;
@@ -372,16 +295,10 @@
             if( _bytesReceived == 0 )
             {
                 MPI_Status status;
-<<<<<<< HEAD
                 if( MPI_SUCCESS != MPI_Probe( MPI_ANY_SOURCE,
                                                 _tag,
                                                 MPI_COMM_WORLD,
                                                 &status ) )
-=======
-                if( MPI_SUCCESS != MPI_Probe( MPI_ANY_SOURCE
-                                              , _tag, MPI_COMM_WORLD
-                                              , &status ) )
->>>>>>> 07502094
                 {
                     LBERROR << "Error retrieving messages " << std::endl;
                     bytesRead  = -1;
@@ -427,17 +344,10 @@
         }
 
         LBASSERT( bytesRead < 0 )
-<<<<<<< HEAD
         _readyQ.push( bytesRead );
     }
 
     int64_t readSync(void * buffer, const int64_t bytes)
-=======
-            _readyQ.push( bytesRead );
-    }
-
-    int64_t readSync(void * buffer, int64_t bytes)
->>>>>>> 07502094
     {
         _dispatcherQ.push( Petition{ bytes, buffer } );
 
@@ -459,28 +369,18 @@
 
         unsigned char eof = 0xFF;
         if( MPI_SUCCESS != MPI_Send( &eof, 1,
-<<<<<<< HEAD
                                         MPI_BYTE,
                                         _rank,
                                         _tag,
                                         MPI_COMM_WORLD ) )
-=======
-                                     MPI_BYTE, _rank,
-                                     _tag, MPI_COMM_WORLD ) )
->>>>>>> 07502094
         {
             LBWARN << "Error sending eof to remote " << std::endl;
         }
         if( MPI_SUCCESS != MPI_Send( &eof, 1,
-<<<<<<< HEAD
                                         MPI_BYTE,
                                         _source,
                                         _tagClose,
                                         MPI_COMM_WORLD ) )
-=======
-                                     MPI_BYTE, _source,
-                                     _tagClose, MPI_COMM_WORLD ) )
->>>>>>> 07502094
         {
             LBWARN << "Error sending eof to remote " << std::endl;
         }
@@ -495,17 +395,10 @@
 
 private:
 
-<<<<<<< HEAD
     const int32_t _rank;
     const int32_t _source;
     const int32_t _tag;
     const int32_t _tagClose;
-=======
-    int32_t _rank;
-    int32_t _source;
-    int32_t _tag;
-    int32_t _tagClose;
->>>>>>> 07502094
 
     EventConnectionPtr _notifier;
 
@@ -572,15 +465,9 @@
 {
 public:
 
-<<<<<<< HEAD
     AsyncConnection( MPIConnection * detail, const int32_t tag,
-                        EventConnectionPtr notifier) :
-          _detail( detail )
-=======
-    AsyncConnection(    MPIConnection * detail, int32_t tag
-                        , EventConnectionPtr notifier) :
-        _detail( detail )
->>>>>>> 07502094
+                        EventConnectionPtr notifier)
+        : _detail( detail )
         , _tag( tag )
         , _status( true )
         , _notifier( notifier )
@@ -593,15 +480,10 @@
         /** Send a no rank to wake the thread up. */
         int rank = -1;
         if( MPI_SUCCESS != MPI_Ssend( &rank, 4,
-<<<<<<< HEAD
                                         MPI_BYTE,
                                         _detail->rank,
                                         _tag,
                                         MPI_COMM_WORLD ) )
-=======
-                                      MPI_BYTE, _detail->rank,
-                                      _tag, MPI_COMM_WORLD ) )
->>>>>>> 07502094
         {
             LBWARN << "Error sending MPI tag to peer in a MPI connection."
                    << std::endl;
@@ -630,16 +512,11 @@
          * sleep and wait due to save cpu.
          */
         if( MPI_SUCCESS != MPI_Irecv( &_detail->peerRank, 1,
-<<<<<<< HEAD
                                         MPI_INT,
                                         MPI_ANY_SOURCE,
                                         _tag,
                                         MPI_COMM_WORLD,
                                         &request ) )
-=======
-                                      MPI_INT, MPI_ANY_SOURCE, _tag,
-                                      MPI_COMM_WORLD, &request) )
->>>>>>> 07502094
         {
             LBWARN << "Could not start accepting a MPI connection, "
                    << "closing connection." << std::endl;
@@ -667,7 +544,6 @@
             return;
         }
 
-<<<<<<< HEAD
         _detail->tagRecv = ( int32_t )tagManager.getTag( );
 
         // Send Tag
@@ -676,14 +552,6 @@
                                         _detail->peerRank,
                                         _tag,
                                         MPI_COMM_WORLD ) )
-=======
-        _detail->tagRecv = ( int32_t )tagManager.generateTag( );
-
-        // Send Tag
-        if( MPI_SUCCESS != MPI_Ssend( &_detail->tagRecv, 4,
-                                      MPI_BYTE, _detail->peerRank,
-                                      _tag, MPI_COMM_WORLD ) )
->>>>>>> 07502094
         {
             LBWARN << "Error sending MPI tag to peer in a MPI connection."
                    << std::endl;
@@ -694,16 +562,11 @@
 
         /** Receive the peer tag. */
         if( MPI_SUCCESS != MPI_Recv( &_detail->tagSend, 4,
-<<<<<<< HEAD
                                         MPI_BYTE,
                                         _detail->peerRank,
                                         _tag,
                                         MPI_COMM_WORLD,
                                         NULL ) )
-=======
-                                     MPI_BYTE, _detail->peerRank,
-                                     _tag, MPI_COMM_WORLD, NULL ) )
->>>>>>> 07502094
         {
             LBWARN << "Could not receive MPI tag from "
                    << _detail->peerRank << " process." << std::endl;
@@ -721,11 +584,7 @@
 
 private:
     MPIConnection * _detail;
-<<<<<<< HEAD
     const int32_t   _tag;
-=======
-    int             _tag;
->>>>>>> 07502094
     bool            _status;
 
     EventConnectionPtr  _notifier;
@@ -786,15 +645,10 @@
 
     /** To connect first send the rank. */
     if( MPI_SUCCESS != MPI_Ssend( &_impl->rank, 1,
-<<<<<<< HEAD
                                     MPI_INT,
                                     _impl->peerRank,
                                     cTag,
                                     MPI_COMM_WORLD ) )
-=======
-                                  MPI_INT, _impl->peerRank,
-                                  cTag, MPI_COMM_WORLD ) )
->>>>>>> 07502094
     {
         LBWARN << "Could not connect to "
                << _impl->peerRank << " process." << std::endl;
@@ -806,15 +660,10 @@
      * the MPI tag used for send.
      */
     if( MPI_SUCCESS != MPI_Recv( &_impl->tagSend, 4,
-<<<<<<< HEAD
                                     MPI_BYTE,
                                     _impl->peerRank,
                                     cTag,
                                     MPI_COMM_WORLD, NULL ) )
-=======
-                                 MPI_BYTE, _impl->peerRank,
-                                 cTag, MPI_COMM_WORLD, NULL ) )
->>>>>>> 07502094
     {
         LBWARN << "Could not receive MPI tag from "
                << _impl->peerRank << " process." << std::endl;
@@ -826,7 +675,6 @@
     LBASSERT( _impl->tagSend > 0 );
 
     /** Get a new tag to receive and send it. */
-<<<<<<< HEAD
     _impl->tagRecv = ( int32_t )tagManager.getTag( );
 
     if( MPI_SUCCESS != MPI_Ssend( &_impl->tagRecv, 4,
@@ -834,12 +682,6 @@
                                     _impl->peerRank,
                                     cTag,
                                     MPI_COMM_WORLD ) )
-=======
-    _impl->tagRecv = ( int32_t )tagManager.generateTag( );
-    if( MPI_SUCCESS != MPI_Ssend( &_impl->tagRecv, 4,
-                                  MPI_BYTE, _impl->peerRank,
-                                  cTag, MPI_COMM_WORLD ) )
->>>>>>> 07502094
     {
         LBWARN << "Could not connect to "
                << _impl->peerRank << " process." << std::endl;
@@ -848,19 +690,11 @@
     }
 
     /** Creating the dispatcher. */
-<<<<<<< HEAD
     _impl->dispatcher = new Dispatcher( _impl->rank,
                                             _impl->peerRank,
                                             _impl->tagRecv,
                                             _impl->tagSend,
                                             _impl->event );
-=======
-    _impl->dispatcher = new Dispatcher( _impl->rank
-                                        ,_impl->peerRank
-                                        ,_impl->tagRecv
-                                        ,_impl->tagSend
-                                        ,_impl->event );
->>>>>>> 07502094
 
     _setState( STATE_CONNECTED );
 
@@ -937,16 +771,9 @@
 
         detail::MPIConnection * newImpl = new detail::MPIConnection( );
 
-<<<<<<< HEAD
     _impl->asyncConnection = new detail::AsyncConnection( newImpl,
                                                             _impl->tagRecv,
                                                             _impl->event);
-=======
-    _impl->asyncConnection = new detail::AsyncConnection( newImpl
-                                                          ,_impl->tagRecv
-                                                          ,_impl->event);
->>>>>>> 07502094
-
 }
 
 ConnectionPtr MPIConnection::acceptSync()
@@ -970,19 +797,11 @@
     _impl->asyncConnection = 0;
 
     /** Create dispatcher of new connection. */
-<<<<<<< HEAD
     newImpl->dispatcher = new Dispatcher( newImpl->rank,
                                             newImpl->peerRank,
                                             newImpl->tagRecv,
                                             newImpl->tagSend,
                                             newImpl->event );
-=======
-    newImpl->dispatcher = new Dispatcher( newImpl->rank
-                                          ,newImpl->peerRank
-                                          ,newImpl->tagRecv
-                                          ,newImpl->tagSend
-                                          ,newImpl->event );
->>>>>>> 07502094
 
     MPIConnection* newConnection = new MPIConnection( newImpl );
     newConnection->_setState( STATE_CONNECTED );
@@ -1018,15 +837,10 @@
         return -1;
 
     if( MPI_SUCCESS != MPI_Ssend( (void*)buffer, bytes,
-<<<<<<< HEAD
                                     MPI_BYTE,
                                     _impl->peerRank,
                                     _impl->tagSend,
                                     MPI_COMM_WORLD ) )
-=======
-                                  MPI_BYTE, _impl->peerRank,
-                                  _impl->tagSend, MPI_COMM_WORLD ) )
->>>>>>> 07502094
     {
         LBWARN << "Write error, closing connection" << std::endl;
         close();
