
/* Copyright (c) 2007-2012, Stefan Eilemann <eile@equalizergraphics.com>
 *               2011-2012, Daniel Nachbaur <danielnachbaur@gmail.com>
 *
 * This library is free software; you can redistribute it and/or modify it under
 * the terms of the GNU Lesser General Public License version 2.1 as published
 * by the Free Software Foundation.
 *
 * This library is distributed in the hope that it will be useful, but WITHOUT
 * ANY WARRANTY; without even the implied warranty of MERCHANTABILITY or FITNESS
 * FOR A PARTICULAR PURPOSE.  See the GNU Lesser General Public License for more
 * details.
 *
 * You should have received a copy of the GNU Lesser General Public License
 * along with this library; if not, write to the Free Software Foundation, Inc.,
 * 51 Franklin Street, Fifth Floor, Boston, MA 02110-1301 USA.
 */

#include "objectCM.h"

<<<<<<< HEAD
#include "command.h"
#include "nodeCommand.h"
#include "nodeICommand.h"
=======
#include "nodeCommand.h"
>>>>>>> d6227ded
#include "nullCM.h"
#include "node.h"
#include "object.h"
#include "objectDataCommand.h"
#include "objectInstanceDataOStream.h"
#include "objectDataOCommand.h"

co::ObjectCM* co::ObjectCM::ZERO = new co::NullCM;

#ifdef EQ_INSTRUMENT_MULTICAST
lunchbox::a_int32_t co::ObjectCM::_hit( 0 );
lunchbox::a_int32_t co::ObjectCM::_miss( 0 );
#endif

namespace co
{
ObjectCM::ObjectCM( Object* object )
        : _object( object )
{}

void ObjectCM::push( const uint128_t& groupID, const uint128_t& typeID,
                     const Nodes& nodes )
{
    LBASSERT( _object );
    LBASSERT( !nodes.empty( ));
    if( nodes.empty( ))
        return;

    ObjectInstanceDataOStream os( this );
    os.enablePush( getVersion(), nodes );
    _object->getInstanceData( os );

<<<<<<< HEAD
    NodeOCommand cmd( os.getConnections(), PACKETTYPE_CO_NODE,
                      CMD_NODE_OBJECT_PUSH );
    cmd << _object->getID() << groupID << typeID;
=======
    NodeOCommand( os.getConnections(), CMD_NODE_OBJECT_PUSH )
            << _object->getID() << groupID << typeID;
>>>>>>> d6227ded
    os.disable();
}

void ObjectCM::_addSlave( MasterCMCommand command, const uint128_t& version )
{
    LBASSERT( version != VERSION_NONE );
<<<<<<< HEAD
    LBASSERT( command->type == PACKETTYPE_CO_NODE );
    LBASSERT( command->command == CMD_NODE_MAP_OBJECT );

    NodePtr node = command.getNode();

    NodeICommand stream( &command );
    const uint128_t& requested = stream.get< uint128_t >();
    /*const uint128_t& minCachedVersion = */stream.get< uint128_t >();
    /*const uint128_t& maxCachedVersion = */stream.get< uint128_t >();
    const UUID& id = stream.get< UUID >();
    /*const uint64_t maxVersion = */stream.get< uint64_t >();
    const uint32_t requestID = stream.get< uint32_t >();
    const uint32_t instanceID = stream.get< uint32_t >();
    const uint32_t masterInstanceID = stream.get< uint32_t >();
    const bool useCache = stream.get< bool >();

    // process request
    if( requested == VERSION_NONE ) // no data to send, send empty version
    {
        _sendMapSuccess( node, id, requestID, instanceID, false );
        _sendEmptyVersion( node, instanceID, version, false /* mc */ );
        _sendMapReply( node, id, requestID, version, true, useCache, false,
                       false );
=======
    LBASSERT( command.getType() == COMMANDTYPE_CO_NODE );
    LBASSERT( command.getCommand() == CMD_NODE_MAP_OBJECT );

    // process request
    if( command.getRequestedVersion() == VERSION_NONE )
    {
        // no data to send, send empty version
        _sendMapSuccess( command, false /* mc */ );
        _sendEmptyVersion( command, version, false /* mc */ );
        _sendMapReply( command, version, true, false, false /* mc */ );
>>>>>>> d6227ded

        return;
    }

<<<<<<< HEAD
    const bool replyUseCache = useCache &&
                               (masterInstanceID == _object->getInstanceID( ));
    _initSlave( node, requested, command, version, replyUseCache );
}

void ObjectCM::_initSlave( NodePtr node, const uint128_t& version,
                           Command& command, uint128_t replyVersion,
=======
    const bool replyUseCache = command.useCache() &&
                   (command.getMasterInstanceID() == _object->getInstanceID( ));
    _initSlave( command, version, replyUseCache );
}

void ObjectCM::_initSlave( MasterCMCommand command, const uint128_t& replyVersion,
>>>>>>> d6227ded
                           bool replyUseCache )
{
#if 0
    LBLOG( LOG_OBJECTS ) << "Object id " << _object->_id << " v" << _version
                         << ", instantiate on " << node->getNodeID()
                         << std::endl;
#endif

#ifndef NDEBUG
<<<<<<< HEAD
=======
    const uint128_t& version = command.getRequestedVersion();
>>>>>>> d6227ded
    if( version != VERSION_OLDEST && version < replyVersion )
        LBINFO << "Mapping version " << replyVersion << " instead of "
               << version << std::endl;
#endif

<<<<<<< HEAD
    NodeICommand stream( &command );
    /*const uint128_t& requested = */stream.get< uint128_t >();
    const uint128_t& minCachedVersion = stream.get< uint128_t >();
    const uint128_t& maxCachedVersion = stream.get< uint128_t >();
    const UUID& id = stream.get< UUID >();
    /*const uint64_t maxVersion = */stream.get< uint64_t >();
    const uint32_t requestID = stream.get< uint32_t >();
    const uint32_t instanceID = stream.get< uint32_t >();
    /*const uint32_t masterInstanceID = */stream.get< uint32_t >();
    const bool useCache = stream.get< bool >();

    if( replyUseCache &&
        minCachedVersion <= replyVersion &&
        maxCachedVersion >= replyVersion )
=======
    if( replyUseCache &&
        command.getMinCachedVersion() <= replyVersion &&
        command.getMaxCachedVersion() >= replyVersion )
>>>>>>> d6227ded
    {
#ifdef EQ_INSTRUMENT_MULTICAST
        ++_hit;
#endif
<<<<<<< HEAD
        _sendMapSuccess( node, id, requestID, instanceID, false );
        _sendMapReply( node, id, requestID, replyVersion, true, useCache,
                       replyUseCache, false );
=======
        _sendMapSuccess( command, false );
        _sendMapReply( command, replyVersion, true, replyUseCache, false );
>>>>>>> d6227ded
        return;
    }

#ifdef EQ_INSTRUMENT_MULTICAST
    ++_miss;
#endif
    replyUseCache = false;

<<<<<<< HEAD
    _sendMapSuccess( node, id, requestID, instanceID, true );
=======
    _sendMapSuccess( command, true );
>>>>>>> d6227ded

    // send instance data
    ObjectInstanceDataOStream os( this );

<<<<<<< HEAD
    os.enableMap( replyVersion, node, instanceID );
=======
    os.enableMap( replyVersion, command.getNode(), command.getInstanceID( ));
>>>>>>> d6227ded
    _object->getInstanceData( os );
    os.disable();
    if( !os.hasSentData( ))
        // no data, send empty packet to set version
<<<<<<< HEAD
        _sendEmptyVersion( node, instanceID, replyVersion, true /* mc */ );

    _sendMapReply( node, id, requestID, replyVersion, true, useCache,
                   replyUseCache, true );
}

void ObjectCM::_sendMapSuccess( NodePtr node, const UUID& objectID,
                                const uint32_t requestID,
                                const uint32_t instanceID,  bool multicast )
{
    node->send( CMD_NODE_MAP_OBJECT_SUCCESS, PACKETTYPE_CO_NODE, multicast )
            << node->getNodeID() << objectID << requestID << instanceID
            << _object->getChangeType() << _object->getInstanceID();
}

void ObjectCM::_sendMapReply( NodePtr node, const UUID& objectID,
                              const uint32_t requestID,
                              const uint128_t& version, bool result,
                              bool releaseCache, bool useCache, bool multicast )
{
    node->send( CMD_NODE_MAP_OBJECT_REPLY, PACKETTYPE_CO_NODE, multicast )
            << node->getNodeID() << objectID << version << requestID << result
            << releaseCache << useCache;
=======
        _sendEmptyVersion( command, replyVersion, true /* mc */ );

    _sendMapReply( command, replyVersion, true, replyUseCache, true );
>>>>>>> d6227ded
}

void ObjectCM::_sendMapSuccess( const MasterCMCommand& command,
                                const bool multicast )
{
    command.getNode()->send( CMD_NODE_MAP_OBJECT_SUCCESS, COMMANDTYPE_CO_NODE,
                             multicast )
            << command.getNode()->getNodeID() << command.getObjectID()
            << command.getRequestID() << command.getInstanceID()
            << _object->getChangeType() << _object->getInstanceID();
}

void ObjectCM::_sendMapReply( const MasterCMCommand& command,
                              const uint128_t& version, const bool result,
                              const bool useCache, const bool multicast )
{
    command.getNode()->send( CMD_NODE_MAP_OBJECT_REPLY, COMMANDTYPE_CO_NODE,
                             multicast )
            << command.getNode()->getNodeID() << command.getObjectID()
            << version << command.getRequestID() << result
            << command.useCache() << useCache;
}

void ObjectCM::_sendEmptyVersion( const MasterCMCommand& command,
                                  const uint128_t& version,
                                  const bool multicast )
{
<<<<<<< HEAD
    ConnectionPtr connection = multicast ? node->useMulticast() : 0;
    if( !connection )
        connection = node->getConnection();
    Connections connections( 1, connection );

    ObjectDataOCommand command( connections, PACKETTYPE_CO_OBJECT,
                                CMD_OBJECT_INSTANCE, _object->getID(),
                                instanceID, version, 0, 0, true, 0, 0 );
    command << NodeID::ZERO << _object->getInstanceID();
=======
    NodePtr node = command.getNode();
    ConnectionPtr connection = multicast ? node->useMulticast() : 0;
    if( !connection )
        connection = node->getConnection();

    ObjectDataOCommand( Connections( 1, connection ), CMD_OBJECT_INSTANCE,
                        COMMANDTYPE_CO_OBJECT, _object->getID(),
                        command.getInstanceID(), version, 0, 0, true, 0 )
            << NodeID::ZERO << _object->getInstanceID();
>>>>>>> d6227ded
}

}<|MERGE_RESOLUTION|>--- conflicted
+++ resolved
@@ -18,13 +18,7 @@
 
 #include "objectCM.h"
 
-<<<<<<< HEAD
-#include "command.h"
 #include "nodeCommand.h"
-#include "nodeICommand.h"
-=======
-#include "nodeCommand.h"
->>>>>>> d6227ded
 #include "nullCM.h"
 #include "node.h"
 #include "object.h"
@@ -57,45 +51,14 @@
     os.enablePush( getVersion(), nodes );
     _object->getInstanceData( os );
 
-<<<<<<< HEAD
-    NodeOCommand cmd( os.getConnections(), PACKETTYPE_CO_NODE,
-                      CMD_NODE_OBJECT_PUSH );
-    cmd << _object->getID() << groupID << typeID;
-=======
     NodeOCommand( os.getConnections(), CMD_NODE_OBJECT_PUSH )
             << _object->getID() << groupID << typeID;
->>>>>>> d6227ded
     os.disable();
 }
 
 void ObjectCM::_addSlave( MasterCMCommand command, const uint128_t& version )
 {
     LBASSERT( version != VERSION_NONE );
-<<<<<<< HEAD
-    LBASSERT( command->type == PACKETTYPE_CO_NODE );
-    LBASSERT( command->command == CMD_NODE_MAP_OBJECT );
-
-    NodePtr node = command.getNode();
-
-    NodeICommand stream( &command );
-    const uint128_t& requested = stream.get< uint128_t >();
-    /*const uint128_t& minCachedVersion = */stream.get< uint128_t >();
-    /*const uint128_t& maxCachedVersion = */stream.get< uint128_t >();
-    const UUID& id = stream.get< UUID >();
-    /*const uint64_t maxVersion = */stream.get< uint64_t >();
-    const uint32_t requestID = stream.get< uint32_t >();
-    const uint32_t instanceID = stream.get< uint32_t >();
-    const uint32_t masterInstanceID = stream.get< uint32_t >();
-    const bool useCache = stream.get< bool >();
-
-    // process request
-    if( requested == VERSION_NONE ) // no data to send, send empty version
-    {
-        _sendMapSuccess( node, id, requestID, instanceID, false );
-        _sendEmptyVersion( node, instanceID, version, false /* mc */ );
-        _sendMapReply( node, id, requestID, version, true, useCache, false,
-                       false );
-=======
     LBASSERT( command.getType() == COMMANDTYPE_CO_NODE );
     LBASSERT( command.getCommand() == CMD_NODE_MAP_OBJECT );
 
@@ -106,27 +69,16 @@
         _sendMapSuccess( command, false /* mc */ );
         _sendEmptyVersion( command, version, false /* mc */ );
         _sendMapReply( command, version, true, false, false /* mc */ );
->>>>>>> d6227ded
 
         return;
     }
 
-<<<<<<< HEAD
-    const bool replyUseCache = useCache &&
-                               (masterInstanceID == _object->getInstanceID( ));
-    _initSlave( node, requested, command, version, replyUseCache );
-}
-
-void ObjectCM::_initSlave( NodePtr node, const uint128_t& version,
-                           Command& command, uint128_t replyVersion,
-=======
     const bool replyUseCache = command.useCache() &&
                    (command.getMasterInstanceID() == _object->getInstanceID( ));
     _initSlave( command, version, replyUseCache );
 }
 
 void ObjectCM::_initSlave( MasterCMCommand command, const uint128_t& replyVersion,
->>>>>>> d6227ded
                            bool replyUseCache )
 {
 #if 0
@@ -136,47 +88,21 @@
 #endif
 
 #ifndef NDEBUG
-<<<<<<< HEAD
-=======
     const uint128_t& version = command.getRequestedVersion();
->>>>>>> d6227ded
     if( version != VERSION_OLDEST && version < replyVersion )
         LBINFO << "Mapping version " << replyVersion << " instead of "
                << version << std::endl;
 #endif
 
-<<<<<<< HEAD
-    NodeICommand stream( &command );
-    /*const uint128_t& requested = */stream.get< uint128_t >();
-    const uint128_t& minCachedVersion = stream.get< uint128_t >();
-    const uint128_t& maxCachedVersion = stream.get< uint128_t >();
-    const UUID& id = stream.get< UUID >();
-    /*const uint64_t maxVersion = */stream.get< uint64_t >();
-    const uint32_t requestID = stream.get< uint32_t >();
-    const uint32_t instanceID = stream.get< uint32_t >();
-    /*const uint32_t masterInstanceID = */stream.get< uint32_t >();
-    const bool useCache = stream.get< bool >();
-
-    if( replyUseCache &&
-        minCachedVersion <= replyVersion &&
-        maxCachedVersion >= replyVersion )
-=======
     if( replyUseCache &&
         command.getMinCachedVersion() <= replyVersion &&
         command.getMaxCachedVersion() >= replyVersion )
->>>>>>> d6227ded
     {
 #ifdef EQ_INSTRUMENT_MULTICAST
         ++_hit;
 #endif
-<<<<<<< HEAD
-        _sendMapSuccess( node, id, requestID, instanceID, false );
-        _sendMapReply( node, id, requestID, replyVersion, true, useCache,
-                       replyUseCache, false );
-=======
         _sendMapSuccess( command, false );
         _sendMapReply( command, replyVersion, true, replyUseCache, false );
->>>>>>> d6227ded
         return;
     }
 
@@ -185,53 +111,19 @@
 #endif
     replyUseCache = false;
 
-<<<<<<< HEAD
-    _sendMapSuccess( node, id, requestID, instanceID, true );
-=======
     _sendMapSuccess( command, true );
->>>>>>> d6227ded
 
     // send instance data
     ObjectInstanceDataOStream os( this );
 
-<<<<<<< HEAD
-    os.enableMap( replyVersion, node, instanceID );
-=======
     os.enableMap( replyVersion, command.getNode(), command.getInstanceID( ));
->>>>>>> d6227ded
     _object->getInstanceData( os );
     os.disable();
     if( !os.hasSentData( ))
         // no data, send empty packet to set version
-<<<<<<< HEAD
-        _sendEmptyVersion( node, instanceID, replyVersion, true /* mc */ );
-
-    _sendMapReply( node, id, requestID, replyVersion, true, useCache,
-                   replyUseCache, true );
-}
-
-void ObjectCM::_sendMapSuccess( NodePtr node, const UUID& objectID,
-                                const uint32_t requestID,
-                                const uint32_t instanceID,  bool multicast )
-{
-    node->send( CMD_NODE_MAP_OBJECT_SUCCESS, PACKETTYPE_CO_NODE, multicast )
-            << node->getNodeID() << objectID << requestID << instanceID
-            << _object->getChangeType() << _object->getInstanceID();
-}
-
-void ObjectCM::_sendMapReply( NodePtr node, const UUID& objectID,
-                              const uint32_t requestID,
-                              const uint128_t& version, bool result,
-                              bool releaseCache, bool useCache, bool multicast )
-{
-    node->send( CMD_NODE_MAP_OBJECT_REPLY, PACKETTYPE_CO_NODE, multicast )
-            << node->getNodeID() << objectID << version << requestID << result
-            << releaseCache << useCache;
-=======
         _sendEmptyVersion( command, replyVersion, true /* mc */ );
 
     _sendMapReply( command, replyVersion, true, replyUseCache, true );
->>>>>>> d6227ded
 }
 
 void ObjectCM::_sendMapSuccess( const MasterCMCommand& command,
@@ -259,17 +151,6 @@
                                   const uint128_t& version,
                                   const bool multicast )
 {
-<<<<<<< HEAD
-    ConnectionPtr connection = multicast ? node->useMulticast() : 0;
-    if( !connection )
-        connection = node->getConnection();
-    Connections connections( 1, connection );
-
-    ObjectDataOCommand command( connections, PACKETTYPE_CO_OBJECT,
-                                CMD_OBJECT_INSTANCE, _object->getID(),
-                                instanceID, version, 0, 0, true, 0, 0 );
-    command << NodeID::ZERO << _object->getInstanceID();
-=======
     NodePtr node = command.getNode();
     ConnectionPtr connection = multicast ? node->useMulticast() : 0;
     if( !connection )
@@ -279,7 +160,6 @@
                         COMMANDTYPE_CO_OBJECT, _object->getID(),
                         command.getInstanceID(), version, 0, 0, true, 0 )
             << NodeID::ZERO << _object->getInstanceID();
->>>>>>> d6227ded
 }
 
 }