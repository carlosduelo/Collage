
/* Copyright (c) 2007-2012, Stefan Eilemann <eile@equalizergraphics.com>
 *
 * This library is free software; you can redistribute it and/or modify it under
 * the terms of the GNU Lesser General Public License version 2.1 as published
 * by the Free Software Foundation.
 *
 * This library is distributed in the hope that it will be useful, but WITHOUT
 * ANY WARRANTY; without even the implied warranty of MERCHANTABILITY or FITNESS
 * FOR A PARTICULAR PURPOSE.  See the GNU Lesser General Public License for more
 * details.
 *
 * You should have received a copy of the GNU Lesser General Public License
 * along with this library; if not, write to the Free Software Foundation, Inc.,
 * 51 Franklin Street, Fifth Floor, Boston, MA 02110-1301 USA.
 */

#ifndef CO_OBJECTCM_H
#define CO_OBJECTCM_H

#include <co/dispatcher.h>   // base class
#include <co/objectVersion.h> // VERSION_FOO values
#include <co/types.h>

//#define EQ_INSTRUMENT_MULTICAST
#ifdef EQ_INSTRUMENT_MULTICAST
#  include <lunchbox/atomic.h>
#endif

namespace co
{
    /**
     * @internal
     * The object change manager base class.
     *
     * Each object has a change manager to create and store version information.
     * The type of change manager depends on the object implementation, and if
     * it is the master object or a slave object.
     */
    class ObjectCM : public Dispatcher
    {
    public:
        /** Construct a new change manager. */
        ObjectCM( Object* object );
        virtual ~ObjectCM() {}

        /** Initialize the change manager. */
        virtual void init() = 0;

        /** @name Versioning */
        //@{
        /** @sa Object::push() */
        virtual void push( const uint128_t& groupID, const uint128_t& typeID,
                           const Nodes& nodes );

        /**
         * Commit a new version.
         *
         * @param incarnation the commit incarnation for auto obsoletion.
         * @return the new head version.
         */
        virtual uint128_t commit( const uint32_t incarnation )
            { LBUNIMPLEMENTED; return VERSION_NONE; }

        /**
         * Automatically obsolete old versions.
         *
         * @param count the number of versions to retain, excluding the head
         *              version.
         */
        virtual void setAutoObsolete( const uint32_t count ){ LBUNIMPLEMENTED; }

        /** @return get the number of versions this object retains. */
        virtual uint32_t getAutoObsolete() const { LBUNIMPLEMENTED; return 0; }

        /**
         * Sync to a given version.
         *
         * @param version the version to synchronize, must be bigger than the
         *                current version.
         * @return the version of the object after the operation.
         */
        virtual uint128_t sync( const uint128_t& version )
            { LBUNIMPLEMENTED; return VERSION_FIRST; }

        /** @return the latest available (head) version. */
        virtual uint128_t getHeadVersion() const = 0;

        /** @return the current version. */
        virtual uint128_t getVersion() const = 0;
        //@}

        /** @return if this object keeps instance data buffers. */
        virtual bool isBuffered() const{ return false; }

        /** @return if this instance is the master version. */
        virtual bool isMaster() const = 0;

        /** @return the instance identifier of the master object. */
        virtual uint32_t getMasterInstanceID() const = 0;

        /** Set the master node. */
        virtual void setMasterNode( NodePtr ) { /* nop */ }

        /** @return the master node, may be 0. */
        virtual NodePtr getMasterNode() { return 0; }

        /**
         * Add a subscribed slave to the managed object.
         *
         * @param command the subscribe command initiating the add.
         */
        virtual void addSlave( Command command ) = 0;

        /**
         * Remove a subscribed slave.
         *
         * @param node the slave node.
         * @param instanceID the slave's instance identifier.
         */
        virtual void removeSlave( NodePtr node, const uint32_t instanceID )
            { LBUNIMPLEMENTED; }

        /** Remove all subscribed slaves from the given node. */
        virtual void removeSlaves( NodePtr node ) = 0;

        /** @return the vector of current slave nodes. */
        virtual const Nodes getSlaveNodes() const { return Nodes(); }

        /** Apply the initial data after mapping. */
        virtual void applyMapData( const uint128_t& version )
            { LBUNIMPLEMENTED; }

        /** Add existing instance data to the object (from local node cache) */
        virtual void addInstanceDatas( const ObjectDataIStreamDeque&,
                                       const uint128_t& )
            { LBDONTCALL; }

        /** Speculatively send instance data to all nodes. */
        virtual void sendInstanceData( Nodes& nodes ){}

        /** @internal @return the object. */
        const Object* getObject( ) const { return _object; }

        /** @internal Swap the object. */
        void setObject( Object* object )
            { LBASSERT( object ); _object = object; }

        /** The default CM for unattached objects. */
        static ObjectCM* ZERO;

    protected:
        /** The managed object. */
        Object* _object;

#ifdef EQ_INSTRUMENT_MULTICAST
        static lunchbox::a_int32_t _hit;
        static lunchbox::a_int32_t _miss;
#endif

        void _addSlave( Command command, const uint128_t& version );
        virtual void _initSlave( NodePtr node, const uint128_t& version,
<<<<<<< HEAD
                                 Command& command, uint128_t replyVersion,
=======
                                 Command command, const uint128_t& replyVersion,
>>>>>>> 1ad69f2c
                                 bool replyUseCache );
        void _sendMapSuccess( NodePtr node, const UUID& objectID,
                              const uint32_t requestID,
                              const uint32_t instanceID, const bool multicast );
        void _sendMapReply( NodePtr node, const UUID& objectID,
                            const uint32_t requestID, const uint128_t& version,
                            const bool result, const bool releaseCache,
                            const bool useCache, const bool multicast );
        void _sendEmptyVersion( NodePtr node, const uint32_t instanceID,
                                const uint128_t& version, const bool multicast);
    };
}

#endif // CO_OBJECTCM_H<|MERGE_RESOLUTION|>--- conflicted
+++ resolved
@@ -160,11 +160,7 @@
 
         void _addSlave( Command command, const uint128_t& version );
         virtual void _initSlave( NodePtr node, const uint128_t& version,
-<<<<<<< HEAD
-                                 Command& command, uint128_t replyVersion,
-=======
                                  Command command, const uint128_t& replyVersion,
->>>>>>> 1ad69f2c
                                  bool replyUseCache );
         void _sendMapSuccess( NodePtr node, const UUID& objectID,
                               const uint32_t requestID,
