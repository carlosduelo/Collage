--- conflicted
+++ resolved
@@ -160,20 +160,6 @@
         static lunchbox::a_int32_t _miss;
 #endif
 
-<<<<<<< HEAD
-        void _addSlave( Command& command, const uint128_t& version );
-        virtual void _initSlave( NodePtr node, const uint128_t& version,
-                                 Command& command, uint128_t replyVersion,
-                                 bool replyUseCache );
-        void _sendMapSuccess( NodePtr node, const UUID& objectID,
-                              const uint32_t requestID,
-                              const uint32_t instanceID,  bool multicast );
-        void _sendMapReply( NodePtr node, const UUID& objectID,
-                            const uint32_t requestID, const uint128_t& version,
-                            bool result, bool releaseCache, bool useCache,
-                            bool multicast );
-        void _sendEmptyVersion( NodePtr node, const uint32_t instanceID,
-=======
         void _addSlave( MasterCMCommand command, const uint128_t& version );
         virtual void _initSlave( MasterCMCommand command,
                                  const uint128_t& replyVersion,
@@ -184,7 +170,6 @@
                             const uint128_t& version, const bool result,
                             const bool useCache, const bool multicast );
         void _sendEmptyVersion( const MasterCMCommand& command,
->>>>>>> d6227ded
                                 const uint128_t& version, const bool multicast);
     };
 }
