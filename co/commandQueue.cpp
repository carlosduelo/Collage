--- conflicted
+++ resolved
@@ -17,7 +17,7 @@
 
 #include "commandQueue.h"
 
-#include "buffer.h"
+#include "command.h"
 #include "exception.h"
 #include "node.h"
 
@@ -31,11 +31,7 @@
 {
 public:
     /** Thread-safe buffer queue. */
-<<<<<<< HEAD
-    lunchbox::MTQueue< BufferPtr > buffers;
-=======
     lunchbox::MTQueue< co::Command > commands;
->>>>>>> 1ad69f2c
 };
 }
 
@@ -55,42 +51,24 @@
     if( !isEmpty( ))
         LBWARN << "Flushing non-empty command queue" << std::endl;
 
-    _impl->buffers.clear();
+    _impl->commands.clear();
 }
 
 bool CommandQueue::isEmpty() const
 {
-    return _impl->buffers.isEmpty();
+    return _impl->commands.isEmpty();
 }
 
 size_t CommandQueue::getSize() const
 {
-    return _impl->buffers.getSize();
+    return _impl->commands.getSize();
 }
 
-<<<<<<< HEAD
-void CommandQueue::push( BufferPtr buffer )
-=======
 void CommandQueue::push( const Command& command )
->>>>>>> 1ad69f2c
 {
-    _impl->buffers.push( buffer );
+    _impl->commands.push( command );
 }
 
-<<<<<<< HEAD
-void CommandQueue::pushFront( BufferPtr buffer )
-{
-    LBASSERT( buffer->isValid( ));
-    _impl->buffers.pushFront( buffer );
-}
-
-BufferPtr CommandQueue::pop( const uint32_t timeout )
-{
-    LB_TS_THREAD( _thread );
-
-    BufferPtr buffer;
-    if( !_impl->buffers.timedPop( timeout, buffer ))
-=======
 void CommandQueue::pushFront( const Command& command )
 {
     LBASSERT( command.isValid( ));
@@ -103,27 +81,17 @@
 
     Command command;
     if( !_impl->commands.timedPop( timeout, command ))
->>>>>>> 1ad69f2c
         throw Exception( Exception::TIMEOUT_COMMANDQUEUE );
 
-    return buffer;
+    return command;
 }
 
-<<<<<<< HEAD
-BufferPtr CommandQueue::tryPop()
-{
-    LB_TS_THREAD( _thread );
-    BufferPtr buffer;
-    _impl->buffers.tryPop( buffer );
-    return buffer;
-=======
 Command CommandQueue::tryPop()
 {
     LB_TS_THREAD( _thread );
     Command command;
     _impl->commands.tryPop( command );
     return command;
->>>>>>> 1ad69f2c
 }
 
 }
