
/* Copyright (c) 2005-2012, Stefan Eilemann <eile@equalizergraphics.com>
 *               2011-2012, Daniel Nachbaur <danielnachbaur@gmail.com>
 *
 * This library is free software; you can redistribute it and/or modify it under
 * the terms of the GNU Lesser General Public License version 2.1 as published
 * by the Free Software Foundation.
 *
 * This library is distributed in the hope that it will be useful, but WITHOUT
 * ANY WARRANTY; without even the implied warranty of MERCHANTABILITY or FITNESS
 * FOR A PARTICULAR PURPOSE.  See the GNU Lesser General Public License for more
 * details.
 *
 * You should have received a copy of the GNU Lesser General Public License
 * along with this library; if not, write to the Free Software Foundation, Inc.,
 * 51 Franklin Street, Fifth Floor, Boston, MA 02110-1301 USA.
 */

#ifndef CO_OBJECT_H
#define CO_OBJECT_H

#include <co/dispatcher.h>    // base class
#include <co/localNode.h>     // used in RefPtr
#include <co/types.h>         // for Nodes
#include <co/version.h>       // used as default parameter
#include <lunchbox/bitOperation.h> // byteswap inline impl

namespace co
{
    class ObjectCM;

#  define CO_COMMIT_NEXT LB_UNDEFINED_UINT32 //!< the next commit incarnation

    /**
     * A generic, distributed object.
     *
     * Please refer to the Programming Guide and examples on how to develop and
     * use distributed objects.
     * @sa eq::Object
     */
    class Object : public Dispatcher
    {
    public:
        /** Object change handling characteristics, see Programming Guide */
        enum ChangeType
        {
            NONE,              //!< @internal
            STATIC,            //!< non-versioned, static object.
            INSTANCE,          //!< use only instance data
            DELTA,             //!< use pack/unpack delta
            UNBUFFERED         //!< versioned, but don't retain versions
        };

        /** Construct a new distributed object. */
        CO_API Object();

        /** Destruct the distributed object. */
        CO_API virtual ~Object();

        /** @name Data Access */
        //@{
        /** @return true if the object is attached, mapped or registered. */
        bool isAttached() const { return _instanceID != EQ_INSTANCE_INVALID; }

        /**
         * @return the local node to which this object is mapped, or 0 if the
         *         object is not mapped.
         */
        LocalNodePtr getLocalNode() { return _localNode; }

        /**
         * Set the object's unique identifier.
         *
         * Only to be called on unattached objects. The application has to
         * ensure the uniqueness of the identifier in the peer-to-peer node
         * network. By default, each object has an identifier guaranteed to be
         * unique. During mapping, the identifier of the object will be
         * overwritten with the identifier of the master object.
         * @version 1.1.5
         */
        CO_API void setID( const UUID& identifier );

        /** @return the object's unique identifier. */
        const UUID& getID() const { return _id; }

        /** @return the node-wide unique object instance identifier. */
        uint32_t getInstanceID() const { return _instanceID; }

        /** @internal @return if this object keeps instance data buffers. */
        CO_API bool isBuffered() const;

        /**
         * @return true if this instance is the master version, false otherwise.
         */
        CO_API bool isMaster() const;
        //@}

        /** @name Versioning */
        //@{
        /** @return how the changes are to be handled. */
        virtual ChangeType getChangeType() const { return STATIC; }

        /**
         * Limit the number of queued versions of slave instances.
         *
         * Changing the return value of this method causes the master instance
         * to block during commit() if any slave instance has reached the
         * maximum number of queued versions. The method is called on the slave
         * instance. Multiple slave instances may use different values.
         *
         * Changing the return value at runtime, that is, after the slave
         * instance has been mapped is unsupported and causes undefined
         * behavior.
         *
         * Not supported on master instances for slave object commits. Open an
         * issue if you need this.
         *
         * @return the number of queued versions a slave instance may have.
         * @version 1.3.2
         */
        virtual uint64_t getMaxVersions() const
            { return std::numeric_limits< uint64_t >::max(); }

        /**
         * Return the compressor to be used for data transmission.
         *
         * This default implementation chooses the compressor with the highest
         * compression ratio with lossless compression for
         * EQ_COMPRESSOR_DATATYPE_BYTE tokens. The application may override this
         * method to deactivate compression by returning EQ_COMPRESSOR_NONE or
         * to select object-specific compressors.
         */
        CO_API virtual uint32_t chooseCompressor() const;

        /**
         * Return if this object needs a commit.
         *
         * This function is used for optimization, to detect early that no
         * commit is needed. If it returns true, pack() or getInstanceData()
         * will be executed. The serialization methods can still decide to not
         * write any data, upon which no new version will be created. If it
         * returns false, commit() will exit early.
         *
         * @return true if a commit is needed.
         */
        virtual bool isDirty() const { return true; }

        /**
         * Push the instance data of the object to the given nodes.
         *
         * Used to push object data from a Node, instead of pulling it during
         * mapping. Does not establish any mapping, that is, the receiving side
         * will typically use LocalNode::mapObject with VERSION_NONE to
         * establish a slave mapping. On each receiving node,
         * LocalNode::objectPush() is called once per node.
         *
         * Buffered objects do not re-serialize their instance data. Multicast
         * connections are preferred, that is, for a set of nodes sharing one
         * multicast connection the data is only send once.
         *
         * @param groupID An identifier to group a set of push operations.
         * @param objectType A per-push identifier.
         * @param nodes The vector of nodes to push to.
         */
        CO_API void push( const uint128_t& groupID, const uint128_t& objectType,
                          const Nodes& nodes );

        /**
         * Commit a new version of this object.
         *
         * Objects using the change type STATIC can not be committed.
         *
         * Master instances will increment new versions continously, starting at
         * VERSION_FIRST. If the object has not changed, no new version will
         * be generated, that is, the current version is returned. The high
         * value of the returned version will always be 0.
         *
         * Slave objects can be commited, but have certain caveats for
         * serialization. Please refer to the Programming Guide for more
         * details. Slave object commits will return a random version on a
         * successful commit, or VERSION_NONE if the object has not changed
         * since the last commit. The high value of a successful commit will
         * never be 0.
         *
         * The incarnation count is meaningful for buffered master objects. The
         * commit implementation will keep all instance data committed with an
         * incarnation count newer than <code>current_incarnation -
         * getAutoObsolete()</code>. By default, each call to commit creates a
         * new incarnation, retaining the data from last getAutoObsolete()
         * commit calls. When the application wishes to auto obsolete by another
         * metric than commit calls, it has to consistently provide an
         * incarnation counter. Buffers with a higher incarnation count than the
         * current are discarded. A typical use case is to tie the auto
         * obsoletion to an application-specific frame loop. Decreasing the
         * incarnation counter will lead to undefined results.
         *
         * @param incarnation the commit incarnation for auto obsoletion.
         * @return the new head version.
         */
        CO_API virtual uint128_t commit( const uint32_t incarnation =
                                         CO_COMMIT_NEXT );

        /**
         * Automatically obsolete old versions.
         *
         * The versions for the last count commits are retained. The actual
         * number of versions retained may be less since a commit does not
         * always generate a new version.
         *
         * @param count the number of versions to retain, excluding the head
         *              version.
         */
        CO_API void setAutoObsolete( const uint32_t count );

        /** @return get the number of versions this object retains. */
        CO_API uint32_t getAutoObsolete() const;

        /**
         * Sync to a given version.
         *
         * Objects using the change type STATIC can not be synced.
         *
         * Syncing to VERSION_HEAD syncs up to the last received version, does
         * not block and always returns true. Syncing to VERSION_NEXT applies
         * one new version, potentially blocking. Syncing to VERSION_NONE does
         * nothing.
         *
         * Slave objects can be synced to VERSION_HEAD, VERSION_NEXT or to any
         * version generated by a commit on the master instance. Syncing to a
         * concrete version applies all pending deltas up to this version and
         * potentially blocks.
         *
         * Master objects can only be synced to VERSION_HEAD, VERSION_NEXT or to
         * any version generated by a commit on a slave instance. Syncing to a
         * concrete version applies only this version and potentially blocks.
         *
         * The different sync semantics for concrete versions originate from the
         * fact that master versions are continous and ordered, while slave
         * versions are random and unordered.
         *
         * This function is not thread safe, that is, calling sync()
         * simultaneously on the same object from multiple threads has to be
         * protected by the caller using a mutex.
         *
         * @param version the version to synchronize (see above).
         * @return the last version applied.
         */
        CO_API virtual uint128_t sync( const uint128_t& version = VERSION_HEAD);

        /** @return the latest available (head) version. */
        CO_API uint128_t getHeadVersion() const;

        /** @return the currently synchronized version. */
        CO_API uint128_t getVersion() const;

        /**
         * Notification that a new head version was received by a slave object.
         *
         * The notification is send from the receiver thread, which is different
         * from the node main thread. The object should not be sync()'ed from
         * this notification, as this might lead to deadlocks and
         * synchronization issues with the application thread changing the
         * object. Its purpose is to send a message to the application, which
         * then takes the appropriate action. In particular do not perform any
         * potentially blocking operations from this method.
         *
         * @param version The new head version.
         */
        CO_API virtual void notifyNewHeadVersion( const uint128_t& version );

        /**
         * Notification that a new version was received by a master object.
         * @sa comment in notifyNewHeadVersion().
         */
        virtual void notifyNewVersion() {}
        //@}

        /** @name Serialization methods for instantiation and versioning. */
        //@{
        /**
         * Serialize all instance information of this distributed object.
         *
         * @param os The output stream.
         */
        virtual void getInstanceData( DataOStream& os ) = 0;

        /**
         * Deserialize the instance data.
         *
         * This method is called during object mapping to populate slave
         * instances with the master object's data.
         *
         * @param is the input stream.
         */
        virtual void applyInstanceData( DataIStream& is ) = 0;

        /**
         * Serialize the modifications since the last call to commit().
         *
         * No new version will be created if no data is written to the
         * output stream.
         *
         * @param os the output stream.
         */
        virtual void pack( DataOStream& os ) { getInstanceData( os ); }

        /**
         * Deserialize a change.
         *
         * @param is the input data stream.
         */
        virtual void unpack( DataIStream& is ) { applyInstanceData( is ); }
        //@}

        /** @name Messaging API */
        //@{
        /**
         * Send a command with optional data to object instance(s) on another
         * node.
         *
<<<<<<< HEAD
         * The returned data stream can be used to pass additional data to the
         * given command. The data will be send after the stream is destroyed,
         * aka when it is running out of scope.
=======
         * The returned command can be used to pass additional data. The data
         * will be send after the command object is destroyed, aka when it is
         * running out of scope.
>>>>>>> 5e7e1c58
         *
         * @param node the node where to send the command to
         * @param cmd the object command to execute
         * @param instanceID the object instance which should handle the command
<<<<<<< HEAD
         * @return the stream object to pass additional data to
=======
         * @return the command object to pass additional data to
>>>>>>> 5e7e1c58
         */
        CO_API ObjectOCommand send( NodePtr node, const uint32_t cmd,
                                  const uint32_t instanceID = EQ_INSTANCE_ALL );
        //@}

        /** @name Notifications */
        /**
         * Notify that this object will be registered or mapped.
         *
         * The method is called from the thread initiating the registration or
         * mapping, before the operation is executed.
         */
        virtual void notifyAttach() {}

        /**
         * Notify that this object has been registered or mapped.
         *
         * The method is called from the thread initiating the registration or
         * mapping, after the operation has been completed successfully.
         * @sa isMaster()
         */
        virtual void notifyAttached() {}

        /**
         * Notify that this object will be deregistered or unmapped.
         *
         * The method is called from the thread initiating the deregistration or
         * unmapping, before the operation is executed.
         * @sa isMaster()
         */
        CO_API virtual void notifyDetach();

        /**
         * Notify that this object has been deregistered or unmapped.
         *
         * The method is called from the thread initiating the deregistration or
         * unmapping, after the operation has been executed.
         */
        virtual void notifyDetached() {}
        //@}

        /** @internal */
        //@{
        /** @internal @return the master object instance identifier. */
        uint32_t getMasterInstanceID() const;

        /** @internal @return the master object instance identifier. */
        NodePtr getMasterNode();

        /** @internal */
        void addSlave( MasterCMCommand& command );
        CO_API void removeSlave( NodePtr node, const uint32_t instanceID );
        CO_API void removeSlaves( NodePtr node ); //!< @internal
        void setMasterNode( NodePtr node ); //!< @internal
        /** @internal */
        void addInstanceDatas( const ObjectDataIStreamDeque&, const uint128_t&);

        /**
         * @internal
         * Setup the change manager.
         *
         * @param type the type of the change manager.
         * @param master true if this object is the master.
         * @param localNode the node the object will be attached to.
         * @param masterInstanceID the instance identifier of the master object,
         *                         used when master == false.
         */
        void setupChangeManager( const Object::ChangeType type,
                                 const bool master, LocalNodePtr localNode,
                                 const uint32_t masterInstanceID );
        /**
         * @internal
         * Called when object is attached from the receiver thread.
         */
        CO_API virtual void attach( const UUID& id,
                                    const uint32_t instanceID );
        /**
         * @internal
         * Called when the object is detached from the local node from the
         * receiver thread.
         */
        CO_API virtual void detach();

        /** @internal Transfer the attachment from the given object. */
        void transfer( Object* from );

        void applyMapData( const uint128_t& version ); //!< @internal
        void sendInstanceData( Nodes& nodes ); //!< @internal
        //@}

    protected:
        /** Copy constructor. */
        CO_API Object( const Object& );

        /** NOP assignment operator. */
        const Object& operator = ( const Object& ) { return *this; }

    private:
        friend class DeltaMasterCM;
        friend class FullMasterCM;
        friend class VersionedMasterCM;
        friend class ObjectCM;
        friend class StaticMasterCM;
        friend class StaticSlaveCM;
        friend class UnbufferedMasterCM;
        friend class VersionedSlaveCM;

        /** The session-unique object identifier. */
        UUID _id;

        /** The node where this object is attached. */
        LocalNodePtr _localNode;

        /** A session-unique identifier of the concrete instance. */
        uint32_t _instanceID;

        /** The object's change manager. */
        ObjectCM* _cm;

        void _setChangeManager( ObjectCM* cm );

        LB_TS_VAR( _thread );
    };
    CO_API std::ostream& operator << ( std::ostream&, const Object& );
}

namespace lunchbox
{
template<> inline void byteswap( co::Object::ChangeType& value )
    { byteswap( reinterpret_cast< uint32_t& >( value )); }
}
#endif // CO_OBJECT_H<|MERGE_RESOLUTION|>--- conflicted
+++ resolved
@@ -318,24 +318,14 @@
          * Send a command with optional data to object instance(s) on another
          * node.
          *
-<<<<<<< HEAD
-         * The returned data stream can be used to pass additional data to the
-         * given command. The data will be send after the stream is destroyed,
-         * aka when it is running out of scope.
-=======
          * The returned command can be used to pass additional data. The data
          * will be send after the command object is destroyed, aka when it is
          * running out of scope.
->>>>>>> 5e7e1c58
          *
          * @param node the node where to send the command to
          * @param cmd the object command to execute
          * @param instanceID the object instance which should handle the command
-<<<<<<< HEAD
-         * @return the stream object to pass additional data to
-=======
          * @return the command object to pass additional data to
->>>>>>> 5e7e1c58
          */
         CO_API ObjectOCommand send( NodePtr node, const uint32_t cmd,
                                   const uint32_t instanceID = EQ_INSTANCE_ALL );
