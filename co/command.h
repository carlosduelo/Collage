--- conflicted
+++ resolved
@@ -40,15 +40,6 @@
     {
     public:
         /** @internal */
-<<<<<<< HEAD
-        CO_API Command( BufferPtr buffer );
-
-        /** @internal */
-        Command( const Command& rhs );
-
-        /** @internal */
-        Command& operator = ( const Command& rhs );
-=======
         CO_API Command();
 
         /** @internal */
@@ -58,7 +49,6 @@
         Command& operator = ( const Command& rhs ); //!< @internal
 
         CO_API void clear(); //!< @internal
->>>>>>> 1ad69f2c
 
         CO_API virtual ~Command();
 
@@ -66,21 +56,12 @@
         //@{
         /** @return the command type. @version 1.0 */
         CO_API uint32_t getType() const;
-<<<<<<< HEAD
-
-        /** @return the command. @version 1.0 */
-        CO_API uint32_t getCommand() const;
-
-        /** @internal @return the buffer containing the command data. */
-        CO_API BufferPtr getBuffer() const;
-=======
 
         /** @return the command. @version 1.0 */
         CO_API uint32_t getCommand() const;
 
         /** @internal @return the size of this command. */
         CO_API uint64_t getSize() const;
->>>>>>> 1ad69f2c
 
         /** @return a value from the command. */
         template< typename T > T get()
@@ -107,12 +88,9 @@
 
         /** @internal Change the command for subsequent dispatching. */
         CO_API void setCommand( const uint32_t cmd );
-<<<<<<< HEAD
-=======
 
         /** @internal Set the function to which the command is dispatched. */
         void setDispatchFunction( const Dispatcher::Func& func );
->>>>>>> 1ad69f2c
 
         /** Invoke and clear the command function of a dispatched command. */
         CO_API bool operator()();
@@ -121,11 +99,6 @@
     private:
         detail::Command* const _impl;
 
-<<<<<<< HEAD
-        Command(); // disable default ctor
-
-=======
->>>>>>> 1ad69f2c
         friend CO_API std::ostream& operator << (std::ostream&, const Command&);
 
         /** @internal @name DataIStream functions. */
@@ -138,11 +111,8 @@
                                            const void** chunkData,
                                            uint64_t* size );
         //@}
-<<<<<<< HEAD
-=======
 
         void _skipHeader(); //!< @internal
->>>>>>> 1ad69f2c
     };
 
     CO_API std::ostream& operator << ( std::ostream& os, const Command& );
