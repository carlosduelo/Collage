--- conflicted
+++ resolved
@@ -18,10 +18,6 @@
 
 #include "instanceCache.h"
 
-<<<<<<< HEAD
-#include "buffer.h"
-=======
->>>>>>> b5384e3d
 #include "objectDataCommand.h"
 #include "objectDataIStream.h"
 #include "objectVersion.h"
@@ -88,21 +84,13 @@
 {}
 
 bool InstanceCache::add( const ObjectVersion& rev, const uint32_t instanceID,
-<<<<<<< HEAD
-                         BufferPtr buffer, const uint32_t usage )
-=======
                          Command& command, const uint32_t usage )
->>>>>>> b5384e3d
 {
 #ifdef EQ_INSTRUMENT_CACHE
     ++nWrite;
 #endif
 
-<<<<<<< HEAD
-    const NodeID nodeID = buffer->getNode()->getNodeID();
-=======
     const NodeID nodeID = command.getNode()->getNodeID();
->>>>>>> b5384e3d
 
     lunchbox::ScopedMutex<> mutex( _items );
     ItemHash::const_iterator i = _items->find( rev.identifier );
@@ -177,13 +165,8 @@
     LBASSERT( !item.data.versions.empty( ));
     ObjectDataIStream* stream = item.data.versions.back();
 
-<<<<<<< HEAD
-    stream->addDataPacket( buffer );
-    
-=======
     stream->addDataCommand( command );
 
->>>>>>> b5384e3d
     if( stream->isReady( ))
         _size += stream->getDataSize();
 
