
/* Copyright (c) 2009-2012, Stefan Eilemann <eile@equalizergraphics.com>
 *
 * This library is free software; you can redistribute it and/or modify it under
 * the terms of the GNU Lesser General Public License version 2.1 as published
 * by the Free Software Foundation.
 *
 * This library is distributed in the hope that it will be useful, but WITHOUT
 * ANY WARRANTY; without even the implied warranty of MERCHANTABILITY or FITNESS
 * FOR A PARTICULAR PURPOSE.  See the GNU Lesser General Public License for more
 * details.
 *
 * You should have received a copy of the GNU Lesser General Public License
 * along with this library; if not, write to the Free Software Foundation, Inc.,
 * 51 Franklin Street, Fifth Floor, Boston, MA 02110-1301 USA.
 */

#include "instanceCache.h"

<<<<<<< HEAD
#include "buffer.h"
=======
>>>>>>> 1ad69f2c
#include "objectDataCommand.h"
#include "objectDataIStream.h"
#include "objectVersion.h"

#include <lunchbox/debug.h>
#include <lunchbox/scopedMutex.h>

namespace co
{
//#define EQ_INSTRUMENT_CACHE
#ifdef EQ_INSTRUMENT_CACHE
namespace
{
lunchbox::a_int32_t nRead;
lunchbox::a_int32_t nReadHit;
lunchbox::a_int32_t nWrite;
lunchbox::a_int32_t nWriteHit;
lunchbox::a_int32_t nWriteMiss;
lunchbox::a_int32_t nWriteReady;
lunchbox::a_int32_t nWriteOld;
lunchbox::a_int32_t nUsedRelease;
lunchbox::a_int32_t nUnusedRelease;
}
#endif

const InstanceCache::Data InstanceCache::Data::NONE;

InstanceCache::InstanceCache( const uint64_t maxSize )
        : _maxSize( maxSize )
        , _size( 0 )
{}

InstanceCache::~InstanceCache()
{
    for( ItemHash::iterator i = _items->begin(); i != _items->end(); ++i )
    {
        Item& item = i->second;
        _releaseStreams( item );
    }

    _items->clear();
    _size = 0;
}

InstanceCache::Data::Data()
        : masterInstanceID( EQ_INSTANCE_INVALID )
{}

bool InstanceCache::Data::operator != ( const InstanceCache::Data& rhs ) const
{
    return ( masterInstanceID != rhs.masterInstanceID ||
             versions != rhs.versions );
}

bool InstanceCache::Data::operator == ( const InstanceCache::Data& rhs ) const
{
    return ( masterInstanceID == rhs.masterInstanceID &&
             versions == rhs.versions );
}

InstanceCache::Item::Item()
        : used( 0 )
        , access( 0 )
{}

bool InstanceCache::add( const ObjectVersion& rev, const uint32_t instanceID,
<<<<<<< HEAD
                         BufferPtr buffer, const uint32_t usage )
=======
                         Command& command, const uint32_t usage )
>>>>>>> 1ad69f2c
{
#ifdef EQ_INSTRUMENT_CACHE
    ++nWrite;
#endif

<<<<<<< HEAD
    const NodeID nodeID = buffer->getNode()->getNodeID();
=======
    const NodeID nodeID = command.getNode()->getNodeID();
>>>>>>> 1ad69f2c

    lunchbox::ScopedMutex<> mutex( _items );
    ItemHash::const_iterator i = _items->find( rev.identifier );
    if( i == _items->end( ))
    {
        Item& item = _items.data[ rev.identifier ];
        item.data.masterInstanceID = instanceID;
        item.from = nodeID;
    }

    Item& item = _items.data[ rev.identifier ] ;
    if( item.data.masterInstanceID != instanceID || item.from != nodeID )
    {
        LBASSERT( !item.access ); // same master with different instance ID?!
        if( item.access != 0 ) // are accessed - don't add
            return false;
        // trash data from different master mapping
        _releaseStreams( item );
        item.data.masterInstanceID = instanceID;
        item.from = nodeID;
        item.used = usage;
    }
    else
        item.used = LB_MAX( item.used, usage );

    if( item.data.versions.empty( ))
    {
        item.data.versions.push_back( new ObjectDataIStream );
        item.times.push_back( _clock.getTime64( ));
    }
    else if( item.data.versions.back()->getPendingVersion() == rev.version )
    {
        if( item.data.versions.back()->isReady( ))
        {
#ifdef EQ_INSTRUMENT_CACHE
            ++nWriteReady;
#endif
            return false; // Already have stream
        }
        // else append data to stream
    }
    else
    {
        const ObjectDataIStream* previous = item.data.versions.back();
        LBASSERT( previous->isReady( ));

        const uint128_t previousVersion = previous->getPendingVersion();
        if( previousVersion > rev.version )
        {
#ifdef EQ_INSTRUMENT_CACHE
            ++nWriteOld;
#endif
            return false;
        }
        if( ( previousVersion + 1 ) != rev.version ) // hole
        {
            LBASSERT( previousVersion < rev.version );

            if( item.access != 0 ) // are accessed - don't add
                return false;

            _releaseStreams( item );
        }
        else
        {
            LBASSERT( previous->isReady( ));
        }
        item.data.versions.push_back( new ObjectDataIStream );
        item.times.push_back( _clock.getTime64( ));
    }

    LBASSERT( !item.data.versions.empty( ));
    ObjectDataIStream* stream = item.data.versions.back();

<<<<<<< HEAD
    stream->addDataPacket( buffer );
    
=======
    stream->addDataPacket( command );

>>>>>>> 1ad69f2c
    if( stream->isReady( ))
        _size += stream->getDataSize();

    _releaseItems( 1 );
    _releaseItems( 0 );

#ifdef EQ_INSTRUMENT_CACHE
    if( _items->find( rev.identifier ) != _items->end( ))
        ++nWriteHit;
    else
        ++nWriteMiss;
#endif
    return true;
}

void InstanceCache::remove( const NodeID& nodeID )
{
    std::vector< lunchbox::uint128_t > keys;

    lunchbox::ScopedMutex<> mutex( _items );
    for( ItemHash::iterator i = _items->begin(); i != _items->end(); ++i )
    {
        Item& item = i->second;
        if( item.from != nodeID )
            continue;

        LBASSERT( !item.access );
        if( item.access != 0 )
            continue;

        _releaseStreams( item );
        keys.push_back( i->first );
    }

    for( std::vector< lunchbox::uint128_t >::const_iterator i = keys.begin();
         i != keys.end(); ++i )
    {
        _items->erase( *i );
    }
}

const InstanceCache::Data& InstanceCache::operator[]( const UUID& id )
{
#ifdef EQ_INSTRUMENT_CACHE
    ++nRead;
#endif

    lunchbox::ScopedMutex<> mutex( _items );
    ItemHash::iterator i = _items->find( id );
    if( i == _items->end( ))
        return Data::NONE;

    Item& item = i->second;
    LBASSERT( !item.data.versions.empty( ));
    ++item.access;
    ++item.used;

#ifdef EQ_INSTRUMENT_CACHE
    ++nReadHit;
#endif
    return item.data;
}

bool InstanceCache::release( const UUID& id, const uint32_t count )
{
    lunchbox::ScopedMutex<> mutex( _items );
    ItemHash::iterator i = _items->find( id );
    if( i == _items->end( ))
        return false;

    Item& item = i->second;
    LBASSERT( !item.data.versions.empty( ));
    LBASSERT( item.access >= count );

    item.access -= count;
    _releaseItems( 1 );
    return true;
}

bool InstanceCache::erase( const UUID& id )
{
    lunchbox::ScopedMutex<> mutex( _items );
    ItemHash::iterator i = _items->find( id );
    if( i == _items->end( ))
        return false;

    Item& item = i->second;
    if( item.access != 0 )
        return false;

    _releaseStreams( item );
    _items->erase( i );
    return true;
}

void InstanceCache::expire( const int64_t timeout )
{
    const int64_t time = _clock.getTime64() - timeout;
    if( time <= 0 )
        return;

    std::vector< lunchbox::uint128_t > keys;

    lunchbox::ScopedMutex<> mutex( _items );
    for( ItemHash::iterator i = _items->begin(); i != _items->end(); ++i )
    {
        Item& item = i->second;
        if( item.access != 0 )
            continue;

        _releaseStreams( item, time );
        if( item.data.versions.empty( ))
            keys.push_back( i->first );
    }

    for( std::vector< lunchbox::uint128_t >::const_iterator i = keys.begin();
         i != keys.end(); ++i )
    {
        _items->erase( *i );
    }
}

void InstanceCache::_releaseStreams( InstanceCache::Item& item,
                                     const int64_t minTime )
{
    LBASSERT( item.access == 0 );
    while( !item.data.versions.empty() && item.times.front() <= minTime &&
           item.data.versions.front()->isReady( ))
    {
        _releaseFirstStream( item );
    }
}

void InstanceCache::_releaseStreams( InstanceCache::Item& item )
{
    LBASSERT( item.access == 0 );
    LBASSERT( !item.data.versions.empty( ));

    while( !item.data.versions.empty( ))
    {
        ObjectDataIStream* stream = item.data.versions.back();
        item.data.versions.pop_back();
        _deleteStream( stream );
    }
    item.times.clear();
}

void InstanceCache::_releaseFirstStream( InstanceCache::Item& item )
{
    LBASSERT( item.access == 0 );
    LBASSERT( !item.data.versions.empty( ));
    if( item.data.versions.empty( ))
        return;

    ObjectDataIStream* stream = item.data.versions.front();
    item.data.versions.pop_front();
    item.times.pop_front();
    _deleteStream( stream );
}

void InstanceCache::_deleteStream( ObjectDataIStream* stream )
{
    LBASSERT( stream->isReady( ));
    LBASSERT( _size >= stream->getDataSize( ));

    _size -= stream->getDataSize();
    delete stream;
}

void InstanceCache::_releaseItems( const uint32_t minUsage )
{
    if( _size <= _maxSize )
        return;

    LB_TS_SCOPED( _thread );

    std::vector< lunchbox::uint128_t > keys;
    const uint64_t target = uint64_t( float( _maxSize ) * 0.8f );

    // Release used items (first stream)
    bool streamsLeft = false;
    for( ItemHashIter i = _items->begin();
         i != _items->end() && _size > target; ++i )
    {
        Item& item = i->second;
        LBASSERT( !item.data.versions.empty( ));

        if( item.access == 0 && item.used >= minUsage )
        {
            _releaseFirstStream( item );
            if( !item.data.versions.empty( ))
                streamsLeft = true;

            keys.push_back( i->first );
#ifdef EQ_INSTRUMENT_CACHE
            ++nUsedRelease;
#endif
        }
    }

    // release used items (second..n streams)
    while( streamsLeft && _size > target )
    {
        streamsLeft = false;

        for( std::vector< lunchbox::uint128_t >::const_iterator i = keys.begin();
             i != keys.end() && _size > target; ++i )
        {
            Item& item = _items.data[ *i ];

            if( !item.data.versions.empty() && item.access == 0 &&
                item.used >= minUsage )
            {
                _releaseFirstStream( item );
                if( !item.data.versions.empty( ))
                    streamsLeft = true;
#ifdef EQ_INSTRUMENT_CACHE
                ++nUsedRelease;
#endif
            }
        }
    }

    for( std::vector< lunchbox::uint128_t >::const_iterator i = keys.begin();
         i != keys.end(); ++i )
    {
        Item& item = _items.data[ *i ];
        if( item.data.versions.empty( ))
            _items->erase( *i );
    }

    if( _size > target && minUsage == 0 )
        LBWARN << "Overfull instance cache, too many pinned items, size "
               << _size << " target " << target << " max " << _maxSize
               << " " << _items->size() << " entries"
#ifdef EQ_INSTRUMENT_CACHE
               << ": " << *this
#endif
               << std::endl;
}

std::ostream& operator << ( std::ostream& os,
                            const InstanceCache& instanceCache )
{
    os << "InstanceCache " << instanceCache.getSize() / 1048576 << "/"
       << instanceCache.getMaxSize() / 1048576 << " MB"
#ifdef EQ_INSTRUMENT_CACHE
       << ", " << nReadHit << "/" << nRead << " reads, " << nWriteHit
       << "/" << nWrite << " writes (" << nWriteMiss << " misses, " << nWriteOld
       << " old, " << nWriteReady << " dups) " << nUsedRelease << " used, "
       << nUnusedRelease << " unused releases"
#endif
        ;
    return os;
}

}<|MERGE_RESOLUTION|>--- conflicted
+++ resolved
@@ -17,10 +17,6 @@
 
 #include "instanceCache.h"
 
-<<<<<<< HEAD
-#include "buffer.h"
-=======
->>>>>>> 1ad69f2c
 #include "objectDataCommand.h"
 #include "objectDataIStream.h"
 #include "objectVersion.h"
@@ -87,21 +83,13 @@
 {}
 
 bool InstanceCache::add( const ObjectVersion& rev, const uint32_t instanceID,
-<<<<<<< HEAD
-                         BufferPtr buffer, const uint32_t usage )
-=======
                          Command& command, const uint32_t usage )
->>>>>>> 1ad69f2c
 {
 #ifdef EQ_INSTRUMENT_CACHE
     ++nWrite;
 #endif
 
-<<<<<<< HEAD
-    const NodeID nodeID = buffer->getNode()->getNodeID();
-=======
     const NodeID nodeID = command.getNode()->getNodeID();
->>>>>>> 1ad69f2c
 
     lunchbox::ScopedMutex<> mutex( _items );
     ItemHash::const_iterator i = _items->find( rev.identifier );
@@ -176,13 +164,8 @@
     LBASSERT( !item.data.versions.empty( ));
     ObjectDataIStream* stream = item.data.versions.back();
 
-<<<<<<< HEAD
-    stream->addDataPacket( buffer );
-    
-=======
     stream->addDataPacket( command );
 
->>>>>>> 1ad69f2c
     if( stream->isReady( ))
         _size += stream->getDataSize();
 
