
/* Copyright (c) 2009-2012, Stefan Eilemann <eile@equalizergraphics.com>
 *               2010-2012, Daniel Nachbaur <danielnachbaur@gmail.com>
 *
 * This library is free software; you can redistribute it and/or modify it under
 * the terms of the GNU Lesser General Public License version 2.1 as published
 * by the Free Software Foundation.
 *
 * This library is distributed in the hope that it will be useful, but WITHOUT
 * ANY WARRANTY; without even the implied warranty of MERCHANTABILITY or FITNESS
 * FOR A PARTICULAR PURPOSE.  See the GNU Lesser General Public License for more
 * details.
 *
 * You should have received a copy of the GNU Lesser General Public License
 * along with this library; if not, write to the Free Software Foundation, Inc.,
 * 51 Franklin Street, Fifth Floor, Boston, MA 02110-1301 USA.
 */

#include "instanceCache.h"

#include "objectDataCommand.h"
#include "objectDataIStream.h"
#include "objectVersion.h"

#include <lunchbox/debug.h>
#include <lunchbox/scopedMutex.h>

namespace co
{
//#define EQ_INSTRUMENT_CACHE
#ifdef EQ_INSTRUMENT_CACHE
namespace
{
lunchbox::a_int32_t nRead;
lunchbox::a_int32_t nReadHit;
lunchbox::a_int32_t nWrite;
lunchbox::a_int32_t nWriteHit;
lunchbox::a_int32_t nWriteMiss;
lunchbox::a_int32_t nWriteReady;
lunchbox::a_int32_t nWriteOld;
lunchbox::a_int32_t nUsedRelease;
lunchbox::a_int32_t nUnusedRelease;
}
#endif

const InstanceCache::Data InstanceCache::Data::NONE;

InstanceCache::InstanceCache( const uint64_t maxSize )
        : _maxSize( maxSize )
        , _size( 0 )
{}

InstanceCache::~InstanceCache()
{
    for( ItemHash::iterator i = _items->begin(); i != _items->end(); ++i )
    {
        Item& item = i->second;
        _releaseStreams( item );
    }

    _items->clear();
    _size = 0;
}

InstanceCache::Data::Data()
        : masterInstanceID( EQ_INSTANCE_INVALID )
{}

bool InstanceCache::Data::operator != ( const InstanceCache::Data& rhs ) const
{
    return ( masterInstanceID != rhs.masterInstanceID ||
             versions != rhs.versions );
}

bool InstanceCache::Data::operator == ( const InstanceCache::Data& rhs ) const
{
    return ( masterInstanceID == rhs.masterInstanceID &&
             versions == rhs.versions );
}

InstanceCache::Item::Item()
        : used( 0 )
        , access( 0 )
{}

bool InstanceCache::add( const ObjectVersion& rev, const uint32_t instanceID,
                         Command& command, const uint32_t usage )
{
#ifdef EQ_INSTRUMENT_CACHE
    ++nWrite;
#endif

    const NodeID nodeID = command.getNode()->getNodeID();

    lunchbox::ScopedMutex<> mutex( _items );
    ItemHash::const_iterator i = _items->find( rev.identifier );
    if( i == _items->end( ))
    {
        Item& item = _items.data[ rev.identifier ];
        item.data.masterInstanceID = instanceID;
        item.from = nodeID;
    }

    Item& item = _items.data[ rev.identifier ] ;
    if( item.data.masterInstanceID != instanceID || item.from != nodeID )
    {
        LBASSERT( !item.access ); // same master with different instance ID?!
        if( item.access != 0 ) // are accessed - don't add
            return false;
        // trash data from different master mapping
        _releaseStreams( item );
        item.data.masterInstanceID = instanceID;
        item.from = nodeID;
        item.used = usage;
    }
    else
        item.used = LB_MAX( item.used, usage );

    if( item.data.versions.empty( ))
    {
        item.data.versions.push_back( new ObjectDataIStream );
        item.times.push_back( _clock.getTime64( ));
    }
    else if( item.data.versions.back()->getPendingVersion() == rev.version )
    {
        if( item.data.versions.back()->isReady( ))
        {
#ifdef EQ_INSTRUMENT_CACHE
            ++nWriteReady;
#endif
            return false; // Already have stream
        }
        // else append data to stream
    }
    else
    {
        const ObjectDataIStream* previous = item.data.versions.back();
        LBASSERT( previous->isReady( ));

        const uint128_t previousVersion = previous->getPendingVersion();
        if( previousVersion > rev.version )
        {
#ifdef EQ_INSTRUMENT_CACHE
            ++nWriteOld;
#endif
            return false;
        }
        if( ( previousVersion + 1 ) != rev.version ) // hole
        {
            LBASSERT( previousVersion < rev.version );

            if( item.access != 0 ) // are accessed - don't add
                return false;

            _releaseStreams( item );
        }
        else
        {
            LBASSERT( previous->isReady( ));
        }
        item.data.versions.push_back( new ObjectDataIStream );
        item.times.push_back( _clock.getTime64( ));
    }

    LBASSERT( !item.data.versions.empty( ));
    ObjectDataIStream* stream = item.data.versions.back();

<<<<<<< HEAD
    stream->addDataPacket( command );
=======
    stream->addDataCommand( command );
>>>>>>> 5e7e1c58

    if( stream->isReady( ))
        _size += stream->getDataSize();

    _releaseItems( 1 );
    _releaseItems( 0 );

#ifdef EQ_INSTRUMENT_CACHE
    if( _items->find( rev.identifier ) != _items->end( ))
        ++nWriteHit;
    else
        ++nWriteMiss;
#endif
    return true;
}

void InstanceCache::remove( const NodeID& nodeID )
{
    std::vector< lunchbox::uint128_t > keys;

    lunchbox::ScopedMutex<> mutex( _items );
    for( ItemHash::iterator i = _items->begin(); i != _items->end(); ++i )
    {
        Item& item = i->second;
        if( item.from != nodeID )
            continue;

        LBASSERT( !item.access );
        if( item.access != 0 )
            continue;

        _releaseStreams( item );
        keys.push_back( i->first );
    }

    for( std::vector< lunchbox::uint128_t >::const_iterator i = keys.begin();
         i != keys.end(); ++i )
    {
        _items->erase( *i );
    }
}

const InstanceCache::Data& InstanceCache::operator[]( const UUID& id )
{
#ifdef EQ_INSTRUMENT_CACHE
    ++nRead;
#endif

    lunchbox::ScopedMutex<> mutex( _items );
    ItemHash::iterator i = _items->find( id );
    if( i == _items->end( ))
        return Data::NONE;

    Item& item = i->second;
    LBASSERT( !item.data.versions.empty( ));
    ++item.access;
    ++item.used;

#ifdef EQ_INSTRUMENT_CACHE
    ++nReadHit;
#endif
    return item.data;
}

bool InstanceCache::release( const UUID& id, const uint32_t count )
{
    lunchbox::ScopedMutex<> mutex( _items );
    ItemHash::iterator i = _items->find( id );
    if( i == _items->end( ))
        return false;

    Item& item = i->second;
    LBASSERT( !item.data.versions.empty( ));
    LBASSERT( item.access >= count );

    item.access -= count;
    _releaseItems( 1 );
    return true;
}

bool InstanceCache::erase( const UUID& id )
{
    lunchbox::ScopedMutex<> mutex( _items );
    ItemHash::iterator i = _items->find( id );
    if( i == _items->end( ))
        return false;

    Item& item = i->second;
    if( item.access != 0 )
        return false;

    _releaseStreams( item );
    _items->erase( i );
    return true;
}

void InstanceCache::expire( const int64_t timeout )
{
    const int64_t time = _clock.getTime64() - timeout;
    if( time <= 0 )
        return;

    std::vector< lunchbox::uint128_t > keys;

    lunchbox::ScopedMutex<> mutex( _items );
    for( ItemHash::iterator i = _items->begin(); i != _items->end(); ++i )
    {
        Item& item = i->second;
        if( item.access != 0 )
            continue;

        _releaseStreams( item, time );
        if( item.data.versions.empty( ))
            keys.push_back( i->first );
    }

    for( std::vector< lunchbox::uint128_t >::const_iterator i = keys.begin();
         i != keys.end(); ++i )
    {
        _items->erase( *i );
    }
}

void InstanceCache::_releaseStreams( InstanceCache::Item& item,
                                     const int64_t minTime )
{
    LBASSERT( item.access == 0 );
    while( !item.data.versions.empty() && item.times.front() <= minTime &&
           item.data.versions.front()->isReady( ))
    {
        _releaseFirstStream( item );
    }
}

void InstanceCache::_releaseStreams( InstanceCache::Item& item )
{
    LBASSERT( item.access == 0 );
    LBASSERT( !item.data.versions.empty( ));

    while( !item.data.versions.empty( ))
    {
        ObjectDataIStream* stream = item.data.versions.back();
        item.data.versions.pop_back();
        _deleteStream( stream );
    }
    item.times.clear();
}

void InstanceCache::_releaseFirstStream( InstanceCache::Item& item )
{
    LBASSERT( item.access == 0 );
    LBASSERT( !item.data.versions.empty( ));
    if( item.data.versions.empty( ))
        return;

    ObjectDataIStream* stream = item.data.versions.front();
    item.data.versions.pop_front();
    item.times.pop_front();
    _deleteStream( stream );
}

void InstanceCache::_deleteStream( ObjectDataIStream* stream )
{
    LBASSERT( stream->isReady( ));
    LBASSERT( _size >= stream->getDataSize( ));

    _size -= stream->getDataSize();
    delete stream;
}

void InstanceCache::_releaseItems( const uint32_t minUsage )
{
    if( _size <= _maxSize )
        return;

    LB_TS_SCOPED( _thread );

    std::vector< lunchbox::uint128_t > keys;
    const uint64_t target = uint64_t( float( _maxSize ) * 0.8f );

    // Release used items (first stream)
    bool streamsLeft = false;
    for( ItemHashIter i = _items->begin();
         i != _items->end() && _size > target; ++i )
    {
        Item& item = i->second;
        LBASSERT( !item.data.versions.empty( ));

        if( item.access == 0 && item.used >= minUsage )
        {
            _releaseFirstStream( item );
            if( !item.data.versions.empty( ))
                streamsLeft = true;

            keys.push_back( i->first );
#ifdef EQ_INSTRUMENT_CACHE
            ++nUsedRelease;
#endif
        }
    }

    // release used items (second..n streams)
    while( streamsLeft && _size > target )
    {
        streamsLeft = false;

        for( std::vector< lunchbox::uint128_t >::const_iterator i = keys.begin();
             i != keys.end() && _size > target; ++i )
        {
            Item& item = _items.data[ *i ];

            if( !item.data.versions.empty() && item.access == 0 &&
                item.used >= minUsage )
            {
                _releaseFirstStream( item );
                if( !item.data.versions.empty( ))
                    streamsLeft = true;
#ifdef EQ_INSTRUMENT_CACHE
                ++nUsedRelease;
#endif
            }
        }
    }

    for( std::vector< lunchbox::uint128_t >::const_iterator i = keys.begin();
         i != keys.end(); ++i )
    {
        Item& item = _items.data[ *i ];
        if( item.data.versions.empty( ))
            _items->erase( *i );
    }

    if( _size > target && minUsage == 0 )
        LBWARN << "Overfull instance cache, too many pinned items, size "
               << _size << " target " << target << " max " << _maxSize
               << " " << _items->size() << " entries"
#ifdef EQ_INSTRUMENT_CACHE
               << ": " << *this
#endif
               << std::endl;
}

std::ostream& operator << ( std::ostream& os,
                            const InstanceCache& instanceCache )
{
    os << "InstanceCache " << instanceCache.getSize() / 1048576 << "/"
       << instanceCache.getMaxSize() / 1048576 << " MB"
#ifdef EQ_INSTRUMENT_CACHE
       << ", " << nReadHit << "/" << nRead << " reads, " << nWriteHit
       << "/" << nWrite << " writes (" << nWriteMiss << " misses, " << nWriteOld
       << " old, " << nWriteReady << " dups) " << nUsedRelease << " used, "
       << nUnusedRelease << " unused releases"
#endif
        ;
    return os;
}

}<|MERGE_RESOLUTION|>--- conflicted
+++ resolved
@@ -165,11 +165,7 @@
     LBASSERT( !item.data.versions.empty( ));
     ObjectDataIStream* stream = item.data.versions.back();
 
-<<<<<<< HEAD
-    stream->addDataPacket( command );
-=======
     stream->addDataCommand( command );
->>>>>>> 5e7e1c58
 
     if( stream->isReady( ))
         _size += stream->getDataSize();
