
/* Copyright (c) 2006-2012, Stefan Eilemann <eile@equalizergraphics.com>
 *                    2011, Cedric Stalder <cedric.stalder@gmail.com>
 *                    2012, Daniel Nachbaur <danielnachbaur@gmail.com>
 *
 * This library is free software; you can redistribute it and/or modify it under
 * the terms of the GNU Lesser General Public License version 2.1 as published
 * by the Free Software Foundation.
 *
 * This library is distributed in the hope that it will be useful, but WITHOUT
 * ANY WARRANTY; without even the implied warranty of MERCHANTABILITY or FITNESS
 * FOR A PARTICULAR PURPOSE.  See the GNU Lesser General Public License for more
 * details.
 *
 * You should have received a copy of the GNU Lesser General Public License
 * along with this library; if not, write to the Free Software Foundation, Inc.,
 * 51 Franklin Street, Fifth Floor, Boston, MA 02110-1301 USA.
 */

#include "barrier.h"

#include "command.h"
#include "connection.h"
#include "dataIStream.h"
#include "dataOStream.h"
#include "global.h"
#include "log.h"
<<<<<<< HEAD
#include "objectICommand.h"
=======
#include "objectCommand.h"
>>>>>>> d6227ded
#include "objectOCommand.h"
#include "barrierCommand.h"
#include "exception.h"

#include <lunchbox/monitor.h>
#include <lunchbox/stdExt.h>

namespace co
{
namespace
{
struct Request
{
    Request()
            : time( 0 ), timeout( LB_TIMEOUT_INDEFINITE ), incarnation( 0 ) {}
    uint64_t time;
    uint32_t timeout;
    uint32_t incarnation;
    Nodes nodes;
};

typedef stde::hash_map< uint128_t, Request > RequestMap;
typedef RequestMap::iterator RequestMapIter;
}

namespace detail
{
class Barrier
{
public:
    Barrier() : height( 0 ) {}
    Barrier( NodePtr m, const uint32_t h )
            : masterID( m ? m->getNodeID() : NodeID::ZERO )
            , height( h )
            , master( m )
        {}

    /** The master barrier node. */
    NodeID   masterID;

    /** The height of the barrier, only set on the master. */
    uint32_t height;

    /** The local, connected instantiation of the master node. */
    NodePtr master;

    /** Slave nodes which have entered the barrier, index per version. */
    RequestMap enteredNodes;

    /** The monitor used for barrier leave notification. */
    lunchbox::Monitor< uint32_t > leaveNotify;
};
}

typedef CommandFunc<Barrier> CmdFunc;

Barrier::Barrier( NodePtr master, const uint32_t height )
        : _impl( new detail::Barrier( master, height ))
{}

Barrier::~Barrier()
{
    delete _impl;
}

//---------------------------------------------------------------------------
// Serialization
//---------------------------------------------------------------------------
void Barrier::getInstanceData( DataOStream& os )
{
    LBASSERT( _impl->masterID != NodeID::ZERO );
    os << _impl->height << _impl->masterID;
    _impl->leaveNotify = 0;
}

void Barrier::applyInstanceData( DataIStream& is )
{
    is >> _impl->height >> _impl->masterID;
    _impl->leaveNotify = 0;
}

void Barrier::pack( DataOStream& os )
{
    os << _impl->height;
    _impl->leaveNotify = 0;
}

void Barrier::unpack( DataIStream& is )
{
    is >> _impl->height;
    _impl->leaveNotify = 0;
}

//---------------------------------------------------------------------------
void Barrier::setHeight( const uint32_t height )
{
    _impl->height = height;
}

void Barrier::increase()
{
    ++_impl->height;
}

uint32_t Barrier::getHeight() const
{
    return _impl->height;
}

void Barrier::attach( const UUID& id, const uint32_t instanceID )
{
    Object::attach( id, instanceID );

    LocalNodePtr node = getLocalNode();
    CommandQueue* queue = node->getCommandThreadQueue();

    registerCommand( CMD_BARRIER_ENTER,
                     CmdFunc( this, &Barrier::_cmdEnter ), queue );
    registerCommand( CMD_BARRIER_ENTER_REPLY,
                     CmdFunc( this, &Barrier::_cmdEnterReply ), queue );

    if( _impl->masterID == NodeID::ZERO )
        _impl->masterID = node->getNodeID();
}

void Barrier::enter( const uint32_t timeout )
{
    LBASSERT( _impl->height > 0 );
    LBASSERT( _impl->masterID != NodeID::ZERO );

    if( _impl->height == 1 ) // trivial ;)
        return;

    if( !_impl->master )
    {
        LocalNodePtr localNode = getLocalNode();
        _impl->master = localNode->connect( _impl->masterID );
    }

    LBASSERT( _impl->master );
    LBASSERT( _impl->master->isReachable( ));
    if( !_impl->master || !_impl->master->isReachable( ))
    {
        LBWARN << "Can't connect barrier master node " << _impl->masterID
               << std::endl;
        return;
    }

    LBLOG( LOG_BARRIER ) << "enter barrier " << getID() << " v" << getVersion()
                         << ", height " << _impl->height << std::endl;

    const uint32_t leaveVal = _impl->leaveNotify.get() + 1;

    send( _impl->master, CMD_BARRIER_ENTER )
        << getVersion() << _impl->leaveNotify.get() << timeout;

    if( timeout == LB_TIMEOUT_INDEFINITE )
        _impl->leaveNotify.waitEQ( leaveVal );
    else if( !_impl->leaveNotify.timedWaitEQ( leaveVal, timeout ))
        throw Exception( Exception::TIMEOUT_BARRIER );

    LBLOG( LOG_BARRIER ) << "left barrier " << getID() << " v" << getVersion()
                         << ", height " << _impl->height << std::endl;
}

bool Barrier::_cmdEnter( Command& cmd )
{
    LB_TS_THREAD( _thread );
    LBASSERTINFO( !_impl->master || _impl->master == getLocalNode(),
                  _impl->master );
<<<<<<< HEAD
    LBLOG( LOG_BARRIER ) << "handle barrier enter " << command << " barrier v"
                         << getVersion() << std::endl;

    ObjectICommand stream( &command );
    const uint128_t version = stream.get< uint128_t >();
    const uint32_t incarnation = stream.get< uint32_t >();
    const uint32_t timeout = stream.get< uint32_t >();

=======

    ObjectCommand command( cmd );
    const uint128_t version = command.get< uint128_t >();
    const uint32_t incarnation = command.get< uint32_t >();
    const uint32_t timeout = command.get< uint32_t >();

    LBLOG( LOG_BARRIER ) << "handle barrier enter " << command
                         << " v" << version
                         << " barrier v" << getVersion() << std::endl;

>>>>>>> d6227ded
    Request& request = _impl->enteredNodes[ version ];

    LBLOG( LOG_BARRIER ) << "enter barrier v" << version
                         << ", has " << request.nodes.size() << " of "
                         << _impl->height << std::endl;

    request.time = getLocalNode()->getTime64();

    // It's the first call to enter barrier
    if( request.nodes.empty() )
    {
        request.incarnation = incarnation;
        request.timeout = timeout;
    }
    else if( request.timeout != LB_TIMEOUT_INDEFINITE )
    {
        // the incarnation belongs to an older barrier
        if( request.incarnation < incarnation )
        {
            // send directly the reply packet to unblock the caller
            _sendNotify( version, command.getNode( ));
            return true;
        }
        // the previous enter had a timeout, start a newsynchronization
        else if( request.incarnation != incarnation )
        {
            request.nodes.clear();
            request.incarnation = incarnation;
            request.timeout = timeout;
        }
    }
    request.nodes.push_back( command.getNode( ));

    // clean older data which was not removed during older synchronization
    if( request.timeout != LB_TIMEOUT_INDEFINITE )
        _cleanup( request.time );

    // If we got early entry requests for this barrier, just note their
    // appearance. This requires that another request for the later version
    // arrives once the barrier reaches this version. The only case when this is
    // not the case is when no contributor to the current version contributes to
    // the later version, in which case deadlocks might happen because the later
    // version never leaves the barrier. We simply assume this is not the case.
    if( version > getVersion( ))
        return true;

    // if it's an older version a timeout has been handled
    // for performance, send directly the order to unblock the caller.
    if( timeout != LB_TIMEOUT_INDEFINITE && version < getVersion( ))
    {
        LBASSERT( incarnation == 0 );
        _sendNotify( version, command.getNode( ) );
        return true;
    }

    LBASSERT( version == getVersion( ));

    Nodes& nodes = request.nodes;
    if( nodes.size() < _impl->height )
        return true;

    LBASSERT( nodes.size() == _impl->height );
    LBLOG( LOG_BARRIER ) << "Barrier reached" << std::endl;

    stde::usort( nodes );

    for( NodesIter i = nodes.begin(); i != nodes.end(); ++i )
        _sendNotify( version, *i );

    // delete node vector for version
    RequestMapIter i = _impl->enteredNodes.find( version );
    LBASSERT( i != _impl->enteredNodes.end( ));
    _impl->enteredNodes.erase( i );
    return true;
}

void Barrier::_sendNotify( const uint128_t& version, NodePtr node )
{
    LB_TS_THREAD( _thread );
    LBASSERTINFO( !_impl->master || _impl->master == getLocalNode(),
                  _impl->master );

    if( node->isLocal( )) // OPT
    {
        LBLOG( LOG_BARRIER ) << "Unlock local user(s)" << std::endl;
        // the case where we receive a different version of the barrier meant
        // that previosly we have detect a timeout true negative
        if( version == getVersion() )
            ++_impl->leaveNotify;
    }
    else
    {
        LBLOG( LOG_BARRIER ) << "Unlock " << node << std::endl;
        send( node, CMD_BARRIER_ENTER_REPLY ) << version;
    }
}

void Barrier::_cleanup( const uint64_t time )
{
    LB_TS_THREAD( _thread );
    LBASSERTINFO( !_impl->master || _impl->master == getLocalNode(),
                  _impl->master );

    if( _impl->enteredNodes.size() < 2 )
        return;

    for( RequestMapIter i = _impl->enteredNodes.begin();
         i != _impl->enteredNodes.end(); ++i )
    {
        Request& cleanNodes = i->second;

        if( cleanNodes.timeout == LB_TIMEOUT_INDEFINITE )
            continue;

        const uint32_t timeout = cleanNodes.timeout != LB_TIMEOUT_DEFAULT ?
                        cleanNodes.timeout :
                        Global::getIAttribute( Global::IATTR_TIMEOUT_DEFAULT );

        if( time > cleanNodes.time + timeout )
        {
            _impl->enteredNodes.erase( i );
            return;
        }
    }
}

bool Barrier::_cmdEnterReply( Command& cmd )
{
    ObjectCommand command( cmd );
    LB_TS_THREAD( _thread );
    LBLOG( LOG_BARRIER ) << "Got ok, unlock local user(s)" << std::endl;
<<<<<<< HEAD
    ObjectICommand stream( &command );
    const uint128_t version = stream.get< uint128_t >();
    
=======
    const uint128_t version = command.get< uint128_t >();

>>>>>>> d6227ded
    if( version == getVersion( ))
        ++_impl->leaveNotify;

    return true;
}

}<|MERGE_RESOLUTION|>--- conflicted
+++ resolved
@@ -25,11 +25,7 @@
 #include "dataOStream.h"
 #include "global.h"
 #include "log.h"
-<<<<<<< HEAD
-#include "objectICommand.h"
-=======
 #include "objectCommand.h"
->>>>>>> d6227ded
 #include "objectOCommand.h"
 #include "barrierCommand.h"
 #include "exception.h"
@@ -200,16 +196,6 @@
     LB_TS_THREAD( _thread );
     LBASSERTINFO( !_impl->master || _impl->master == getLocalNode(),
                   _impl->master );
-<<<<<<< HEAD
-    LBLOG( LOG_BARRIER ) << "handle barrier enter " << command << " barrier v"
-                         << getVersion() << std::endl;
-
-    ObjectICommand stream( &command );
-    const uint128_t version = stream.get< uint128_t >();
-    const uint32_t incarnation = stream.get< uint32_t >();
-    const uint32_t timeout = stream.get< uint32_t >();
-
-=======
 
     ObjectCommand command( cmd );
     const uint128_t version = command.get< uint128_t >();
@@ -220,7 +206,6 @@
                          << " v" << version
                          << " barrier v" << getVersion() << std::endl;
 
->>>>>>> d6227ded
     Request& request = _impl->enteredNodes[ version ];
 
     LBLOG( LOG_BARRIER ) << "enter barrier v" << version
@@ -352,14 +337,8 @@
     ObjectCommand command( cmd );
     LB_TS_THREAD( _thread );
     LBLOG( LOG_BARRIER ) << "Got ok, unlock local user(s)" << std::endl;
-<<<<<<< HEAD
-    ObjectICommand stream( &command );
-    const uint128_t version = stream.get< uint128_t >();
-    
-=======
     const uint128_t version = command.get< uint128_t >();
 
->>>>>>> d6227ded
     if( version == getVersion( ))
         ++_impl->leaveNotify;
 
