--- conflicted
+++ resolved
@@ -19,7 +19,6 @@
 
 #include "barrier.h"
 
-#include "buffer.h"
 #include "command.h"
 #include "connection.h"
 #include "dataIStream.h"
@@ -194,20 +193,9 @@
 
 bool Barrier::_cmdEnter( Command& cmd )
 {
-    ObjectCommand command( cmd.getBuffer( ));
-
     LB_TS_THREAD( _thread );
     LBASSERTINFO( !_impl->master || _impl->master == getLocalNode(),
                   _impl->master );
-<<<<<<< HEAD
-    LBLOG( LOG_BARRIER ) << "handle barrier enter " << command << " barrier v"
-                         << getVersion() << std::endl;
-
-    const uint128_t version = command.get< uint128_t >();
-    const uint32_t incarnation = command.get< uint32_t >();
-    const uint32_t timeout = command.get< uint32_t >();
-
-=======
 
     ObjectCommand command( cmd );
     const uint128_t version = command.get< uint128_t >();
@@ -218,7 +206,6 @@
                          << " v" << version
                          << " barrier v" << getVersion() << std::endl;
 
->>>>>>> b5384e3d
     Request& request = _impl->enteredNodes[ version ];
 
     LBLOG( LOG_BARRIER ) << "enter barrier v" << version
@@ -347,19 +334,11 @@
 
 bool Barrier::_cmdEnterReply( Command& cmd )
 {
-<<<<<<< HEAD
-    ObjectCommand command( cmd.getBuffer( ));
-    LB_TS_THREAD( _thread );
-    LBLOG( LOG_BARRIER ) << "Got ok, unlock local user(s)" << std::endl;
-    const uint128_t version = command.get< uint128_t >();
-    
-=======
     ObjectCommand command( cmd );
     LB_TS_THREAD( _thread );
     LBLOG( LOG_BARRIER ) << "Got ok, unlock local user(s)" << std::endl;
     const uint128_t version = command.get< uint128_t >();
 
->>>>>>> b5384e3d
     if( version == getVersion( ))
         ++_impl->leaveNotify;
 
