
/* Copyright (c) 2006-2012, Stefan Eilemann <eile@equalizergraphics.com> 
 *                    2011, Cedric Stalder <cedric.stalder@gmail.com>
 *
 * This library is free software; you can redistribute it and/or modify it under
 * the terms of the GNU Lesser General Public License version 2.1 as published
 * by the Free Software Foundation.
 *  
 * This library is distributed in the hope that it will be useful, but WITHOUT
 * ANY WARRANTY; without even the implied warranty of MERCHANTABILITY or FITNESS
 * FOR A PARTICULAR PURPOSE.  See the GNU Lesser General Public License for more
 * details.
 * 
 * You should have received a copy of the GNU Lesser General Public License
 * along with this library; if not, write to the Free Software Foundation, Inc.,
 * 51 Franklin Street, Fifth Floor, Boston, MA 02110-1301 USA.
 */

#include "barrier.h"

#include "command.h"
#include "connection.h"
#include "dataIStream.h"
#include "dataOStream.h"
#include "global.h"
#include "log.h"
#include "objectICommand.h"
#include "objectOCommand.h"
#include "barrierCommand.h"
#include "exception.h"

#include <lunchbox/monitor.h>
#include <lunchbox/stdExt.h>

namespace co
{
namespace
{
struct Request
{
    Request() 
            : time( 0 ), timeout( LB_TIMEOUT_INDEFINITE ), incarnation( 0 ) {}
    uint64_t time;
    uint32_t timeout;
    uint32_t incarnation;
    Nodes nodes;
};

typedef stde::hash_map< uint128_t, Request > RequestMap;
typedef RequestMap::iterator RequestMapIter;
}

namespace detail
{
class Barrier
{
public:
    Barrier() : height( 0 ) {}
    Barrier( NodePtr m, const uint32_t h )
            : masterID( m ? m->getNodeID() : NodeID::ZERO )
            , height( h )
            , master( m )
        {}

    /** The master barrier node. */
    NodeID   masterID;

    /** The height of the barrier, only set on the master. */
    uint32_t height;

    /** The local, connected instantiation of the master node. */
    NodePtr master;

    /** Slave nodes which have entered the barrier, index per version. */
    RequestMap enteredNodes;

    /** The monitor used for barrier leave notification. */
    lunchbox::Monitor< uint32_t > leaveNotify;
};
}

typedef CommandFunc<Barrier> CmdFunc;

Barrier::Barrier( NodePtr master, const uint32_t height )
        : _impl( new detail::Barrier( master, height ))
{}

Barrier::~Barrier()
{
    delete _impl;
}

//---------------------------------------------------------------------------
// Serialization
//---------------------------------------------------------------------------
void Barrier::getInstanceData( DataOStream& os )
{
    LBASSERT( _impl->masterID != NodeID::ZERO );
    os << _impl->height << _impl->masterID;
    _impl->leaveNotify = 0;
}

void Barrier::applyInstanceData( DataIStream& is )
{
    is >> _impl->height >> _impl->masterID;
    _impl->leaveNotify = 0;
}

void Barrier::pack( DataOStream& os )
{
    os << _impl->height;
    _impl->leaveNotify = 0;
}

void Barrier::unpack( DataIStream& is )
{
    is >> _impl->height;
    _impl->leaveNotify = 0;
}

//---------------------------------------------------------------------------
void Barrier::setHeight( const uint32_t height )
{
    _impl->height = height;
}

void Barrier::increase()
{
    ++_impl->height;
}

uint32_t Barrier::getHeight() const
{
    return _impl->height;
}

void Barrier::attach( const UUID& id, const uint32_t instanceID )
{
    Object::attach( id, instanceID );

    LocalNodePtr node = getLocalNode();
    CommandQueue* queue = node->getCommandThreadQueue();

    registerCommand( CMD_BARRIER_ENTER,
                     CmdFunc( this, &Barrier::_cmdEnter ), queue );
    registerCommand( CMD_BARRIER_ENTER_REPLY, 
                     CmdFunc( this, &Barrier::_cmdEnterReply ), queue );

    if( _impl->masterID == NodeID::ZERO )
        _impl->masterID = node->getNodeID();
}

void Barrier::enter( const uint32_t timeout )
{
    LBASSERT( _impl->height > 0 );
    LBASSERT( _impl->masterID != NodeID::ZERO );

    if( _impl->height == 1 ) // trivial ;)
        return;

    if( !_impl->master )
    {
        LocalNodePtr localNode = getLocalNode();
        _impl->master = localNode->connect( _impl->masterID );
    }

    LBASSERT( _impl->master );
    LBASSERT( _impl->master->isReachable( ));
    if( !_impl->master || !_impl->master->isReachable( ))
    {
        LBWARN << "Can't connect barrier master node " << _impl->masterID
               << std::endl;
        return;
    }

    LBLOG( LOG_BARRIER ) << "enter barrier " << getID() << " v" << getVersion()
                         << ", height " << _impl->height << std::endl;

    const uint32_t leaveVal = _impl->leaveNotify.get() + 1;

    send( _impl->master, CMD_BARRIER_ENTER ) << getVersion()
                                             << _impl->leaveNotify.get()
                                             << timeout;

    if( timeout == LB_TIMEOUT_INDEFINITE )
        _impl->leaveNotify.waitEQ( leaveVal );
    else if( !_impl->leaveNotify.timedWaitEQ( leaveVal, timeout ))
        throw Exception( Exception::TIMEOUT_BARRIER );

    LBLOG( LOG_BARRIER ) << "left barrier " << getID() << " v" << getVersion()
                         << ", height " << _impl->height << std::endl;
}

bool Barrier::_cmdEnter( Command& command )
{
    LB_TS_THREAD( _thread );
    LBASSERTINFO( !_impl->master || _impl->master == getLocalNode(),
                  _impl->master );
    LBLOG( LOG_BARRIER ) << "handle barrier enter " << command << " barrier v"
                         << getVersion() << std::endl;

    ObjectICommand stream( &command );
<<<<<<< HEAD
    uint128_t version;
    uint32_t incarnation;
    uint32_t timeout;
    stream >> version >> incarnation >> timeout;
=======
    const uint128_t version = stream.get< uint128_t >();
    const uint32_t incarnation = stream.get< uint32_t >();
    const uint32_t timeout = stream.get< uint32_t >();
>>>>>>> 782740af

    Request& request = _impl->enteredNodes[ version ];
 
    LBLOG( LOG_BARRIER ) << "enter barrier v" << version 
                         << ", has " << request.nodes.size() << " of " 
                         << _impl->height << std::endl;

    request.time = getLocalNode()->getTime64();
    
    // It's the first call to enter barrier
    if( request.nodes.empty() )
    {
        request.incarnation = incarnation;
        request.timeout = timeout;
    }
    else if( request.timeout != LB_TIMEOUT_INDEFINITE )
    {
        // the incarnation belongs to an older barrier
        if( request.incarnation < incarnation )
        {
            // send directly the reply packet to unblock the caller
            _sendNotify( version, command.getNode( ));
            return true;
        }
        // the previous enter had a timeout, start a newsynchronization
        else if( request.incarnation != incarnation )
        {
            request.nodes.clear();
            request.incarnation = incarnation;
            request.timeout = timeout;
        }
    }
    request.nodes.push_back( command.getNode( ));

    // clean older data which was not removed during older synchronization
    if( request.timeout != LB_TIMEOUT_INDEFINITE )
        _cleanup( request.time );

    // If we got early entry requests for this barrier, just note their
    // appearance. This requires that another request for the later version
    // arrives once the barrier reaches this version. The only case when this is
    // not the case is when no contributor to the current version contributes to
    // the later version, in which case deadlocks might happen because the later
    // version never leaves the barrier. We simply assume this is not the case.
    if( version > getVersion( ))
        return true;
    
    // if it's an older version a timeout has been handled
    // for performance, send directly the order to unblock the caller.
    if( timeout != LB_TIMEOUT_INDEFINITE && version < getVersion( ))
    {
        LBASSERT( incarnation == 0 );
        _sendNotify( version, command.getNode( ) );
        return true;
    }

    LBASSERT( version == getVersion( ));

    Nodes& nodes = request.nodes;
    if( nodes.size() < _impl->height )
        return true;

    LBASSERT( nodes.size() == _impl->height );
    LBLOG( LOG_BARRIER ) << "Barrier reached" << std::endl;

    stde::usort( nodes );

    for( NodesIter i = nodes.begin(); i != nodes.end(); ++i )
        _sendNotify( version, *i );

    // delete node vector for version
    RequestMapIter i = _impl->enteredNodes.find( version );
    LBASSERT( i != _impl->enteredNodes.end( ));
    _impl->enteredNodes.erase( i );
    return true;
}

void Barrier::_sendNotify( const uint128_t& version, NodePtr node )
{
    LB_TS_THREAD( _thread );
    LBASSERTINFO( !_impl->master || _impl->master == getLocalNode(),
                  _impl->master );

    if( node->isLocal( )) // OPT
    {
        LBLOG( LOG_BARRIER ) << "Unlock local user(s)" << std::endl;
        // the case where we receive a different version of the barrier meant
        // that previosly we have detect a timeout true negative
        if( version == getVersion() )
            ++_impl->leaveNotify;
    }
    else
    {
        LBLOG( LOG_BARRIER ) << "Unlock " << node << std::endl;
        node->send( CMD_BARRIER_ENTER_REPLY, PACKETTYPE_CO_OBJECT )
                << getID() << EQ_INSTANCE_ALL << version;
    }
}

void Barrier::_cleanup( const uint64_t time )
{
    LB_TS_THREAD( _thread );
    LBASSERTINFO( !_impl->master || _impl->master == getLocalNode(),
                  _impl->master );

    if( _impl->enteredNodes.size() < 2 )
        return;

    for( RequestMapIter i = _impl->enteredNodes.begin();
         i != _impl->enteredNodes.end(); ++i )
    {
        Request& cleanNodes = i->second;
        
        if( cleanNodes.timeout == LB_TIMEOUT_INDEFINITE )
            continue;

        const uint32_t timeout = cleanNodes.timeout != LB_TIMEOUT_DEFAULT ? 
                        cleanNodes.timeout :
                        Global::getIAttribute( Global::IATTR_TIMEOUT_DEFAULT );
               
        if( time > cleanNodes.time + timeout )
        {
            _impl->enteredNodes.erase( i );
            return;
        }
    }
}

bool Barrier::_cmdEnterReply( Command& command )
{
    LB_TS_THREAD( _thread );
    LBLOG( LOG_BARRIER ) << "Got ok, unlock local user(s)" << std::endl;
    ObjectICommand stream( &command );
<<<<<<< HEAD
    uint128_t version;
    stream >> version;
=======
    const uint128_t version = stream.get< uint128_t >();
>>>>>>> 782740af
    
    if( version == getVersion( ))
        ++_impl->leaveNotify;
    
    return true;
}

}<|MERGE_RESOLUTION|>--- conflicted
+++ resolved
@@ -200,16 +200,9 @@
                          << getVersion() << std::endl;
 
     ObjectICommand stream( &command );
-<<<<<<< HEAD
-    uint128_t version;
-    uint32_t incarnation;
-    uint32_t timeout;
-    stream >> version >> incarnation >> timeout;
-=======
     const uint128_t version = stream.get< uint128_t >();
     const uint32_t incarnation = stream.get< uint32_t >();
     const uint32_t timeout = stream.get< uint32_t >();
->>>>>>> 782740af
 
     Request& request = _impl->enteredNodes[ version ];
  
@@ -343,12 +336,7 @@
     LB_TS_THREAD( _thread );
     LBLOG( LOG_BARRIER ) << "Got ok, unlock local user(s)" << std::endl;
     ObjectICommand stream( &command );
-<<<<<<< HEAD
-    uint128_t version;
-    stream >> version;
-=======
     const uint128_t version = stream.get< uint128_t >();
->>>>>>> 782740af
     
     if( version == getVersion( ))
         ++_impl->leaveNotify;
