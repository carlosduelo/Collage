
/* Copyright (c)      2009, Cedric Stalder <cedric.stalder@gmail.com>
 *               2009-2012, Stefan Eilemann <eile@equalizergraphics.com>
 *                    2012, Daniel Nachbaur <danielnachbaur@gmail.com>
 *
 * This library is free software; you can redistribute it and/or modify it under
 * the terms of the GNU Lesser General Public License version 2.1 as published
 * by the Free Software Foundation.
 *
 * This library is distributed in the hope that it will be useful, but WITHOUT
 * ANY WARRANTY; without even the implied warranty of MERCHANTABILITY or FITNESS
 * FOR A PARTICULAR PURPOSE.  See the GNU Lesser General Public License for more
 * details.
 *
 * You should have received a copy of the GNU Lesser General Public License
 * along with this library; if not, write to the Free Software Foundation, Inc.,
 * 51 Franklin Street, Fifth Floor, Boston, MA 02110-1301 USA.
 */

#include "rspConnection.h"

#include "connection.h"
#include "connectionDescription.h"
#include "global.h"
#include "log.h"

#include <lunchbox/rng.h>
#include <lunchbox/scopedMutex.h>
#include <lunchbox/sleep.h>

#include <boost/bind.hpp>

//#define EQ_INSTRUMENT_RSP
#define EQ_RSP_MERGE_WRITES
#define EQ_RSP_MAX_TIMEOUTS 2000
const uint16_t EQ_RSP_PROTOCOL_VERSION = 1;

using namespace boost::asio;

namespace co
{

namespace
{
#ifdef EQ_INSTRUMENT_RSP
lunchbox::a_int32_t nReadData;
lunchbox::a_int32_t nBytesRead;
lunchbox::a_int32_t nBytesWritten;
lunchbox::a_int32_t nDatagrams;
lunchbox::a_int32_t nRepeated;
lunchbox::a_int32_t nMergedDatagrams;
lunchbox::a_int32_t nAckRequests;
lunchbox::a_int32_t nAcksSend;
lunchbox::a_int32_t nAcksSendTotal;
lunchbox::a_int32_t nAcksRead;
lunchbox::a_int32_t nAcksAccepted;
lunchbox::a_int32_t nNAcksSend;
lunchbox::a_int32_t nNAcksRead;
lunchbox::a_int32_t nNAcksResend;

float writeWaitTime = 0.f;
lunchbox::Clock instrumentClock;
#endif

static uint16_t _numBuffers = 0;
}

RSPConnection::RSPConnection()
        : _id( 0 )
        , _idAccepted( false )
        , _mtu( Global::getIAttribute( Global::IATTR_UDP_MTU ))
        , _ackFreq( Global::getIAttribute( Global::IATTR_RSP_ACK_FREQUENCY ))
        , _payloadSize( _mtu - sizeof( DatagramData ))
        , _timeouts( 0 )
        , _event( new EventConnection )
        , _read( 0 )
        , _write( 0 )
        , _timeout( _ioService )
        , _wakeup( _ioService )
        , _maxBucketSize( ( _mtu * _ackFreq) >> 1 )
        , _bucketSize( 0 )
        , _sendRate( 0 )
        , _thread( 0 )
        , _acked( std::numeric_limits< uint16_t >::max( ))
        , _threadBuffers( Global::getIAttribute( Global::IATTR_RSP_NUM_BUFFERS))
        , _recvBuffer( _mtu )
        , _readBuffer( 0 )
        , _readBufferPos( 0 )
        , _sequence( 0 )
{
    _buildNewID();
    ConnectionDescriptionPtr description = _getDescription();
    description->type = CONNECTIONTYPE_RSP;
    description->bandwidth = 102400;

    LBCHECK( _event->connect( ));

    _buffers.reserve( Global::getIAttribute( Global::IATTR_RSP_NUM_BUFFERS ));
    while( static_cast< int32_t >( _buffers.size( )) <
           Global::getIAttribute( Global::IATTR_RSP_NUM_BUFFERS ))
    {
        _buffers.push_back( new Buffer( _mtu ));
    }

    LBASSERT( sizeof( DatagramNack ) <= size_t( _mtu ));
    LBLOG( LOG_RSP ) << "New RSP connection, " << _buffers.size()
                     << " buffers of " << _mtu << " bytes" << std::endl;
}

RSPConnection::~RSPConnection()
{
    _close();
    while( !_buffers.empty( ))
    {
        delete _buffers.back();
        _buffers.pop_back();
    }
}

void RSPConnection::_close()
{
    if( _parent.isValid() && _parent->_id == _id )
        _parent->close();

    while( !_parent && _isWriting( ))
        lunchbox::sleep( 10 );

    if( isClosed( ))
        return;

    if( _thread )
    {
        LBASSERT( !_thread->isCurrent( ));
        _sendSimpleDatagram( ID_EXIT, _id );
        _ioService.stop();
        _thread->join();
        delete _thread;
    }

    lunchbox::ScopedWrite mutex( _mutexEvent );
    _setState( STATE_CLOSING );
    if( _thread )
    {
         _thread = 0;

        // notify children to close
        for( RSPConnectionsCIter i=_children.begin(); i !=_children.end(); ++i )
        {
            RSPConnectionPtr child = *i;
            lunchbox::ScopedWrite mutexChild( child->_mutexEvent );
            child->_appBuffers.push( 0 );
            child->_event->set();
        }

        _children.clear();
        _newChildren.clear();
    }

    _parent = 0;

    if( _read )
        _read->close();
    delete _read;
    _read = 0;

    if( _write )
        _write->close();
    delete _write;
    _write = 0;

    _threadBuffers.clear();
    _appBuffers.push( 0 ); // unlock any other read/write threads

    _setState( STATE_CLOSED );

    mutex.leave();
    _event->set();
}

//----------------------------------------------------------------------
// Async IO handles
//----------------------------------------------------------------------
uint16_t RSPConnection::_buildNewID()
{
    lunchbox::RNG rng;
    _id = rng.get< uint16_t >();
    return _id;
}

bool RSPConnection::listen()
{
    ConnectionDescriptionPtr description = _getDescription();
    LBASSERT( description->type == CONNECTIONTYPE_RSP );

    if( !isClosed( ))
        return false;

    _setState( STATE_CONNECTING );
    _numBuffers =  Global::getIAttribute( Global::IATTR_RSP_NUM_BUFFERS );

    // init udp connection
    if( description->port == 0 )
        description->port = EQ_DEFAULT_PORT;
    if( description->getHostname().empty( ))
        description->setHostname( "239.255.42.43" );
    if( description->getInterface().empty( ))
        description->setInterface( "0.0.0.0" );

    try
    {
        const ip::address readAddress( ip::address::from_string( "0.0.0.0" ));
        const ip::udp::endpoint readEndpoint( readAddress,
                                              description->port );

        std::stringstream portStr;
        portStr << description->port;
        const std::string& port = portStr.str();
        ip::udp::resolver resolver( _ioService );
        const ip::udp::resolver::query queryHN( ip::udp::v4(),
                                                description->getHostname(),
                                                port );
        const ip::udp::resolver::iterator end;
        const ip::udp::resolver::iterator hostnameIP =
            resolver.resolve( queryHN );

        if( hostnameIP == end )
            return false;

        const ip::udp::endpoint writeEndpoint = *hostnameIP;
        const ip::address mcAddr( writeEndpoint.address() );

        _read = new ip::udp::socket( _ioService );
        _write = new ip::udp::socket( _ioService );
        _read->open( readEndpoint.protocol( ));
        _write->open( writeEndpoint.protocol( ));

        _read->set_option( ip::udp::socket::reuse_address( true ));
        _write->set_option( ip::udp::socket::reuse_address( true ));
        _read->set_option( ip::udp::socket::receive_buffer_size(
                       Global::getIAttribute( Global::IATTR_UDP_BUFFER_SIZE )));
        _write->set_option( ip::udp::socket::send_buffer_size(
                       Global::getIAttribute( Global::IATTR_UDP_BUFFER_SIZE )));

        _read->bind( readEndpoint );

        const ip::udp::resolver::query queryIF( ip::udp::v4(),
                                                description->getInterface(),
                                                "0" );
        const ip::udp::resolver::iterator interfaceIP =
            resolver.resolve( queryIF );

        if( interfaceIP == end )
            return false;

        const ip::address ifAddr( ip::udp::endpoint( *interfaceIP ).address( ));
        LBINFO << "Joining " << mcAddr << " on " << ifAddr << std::endl;

        _read->set_option( ip::multicast::join_group( mcAddr.to_v4(),
                                                      ifAddr.to_v4( )));
        _write->set_option( ip::multicast::outbound_interface( ifAddr.to_v4()));

        _write->connect( writeEndpoint );

        _read->set_option( ip::multicast::enable_loopback( false ));
        _write->set_option( ip::multicast::enable_loopback( false ));
    }
    catch( const boost::system::system_error& e )
    {
        LBWARN << "can't setup underlying UDP connection: " << e.what()
               << std::endl;
        delete _read;
        delete _write;
        _read = 0;
        _write = 0;
        return false;
    }

    // init communication protocol thread
    _thread = new Thread( this );
    _bucketSize = 0;
    _sendRate = description->bandwidth;

    // waits until RSP protocol establishes connection to the multicast network
    if( !_thread->start( ) )
    {
        close();
        return false;
    }

    // Make all buffers available for writing
    LBASSERT( _appBuffers.isEmpty( ));
    _appBuffers.push( _buffers );

    LBINFO << "Listening on " << description->getHostname() << ":"
           << description->port << " (" << description->toString() << " @"
           << (void*)this << ")" << std::endl;
    return true;
}

ConnectionPtr RSPConnection::acceptSync()
{
    if( !isListening( ))
        return 0;

    lunchbox::ScopedWrite mutex( _mutexConnection );
    LBASSERT( !_newChildren.empty( ));
    if( _newChildren.empty( ))
        return 0;

    RSPConnectionPtr newConnection = _newChildren.back();
    _newChildren.pop_back();

    LBINFO << _id << " accepted RSP connection " << newConnection->_id
           << std::endl;

    lunchbox::ScopedWrite mutex2( _mutexEvent );
    if( _newChildren.empty() )
        _event->reset();
    else
        _event->set();

    return newConnection;
}

int64_t RSPConnection::readSync( void* buffer, const uint64_t bytes, const bool)
{
    LBASSERT( bytes > 0 );
    if( !isConnected ( ))
        return -1;

    uint64_t bytesLeft = bytes;
    uint8_t* ptr = reinterpret_cast< uint8_t* >( buffer );

    // redundant (done by the caller already), but saves some lock ops
    while( bytesLeft )
    {
        if( !_readBuffer )
        {
            LBASSERT( _readBufferPos == 0 );
            _readBuffer = _appBuffers.pop();
            if( !_readBuffer )
            {
                close();
                return (bytes == bytesLeft) ?
                    -1 : static_cast< int64_t >( bytes - bytesLeft );
            }
        }

        const DatagramData* header = reinterpret_cast< const DatagramData* >(
            _readBuffer->getData( ));
        const uint8_t* payload = reinterpret_cast< const uint8_t* >( header+1 );
        const size_t dataLeft = header->size - _readBufferPos;
        const size_t size = LB_MIN( static_cast< size_t >( bytesLeft ),
                                    dataLeft );

        memcpy( ptr, payload + _readBufferPos, size );
        _readBufferPos += size;
        ptr += size;
        bytesLeft -= size;

        // if all data in the buffer has been taken
        if( _readBufferPos >= header->size )
        {
            LBASSERT( _readBufferPos == header->size );
            //LBLOG( LOG_RSP ) << "reset read buffer  " << header->sequence
            //                 << std::endl;

            LBCHECK( _threadBuffers.push( _readBuffer ));
            _readBuffer = 0;
            _readBufferPos = 0;
        }
        else
        {
            LBASSERT( _readBufferPos < header->size );
        }
    }

    if( _readBuffer || !_appBuffers.isEmpty( ))
        _event->set();
    else
    {
        lunchbox::ScopedWrite mutex( _mutexEvent );
        if( _appBuffers.isEmpty( ))
            _event->reset();
    }

#ifdef EQ_INSTRUMENT_RSP
    nBytesRead += bytes;
#endif
    return bytes;
}

void RSPConnection::Thread::run()
{
    _connection->_runThread();
    _connection = 0;
    LBINFO << "Left RSP protocol thread" << std::endl;
}

void RSPConnection::_handleTimeout( const boost::system::error_code& error )
{
    if( error == error::operation_aborted )
        return;

    if( isListening( ))
        _handleConnectedTimeout();
    else if( _idAccepted )
        _handleInitTimeout();
    else
        _handleAcceptIDTimeout();
}

void RSPConnection::_handleAcceptIDTimeout()
{
    ++_timeouts;
    if( _timeouts < 20 )
    {
        LBLOG( LOG_RSP ) << "Announce " << _id << std::endl;
        _sendSimpleDatagram( ID_HELLO, _id );
    }
    else
    {
        LBLOG( LOG_RSP ) << "Confirm " << _id << std::endl;
        _sendSimpleDatagram( ID_CONFIRM, _id );
        _addConnection( _id );
        _idAccepted = true;
        _timeouts = 0;
        // send a first datagram to announce me and discover all other
        // connections
        _sendCountNode();
    }
    _setTimeout( 10 );
}

void RSPConnection::_handleInitTimeout( )
{
    LBASSERT( !isListening( ))
    ++_timeouts;
    if( _timeouts < 20 )
        _sendCountNode();
    else
    {
        _setState( STATE_LISTENING );
        LBINFO << "RSP connection " << _id << " listening" << std::endl;
        _timeouts = 0;
        _ioService.stop(); // thread initialized, run restarts
    }
    _setTimeout( 10 );
}

void RSPConnection::_handleConnectedTimeout()
{
    if( !isListening( ))
    {
        _ioService.stop();
        return;
    }

    _processOutgoing();

    if( _timeouts >= EQ_RSP_MAX_TIMEOUTS )
    {
        LBERROR << "Too many timeouts during send: " << _timeouts << std::endl;
        _sendSimpleDatagram( ID_EXIT, _id );
        _appBuffers.pushFront( 0 ); // unlock write function
        for( RSPConnectionsCIter i =_children.begin(); i !=_children.end(); ++i)
        {
            RSPConnectionPtr child = *i;
            child->_setState( STATE_CLOSING );
            child->_appBuffers.push( 0 ); // unlock read func
        }
        _ioService.stop();
    }
}

bool RSPConnection::_initThread()
{
    LBLOG( LOG_RSP ) << "Started RSP protocol thread" << std::endl;
    _timeouts = 0;

   // send a first datagram to announce me and discover other connections
    LBLOG( LOG_RSP ) << "Announce " << _id << std::endl;
    _sendSimpleDatagram( ID_HELLO, _id );
    _setTimeout( 10 );
    _asyncReceiveFrom();
    _ioService.run();
    return isListening();
}

void RSPConnection::_runThread()
{
    //__debugbreak();
    _ioService.reset();
    _ioService.run();
}

void RSPConnection::_setTimeout( const int32_t timeOut )
{
    LBASSERT( timeOut >= 0 );
    _timeout.expires_from_now( boost::posix_time::milliseconds( timeOut ));
    _timeout.async_wait( boost::bind( &RSPConnection::_handleTimeout, this,
                                      placeholders::error ));
}

void RSPConnection::_postWakeup()
{
    _wakeup.expires_from_now( boost::posix_time::milliseconds( 0 ));
    _wakeup.async_wait( boost::bind( &RSPConnection::_handleTimeout, this,
                                     placeholders::error ));
}

void RSPConnection::_processOutgoing()
{
#ifdef EQ_INSTRUMENT_RSP
    if( instrumentClock.getTime64() > 1000 )
    {
        LBWARN << *this << std::endl;
        instrumentClock.reset();
    }
#endif

    if( !_repeatQueue.empty( ))
        _repeatData();
    else
        _writeData();

    if( !_threadBuffers.isEmpty() || !_repeatQueue.empty( ))
    {
        _setTimeout( 0 ); // call again to send remaining
        return;
    }
    // no more data to write, check/send ack request, reset timeout

    if( _writeBuffers.empty( )) // got all acks
    {
        _timeouts = 0;
        _timeout.cancel();
        return;
    }

    const int64_t timeout =
        Global::getIAttribute( Global::IATTR_RSP_ACK_TIMEOUT );
    const int64_t left = timeout - _clock.getTime64();

    if( left > 0 )
    {
        _setTimeout( left );
        return;
    }

    // (repeat) ack request
    _clock.reset();
    ++_timeouts;
    _sendAckRequest();
    _setTimeout( timeout );
}

void RSPConnection::_writeData()
{
    Buffer* buffer = 0;
    if( !_threadBuffers.pop( buffer )) // nothing to write
        return;

    _timeouts = 0;
    LBASSERT( buffer );

    // write buffer
    DatagramData* header = reinterpret_cast<DatagramData*>( buffer->getData( ));
    header->sequence = _sequence++;

#ifdef EQ_RSP_MERGE_WRITES
    if( header->size < _payloadSize && !_threadBuffers.isEmpty( ))
    {
        std::vector< Buffer* > appBuffers;
        while( header->size < _payloadSize && !_threadBuffers.isEmpty( ))
        {
            Buffer* buffer2 = 0;
            LBCHECK( _threadBuffers.getFront( buffer2 ));
            LBASSERT( buffer2 );
            DatagramData* header2 =
                reinterpret_cast<DatagramData*>( buffer2->getData( ));

            if( uint32_t( header->size + header2->size ) > _payloadSize )
                break;

            memcpy( reinterpret_cast<uint8_t*>( header + 1 ) + header->size,
                    header2 + 1, header2->size );
            header->size += header2->size;
            LBCHECK( _threadBuffers.pop( buffer2 ));
            appBuffers.push_back( buffer2 );
#ifdef EQ_INSTRUMENT_RSP
            ++nMergedDatagrams;
#endif
        }

        if( !appBuffers.empty( ))
            _appBuffers.push( appBuffers );
    }
#endif

    // send data
    //  Note 1: We could optimize the send away if we're all alone, but this is
    //          not a use case for RSP, so we don't care.
    //  Note 2: Data to myself will be 'written' in _finishWriteQueue once we
    //          got all acks for the packet
    const uint32_t size = header->size + sizeof( DatagramData );

    _waitWritable( size ); // OPT: process incoming in between
    _write->send( boost::asio::buffer( header, size ));

#ifdef EQ_INSTRUMENT_RSP
    ++nDatagrams;
    nBytesWritten += header->size;
#endif

    // save datagram for repeats (and self)
    _writeBuffers.push_back( buffer );

    if( _children.size() == 1 ) // We're all alone
    {
        LBASSERT( _children.front()->_id == _id );
        _finishWriteQueue( _sequence - 1 );
    }
}

void RSPConnection::_waitWritable( const uint64_t bytes )
{
#ifdef EQ_INSTRUMENT_RSP
    lunchbox::Clock clock;
#endif

    _bucketSize += static_cast< uint64_t >( _clock.resetTimef() * _sendRate );
                                                     // opt omit: * 1024 / 1000;
    _bucketSize = LB_MIN( _bucketSize, _maxBucketSize );

    const uint64_t size = LB_MIN( bytes, static_cast< uint64_t >( _mtu ));
    while( _bucketSize < size )
    {
        lunchbox::Thread::yield();
        float time = _clock.resetTimef();

        while( time == 0.f )
        {
            lunchbox::Thread::yield();
            time = _clock.resetTimef();
        }

        _bucketSize += static_cast< int64_t >( time * _sendRate );
        _bucketSize = LB_MIN( _bucketSize, _maxBucketSize );
    }
    _bucketSize -= size;

#ifdef EQ_INSTRUMENT_RSP
    writeWaitTime += clock.getTimef();
#endif

    ConstConnectionDescriptionPtr description = getDescription();
    if( _sendRate < description->bandwidth )
    {
        _sendRate += int64_t(
            float( Global::getIAttribute( Global::IATTR_RSP_ERROR_UPSCALE )) *
            float( description->bandwidth ) * .001f );
        LBLOG( LOG_RSP ) << "speeding up to " << _sendRate << " KB/s"
                         << std::endl;
    }
}

void RSPConnection::_repeatData()
{
    _timeouts = 0;

    while( !_repeatQueue.empty( ))
    {
        Nack& request = _repeatQueue.front();
        const uint16_t distance = _sequence - request.start;
        LBASSERT( distance != 0 );

        if( distance <= _writeBuffers.size( )) // not already acked
        {
//          LBLOG( LOG_RSP ) << "Repeat " << request.start << ", " << _sendRate
//                           << "KB/s"<< std::endl;

            const size_t i = _writeBuffers.size() - distance;
            Buffer* buffer = _writeBuffers[i];
            LBASSERT( buffer );

            DatagramData* header =
                reinterpret_cast<DatagramData*>( buffer->getData( ));
            const uint32_t size = header->size + sizeof( DatagramData );
            LBASSERT( header->sequence == request.start );

            // send data
            _waitWritable( size ); // OPT: process incoming in between
            _write->send( boost::asio::buffer( header, size ) );
#ifdef EQ_INSTRUMENT_RSP
            ++nRepeated;
#endif
        }

        if( request.start == request.end )
            _repeatQueue.pop_front();    // done with request
        else
            ++request.start;

        if( distance <= _writeBuffers.size( )) // send something
            return;
    }
}

void RSPConnection::_finishWriteQueue( const uint16_t sequence )
{
    LBASSERT( !_writeBuffers.empty( ));

    RSPConnectionPtr connection = _findConnection( _id );
    LBASSERT( connection.isValid( ));
    LBASSERT( connection->_recvBuffers.empty( ));

    // Bundle pushing the buffers to the app to avoid excessive lock ops
    Buffers readBuffers;
    Buffers freeBuffers;

    const uint16_t size = _sequence - sequence - 1;
    LBASSERTINFO( size <= uint16_t( _writeBuffers.size( )),
                  size << " > " << _writeBuffers.size( ));
    LBLOG( LOG_RSP ) << "Got all remote acks for " << sequence << " current "
                     << _sequence << " advance " << _writeBuffers.size() - size
                     << " buffers" << std::endl;

    while( _writeBuffers.size() > size_t( size ))
    {
        Buffer* buffer = _writeBuffers.front();
        _writeBuffers.pop_front();

#ifndef NDEBUG
        const DatagramData* datagram =
            reinterpret_cast< const DatagramData* >( buffer->getData( ));
        LBASSERT( datagram->writerID == _id );
        LBASSERTINFO( datagram->sequence ==
                      uint16_t( connection->_sequence + readBuffers.size( )),
                      datagram->sequence << ", " << connection->_sequence <<
                      ", " << readBuffers.size( ));
      //LBLOG( LOG_RSP ) << "self receive " << datagram->sequence << std::endl;
#endif

        Buffer* newBuffer = connection->_newDataBuffer( *buffer );
        if( !newBuffer && !readBuffers.empty( )) // push prepared app buffers
        {
            lunchbox::ScopedWrite mutex( connection->_mutexEvent );
            LBLOG( LOG_RSP ) << "post " << readBuffers.size()
                             << " buffers starting with sequence "
                             << connection->_sequence << std::endl;

            connection->_appBuffers.push( readBuffers );
            connection->_sequence += uint16_t( readBuffers.size( ));
            readBuffers.clear();
            connection->_event->set();
        }

        while( !newBuffer ) // no more data buffers, wait for app to drain
        {
            newBuffer = connection->_newDataBuffer( *buffer );
            lunchbox::Thread::yield();
        }

        freeBuffers.push_back( buffer );
        readBuffers.push_back( newBuffer );
    }

    _appBuffers.push( freeBuffers );
    if( !readBuffers.empty( ))
    {
        lunchbox::ScopedWrite mutex( connection->_mutexEvent );
#if 0
        LBLOG( LOG_RSP )
            << "post " << readBuffers.size() << " buffers starting at "
            << connection->_sequence << std::endl;
#endif

        connection->_appBuffers.push( readBuffers );
        connection->_sequence += uint16_t( readBuffers.size( ));
        connection->_event->set();
    }

    connection->_acked = uint16_t( connection->_sequence - 1 );
    LBASSERT( connection->_acked == sequence );

    _timeouts = 0;
}

void RSPConnection::_handlePacket( const boost::system::error_code& /* error */,
                                   const size_t /* bytes */ )
{
    if( isListening( ))
    {
        _handleConnectedData( _recvBuffer.getData() );

        if( isListening( ))
            _processOutgoing();
        else
        {
            _ioService.stop();
            return;
        }
    }
    else if( _idAccepted )
        _handleInitData( _recvBuffer.getData() );
    else
        _handleAcceptIDData( _recvBuffer.getData() );

    //LBLOG( LOG_RSP ) << "_handlePacket timeout " << timeout << std::endl;
    _asyncReceiveFrom();
}

void RSPConnection::_handleAcceptIDData( const void* data )
{
    const DatagramNode* node = reinterpret_cast< const DatagramNode* >( data );
    if( !_acceptDatagram( *node ))
        return;

    switch( node->type )
    {
        case ID_HELLO:
            _checkNewID( node->connectionID );
            break;

        case ID_DENY:
            // a connection refused my ID, try another ID
            if( node->connectionID == _id )
            {
                _timeouts = 0;
                _sendSimpleDatagram( ID_HELLO, _buildNewID() );
                LBLOG( LOG_RSP ) << "Announce " << _id << std::endl;
            }
            break;

        case ID_EXIT:
            _removeConnection( node->connectionID );
            break;

        default:
            LBUNIMPLEMENTED;
            break;
    }
}

void RSPConnection::_handleInitData( const void* data )
{
    const DatagramNode* node = reinterpret_cast< const DatagramNode* >( data );
    if( !_acceptDatagram( *node ))
        return;

    switch( node->type )
    {
        case ID_HELLO:
            _timeouts = 0;
            _checkNewID( node->connectionID ) ;
            return;

        case ID_CONFIRM:
            _timeouts = 0;
            _addConnection( node->connectionID );
            return;

        case COUNTNODE:
            _handleCountNode();
            break;

        case ID_EXIT:
            _removeConnection( node->connectionID );
            return;

        default:
            LBUNIMPLEMENTED;
            break;
    }
}

void RSPConnection::_handleConnectedData( const void* data )
{
    const uint16_t type = *reinterpret_cast< const uint16_t* >( data );
    switch( type )
    {
        case DATA:
            LBCHECK( _handleData( _recvBuffer ));
            break;

        case ACK:
            LBCHECK( _handleAck(
                      reinterpret_cast< const DatagramAck* >( data )));
            break;

        case NACK:
            LBCHECK( _handleNack(
                      reinterpret_cast< const DatagramNack* >( data )));
            break;

        case ACKREQ: // The writer asks for an ack/nack
            LBCHECK( _handleAckRequest(
                reinterpret_cast< const DatagramAckRequest* >( data )));
            break;

        case ID_HELLO:
        {
            const DatagramNode* node =
                reinterpret_cast< const DatagramNode* >( data );
            _checkNewID( node->connectionID );
            break;
        }

        case ID_CONFIRM:
        {
            const DatagramNode* node =
                reinterpret_cast< const DatagramNode* >( data );
            _addConnection( node->connectionID );
            break;
        }

        case ID_EXIT:
        {
            const DatagramNode* node =
                reinterpret_cast< const DatagramNode* >( data );
            _removeConnection( node->connectionID );
            break;
        }

        case COUNTNODE:
            _handleCountNode();
            break;

        default:
            LBASSERTINFO( false,
                          "Don't know how to handle packet of type " <<
                          type );
    }

}

void RSPConnection::_asyncReceiveFrom()
{
    _read->async_receive_from(
        buffer( _recvBuffer.getData(), _mtu ), _readAddr,
        boost::bind( &RSPConnection::_handlePacket, this,
                     placeholders::error,
                     placeholders::bytes_transferred ));
}

bool RSPConnection::_handleData( Buffer& buffer )
{
#ifdef EQ_INSTRUMENT_RSP
    ++nReadData;
#endif
    const DatagramData* datagram =
        reinterpret_cast< const DatagramData* >( buffer.getData( ));
    const uint16_t writerID = datagram->writerID;
#ifdef Darwin
    // There is occasionally a packet from ourselves, even though multicast loop
    // is not set?!
    if( writerID == _id )
        return true;
#else
    LBASSERT( writerID != _id );
#endif

    RSPConnectionPtr connection = _findConnection( writerID );

    if( !connection )  // unknown connection ?
    {
        LBASSERTINFO( false, "Can't find connection with id " << writerID );
        return false;
    }
    LBASSERT( connection->_id == writerID );

    const uint16_t sequence = datagram->sequence;
//  LBLOG( LOG_RSP ) << "rcvd " << sequence << " from " << writerID <<std::endl;

    if( connection->_sequence == sequence ) // in-order packet
    {
        Buffer* newBuffer = connection->_newDataBuffer( buffer );
        if( !newBuffer ) // no more data buffers, drop packet
            return true;

        lunchbox::ScopedWrite mutex( connection->_mutexEvent );
        connection->_pushDataBuffer( newBuffer );

        while( !connection->_recvBuffers.empty( )) // enqueue ready pending data
        {
            newBuffer = connection->_recvBuffers.front();
            if( !newBuffer )
                break;

            connection->_recvBuffers.pop_front();
            connection->_pushDataBuffer( newBuffer );
        }

        if( !connection->_recvBuffers.empty() &&
            !connection->_recvBuffers.front( )) // update for new _sequence
        {
            connection->_recvBuffers.pop_front();
        }

        connection->_event->set();
        return true;
    }

    if( connection->_sequence > sequence ||
        uint16_t( connection->_sequence - sequence ) <= _numBuffers )
    {
        // ignore it if it's a repetition for another reader
        return true;
    }

    // else out of order

    const uint16_t size = sequence - connection->_sequence;
    LBASSERT( size != 0 );
    LBASSERTINFO( size <= _numBuffers, size << " > " << _numBuffers );

    ssize_t i = ssize_t( size ) - 1;
    const bool gotPacket = ( connection->_recvBuffers.size() >= size &&
                             connection->_recvBuffers[ i ] );
    if( gotPacket )
        return true;

    Buffer* newBuffer = connection->_newDataBuffer( buffer );
    if( !newBuffer ) // no more data buffers, drop packet
        return true;

    if( connection->_recvBuffers.size() < size )
        connection->_recvBuffers.resize( size, 0 );

    LBASSERT( !connection->_recvBuffers[ i ] );
    connection->_recvBuffers[ i ] = newBuffer;

    // early nack: request missing packets before current
    --i;
    Nack nack = { connection->_sequence, sequence - 1 };
    if( i > 0 )
    {
        if( connection->_recvBuffers[i] ) // got previous packet
            return true;

        while( i >= 0 && !connection->_recvBuffers[i] )
            --i;

        const Buffer* lastBuffer = i>=0 ? connection->_recvBuffers[i] : 0;
        if( lastBuffer )
        {
            const DatagramData* last =
                reinterpret_cast<const DatagramData*>( lastBuffer->getData( ));
            nack.start = last->sequence + 1;
        }
    }

    LBLOG( LOG_RSP ) << "send early nack " << nack.start << ".." << nack.end
                     << " current " << connection->_sequence << " ooo "
                     << connection->_recvBuffers.size() << std::endl;

    if( nack.end < nack.start )
        // OPT: don't drop nack 0..nack.end, but it doesn't happen often
        nack.end = std::numeric_limits< uint16_t >::max();

    _sendNack( writerID, &nack, 1 );
    return true;
}

RSPConnection::Buffer* RSPConnection::_newDataBuffer( Buffer& inBuffer )
{
    LBASSERT( static_cast< int32_t >( inBuffer.getMaxSize( )) == _mtu );

    Buffer* buffer = 0;
    if( _threadBuffers.pop( buffer ))
    {
        buffer->swap( inBuffer );
        return buffer;
    }

    // we do not have a free buffer, which means that the receiver is slower
    // then our read thread. This is bad, because now we'll drop the data and
    // will send a NAck packet upon the ack request, causing retransmission even
    // though we'll probably drop it again
    LBLOG( LOG_RSP ) << "Reader too slow, dropping data" << std::endl;

    // Set the event if there is data to read. This shouldn't be needed since
    // the event should be set in this case, but it'll increase the robustness
    lunchbox::ScopedWrite mutex( _mutexEvent );
    if( !_appBuffers.isEmpty( ))
        _event->set();
    return 0;
}

void RSPConnection::_pushDataBuffer( Buffer* buffer )
{
    LBASSERT( _parent );
    LBASSERTINFO( ((DatagramData*)buffer->getData( ))->sequence == _sequence,
                  ((DatagramData*)buffer->getData( ))->sequence << " != " <<
                  _sequence );

    if( (( _sequence + _parent->_id ) % _ackFreq ) == 0 )
        _parent->_sendAck( _id, _sequence );

    LBLOG( LOG_RSP ) << "post buffer " << _sequence << std::endl;
    ++_sequence;
    _appBuffers.push( buffer );
}

bool RSPConnection::_handleAck( const DatagramAck* ack )
{
#ifdef EQ_INSTRUMENT_RSP
    ++nAcksRead;
#endif

    if( ack->writerID != _id )
        return true;

    LBLOG( LOG_RSP ) << "got ack from " << ack->readerID << " for "
                     << ack->writerID << " sequence " << ack->sequence
                     << " current " << _sequence << std::endl;

    // find destination connection, update ack data if needed
    RSPConnectionPtr connection = _findConnection( ack->readerID );
    if( !connection )
    {
        LBUNREACHABLE;
        return false;
    }

    if( connection->_acked >= ack->sequence &&
        connection->_acked - ack->sequence <= _numBuffers )
    {
        // I have received a later ack previously from the reader
        LBLOG( LOG_RSP ) << "Late ack" << std::endl;
        return true;
    }

#ifdef EQ_INSTRUMENT_RSP
    ++nAcksAccepted;
#endif
    connection->_acked = ack->sequence;
    _timeouts = 0; // reset timeout counter

    // Check if we can advance _acked
    uint16_t acked = ack->sequence;

    for( RSPConnectionsCIter i = _children.begin(); i != _children.end(); ++i )
    {
        RSPConnectionPtr child = *i;
        if( child->_id == _id )
            continue;

        const uint16_t distance = child->_acked - acked;
        if( distance > _numBuffers )
            acked = child->_acked;
    }

    RSPConnectionPtr selfChild = _findConnection( _id );
    const uint16_t distance = acked - selfChild->_acked;
    if( distance <= _numBuffers )
        _finishWriteQueue( acked );
    return true;
}

bool RSPConnection::_handleNack( const DatagramNack* nack )
{
#ifdef EQ_INSTRUMENT_RSP
    ++nNAcksRead;
#endif

    if( _id != nack->writerID )
    {
        LBLOG( LOG_RSP )
            << "ignore " << nack->count << " nacks from " << nack->readerID
            << " for " << nack->writerID << " (not me)"<< std::endl;
        return true;
    }

    LBLOG( LOG_RSP )
        << "handle " << nack->count << " nacks from " << nack->readerID
        << " for " << nack->writerID << std::endl;

    RSPConnectionPtr connection = _findConnection( nack->readerID );
    if( !connection )
    {
        LBUNREACHABLE;
        return false;
        // it's an unknown connection, TODO add this connection?
    }

    _timeouts = 0;
    _addRepeat( nack->nacks, nack->count );
    return true;
}

void RSPConnection::_addRepeat( const Nack* nacks, uint16_t num )
{
    LBLOG( LOG_RSP ) << lunchbox::disableFlush << "Queue repeat requests ";
    size_t lost = 0;

    for( size_t i = 0; i < num; ++i )
    {
        const Nack& nack = nacks[ i ];
        LBASSERT( nack.start <= nack.end );

        LBLOG( LOG_RSP ) << nack.start << ".." << nack.end << " ";

        bool merged = false;
        for( RepeatQueue::iterator j = _repeatQueue.begin();
             j != _repeatQueue.end() && !merged; ++j )
        {
            Nack& old = *j;
            if( old.start <= nack.end && old.end >= nack.start )
            {
                if( old.start > nack.start )
                {
                    lost += old.start - nack.start;
                    old.start = nack.start;
                    merged = true;
                }
                if( old.end < nack.end )
                {
                    lost += nack.end - old.end;
                    old.end = nack.end;
                    merged = true;
                }
                LBASSERT( lost < _numBuffers );
            }
        }

        if( !merged )
        {
            lost += uint16_t( nack.end - nack.start ) + 1;
            LBASSERT( lost <= _numBuffers );
            _repeatQueue.push_back( nack );
        }
    }

    ConstConnectionDescriptionPtr description = getDescription();
    if( _sendRate >
        ( description->bandwidth >>
          Global::getIAttribute( Global::IATTR_RSP_MIN_SENDRATE_SHIFT )))
    {
        const float delta = float( lost ) * .001f *
                     Global::getIAttribute( Global::IATTR_RSP_ERROR_DOWNSCALE );
        const float maxDelta = .01f *
            float( Global::getIAttribute( Global::IATTR_RSP_ERROR_MAXSCALE ));
        const float downScale = LB_MIN( delta, maxDelta );
        _sendRate -= 1 + int64_t( _sendRate * downScale );
        LBLOG( LOG_RSP )
            << ", lost " << lost << " slowing down " << downScale * 100.f
            << "% to " << _sendRate << " KB/s" << std::endl
            << lunchbox::enableFlush;
    }
    else
        LBLOG( LOG_RSP ) << std::endl << lunchbox::enableFlush;
}

bool RSPConnection::_handleAckRequest( const DatagramAckRequest* ackRequest )
{
    const uint16_t writerID = ackRequest->writerID;
#ifdef Darwin
    // There is occasionally a packet from ourselves, even though multicast loop
    // is not set?!
    if( writerID == _id )
        return true;
#else
    LBASSERT( writerID != _id );
#endif
    RSPConnectionPtr connection = _findConnection( writerID );
    if( !connection )
    {
        LBUNREACHABLE;
        return false;
    }

    const uint16_t reqID = ackRequest->sequence;
    const uint16_t gotID = connection->_sequence - 1;
    const uint16_t distance = reqID - gotID;

    LBLOG( LOG_RSP ) << "ack request "  << reqID << " from " << writerID
                     << " got " << gotID << " missing " << distance
                     << std::endl;

    if( (reqID == gotID) ||
        (gotID > reqID && gotID - reqID <= _numBuffers) ||
        (gotID < reqID && distance > _numBuffers) )
    {
        _sendAck( connection->_id, gotID );
        return true;
    }
    // else find all missing datagrams

    const uint16_t max = EQ_RSP_MAX_NACKS - 2;
    Nack nacks[ EQ_RSP_MAX_NACKS ];
    uint16_t i = 0;

    nacks[ i ].start = connection->_sequence;
    LBLOG( LOG_RSP ) << lunchbox::disableFlush << "nacks: "
                     << nacks[i].start << "..";

    std::deque<Buffer*>::const_iterator j = connection->_recvBuffers.begin();
    std::deque<Buffer*>::const_iterator first = j;
    for( ; j != connection->_recvBuffers.end() && i < max; ++j )
    {
        if( *j ) // got buffer
        {
            nacks[ i ].end = connection->_sequence + std::distance( first, j);
            LBLOG( LOG_RSP ) << nacks[i].end << ", ";
            if( nacks[ i ].end < nacks[ i ].start )
            {
                LBASSERT( nacks[ i ].end < _numBuffers );
                nacks[ i + 1 ].start = 0;
                nacks[ i + 1 ].end = nacks[ i ].end;
                nacks[ i ].end = std::numeric_limits< uint16_t >::max();
                ++i;
            }
            ++i;

            // find next hole
            for( ++j; j != connection->_recvBuffers.end() && (*j); ++j )
                /* nop */;

            if( j == connection->_recvBuffers.end( ))
                break;

            nacks[i].start = connection->_sequence + std::distance(first, j) +1;
            LBLOG( LOG_RSP ) << nacks[i].start << "..";
        }
    }

    if( j != connection->_recvBuffers.end() || i == 0 )
    {
        nacks[ i ].end = reqID;
        LBLOG( LOG_RSP ) << nacks[i].end;
        ++i;
    }
    else if( uint16_t( reqID - nacks[i-1].end ) < _numBuffers )
    {
        nacks[i].start = nacks[i-1].end + 1;
        nacks[i].end = reqID;
        LBLOG( LOG_RSP ) << nacks[i].start << ".." << nacks[i].end;
        ++i;
    }
    if( nacks[ i -1 ].end < nacks[ i - 1 ].start )
    {
        LBASSERT( nacks[ i - 1 ].end < _numBuffers );
        nacks[ i ].start = 0;
        nacks[ i ].end = nacks[ i - 1 ].end;
        nacks[ i - 1 ].end = std::numeric_limits< uint16_t >::max();
        ++i;
    }

    LBLOG( LOG_RSP ) << std::endl << lunchbox::enableFlush << "send " << i
                     << " nacks to " << connection->_id << std::endl;

    LBASSERT( i > 0 );
    _sendNack( connection->_id, nacks, i );
    return true;
}

void RSPConnection::_handleCountNode()
{
    const DatagramCount* countConn =
        reinterpret_cast< const DatagramCount* >( _recvBuffer.getData( ));

    LBLOG( LOG_RSP ) << "Got " << countConn->numConnections << " nodes from "
                     << countConn->clientID << std::endl;

    _addConnection( countConn->clientID );
}

void RSPConnection::_checkNewID( uint16_t id )
{
    // look if the new ID exist in another connection
    if( id == _id || _findConnection( id ).isValid( ))
    {
        LBLOG( LOG_RSP ) << "Deny " << id << std::endl;
        _sendSimpleDatagram( ID_DENY, _id );
    }
}

<<<<<<< HEAD
bool RSPConnection::_acceptDatagram( const DatagramNode& datagram ) const
{
#ifdef COLLAGE_BIGENDIAN
    const bool bigEndian = true;
#else
    const bool bigEndian = false;
#endif
    return EQ_RSP_PROTOCOL_VERSION == datagram.protocolVersion &&
           bigEndian == datagram.bigEndian;
}

RSPConnectionPtr RSPConnection::_findConnection( const uint16_t id ) const
=======
RSPConnectionPtr RSPConnection::_findConnection( const uint16_t id )
>>>>>>> 148d67ad
{
    for( RSPConnectionsCIter i = _children.begin(); i != _children.end(); ++i )
    {
        if( (*i)->_id == id )
            return *i;
    }
    return 0;
}

bool RSPConnection::_addConnection( const uint16_t id )
{
    if( _findConnection( id ))
        return false;

    LBINFO << "add connection " << id << std::endl;
    RSPConnectionPtr connection = new RSPConnection();
    connection->_id = id;
    connection->_parent = this;
    connection->_setState( STATE_CONNECTED );
    connection->_setDescription( _getDescription( ));
    LBASSERT( connection->_appBuffers.isEmpty( ));

    // Make all buffers available for reading
    for( BuffersCIter i = connection->_buffers.begin();
         i != connection->_buffers.end(); ++i )
    {
        Buffer* buffer = *i;
        LBCHECK( connection->_threadBuffers.push( buffer ));
    }

    _children.push_back( connection );
    _sendCountNode();

    lunchbox::ScopedWrite mutex( _mutexConnection );
    _newChildren.push_back( connection );

    lunchbox::ScopedWrite mutex2( _mutexEvent );
    _event->set();
    return true;
}

void RSPConnection::_removeConnection( const uint16_t id )
{
    LBINFO << "remove connection " << id << std::endl;
    if( id == _id )
        return;

    for( RSPConnectionsIter i = _children.begin(); i != _children.end(); ++i )
    {
        RSPConnectionPtr child = *i;
        if( child->_id == id )
        {
            _children.erase( i );

            lunchbox::ScopedWrite mutex( child->_mutexEvent );
            child->_appBuffers.push( 0 );
            child->_event->set();
            break;
        }
    }

    _sendCountNode();
}

int64_t RSPConnection::write( const void* inData, const uint64_t bytes )
{
    if( _parent )
        return _parent->write( inData, bytes );

    LBASSERT( isListening( ));
    if( !_write )
        return -1;

    // compute number of datagrams
    uint64_t nDatagrams = bytes  / _payloadSize;
    if( nDatagrams * _payloadSize != bytes )
        ++nDatagrams;

    // queue each datagram (might block if buffers are exhausted)
    const uint8_t* data = reinterpret_cast< const uint8_t* >( inData );
    const uint8_t* end = data + bytes;
    for( uint64_t i = 0; i < nDatagrams; ++i )
    {
        size_t packetSize = end - data;
        packetSize = LB_MIN( packetSize, _payloadSize );

        if( _appBuffers.isEmpty( ))
            // trigger processing
            _postWakeup();

        Buffer* buffer = _appBuffers.pop();
        if( !buffer )
        {
            close();
            return -1;
        }

        // prepare packet header (sequence is done by thread)
        DatagramData* header =
            reinterpret_cast< DatagramData* >( buffer->getData( ));
        header->type = DATA;
        header->size = uint16_t( packetSize );
        header->writerID = _id;

        memcpy( header + 1, data, packetSize );
        data += packetSize;

        LBCHECK( _threadBuffers.push( buffer ));
    }
    _postWakeup();
    LBLOG( LOG_RSP ) << "queued " << nDatagrams << " datagrams, "
                     << bytes << " bytes" << std::endl;
    return bytes;
}

void RSPConnection::finish()
{
    if( _parent.isValid( ))
    {
        LBASSERTINFO( !_parent, "Writes are only allowed on RSP listeners" );
        return;
    }
    LBASSERT( isListening( ));
    _appBuffers.waitSize( _buffers.size( ));
}

void RSPConnection::_sendCountNode()
{
    if( !_findConnection( _id ))
        return;

    LBLOG( LOG_RSP ) << _children.size() << " nodes" << std::endl;
    const DatagramCount count = { COUNTNODE, _id, uint16_t( _children.size( ))};
    _write->send( buffer( &count, sizeof( count )) );
}

void RSPConnection::_sendSimpleDatagram( const DatagramType type,
                                         const uint16_t id )
{
#ifdef COLLAGE_BIGENDIAN
    const bool bigEndian = true;
#else
    const bool bigEndian = false;
#endif
    const DatagramNode simple = { type, id, EQ_RSP_PROTOCOL_VERSION,
                                  bigEndian };
    _write->send( buffer( &simple, sizeof( simple )) );
}

void RSPConnection::_sendAck( const uint16_t writerID,
                              const uint16_t sequence )
{
    LBASSERT( _id != writerID );
#ifdef EQ_INSTRUMENT_RSP
    ++nAcksSend;
#endif

    LBLOG( LOG_RSP ) << "send ack " << sequence << std::endl;
    const DatagramAck ack = { ACK, _id, writerID, sequence };
    _write->send( buffer( &ack, sizeof( ack )) );
}

void RSPConnection::_sendNack( const uint16_t writerID, const Nack* nacks,
                               const uint16_t count )
{
    LBASSERT( count > 0 );
    LBASSERT( count <= EQ_RSP_MAX_NACKS );
#ifdef EQ_INSTRUMENT_RSP
    ++nNAcksSend;
#endif
    /* optimization: use the direct access to the reader. */
    if( writerID == _id )
    {
         _addRepeat( nacks, count );
         return;
    }

    const size_t size = sizeof( DatagramNack ) -
                        (EQ_RSP_MAX_NACKS - count) * sizeof( Nack );

    // set the header
    DatagramNack packet;
    packet.set( _id, writerID, count );
    memcpy( packet.nacks, nacks, count * sizeof( Nack ));
    _write->send( buffer( &packet, size ));
}

void RSPConnection::_sendAckRequest()
{
#ifdef EQ_INSTRUMENT_RSP
    ++nAckRequests;
#endif
    LBLOG( LOG_RSP ) << "send ack request for " << uint16_t( _sequence -1 )
                     << std::endl;
    const DatagramAckRequest ackRequest = { ACKREQ, _id, _sequence - 1 };
    _write->send( buffer( &ackRequest, sizeof( DatagramAckRequest )) );
}

std::ostream& operator << ( std::ostream& os,
                            const RSPConnection& connection )
{
    os << lunchbox::disableFlush << lunchbox::disableHeader
       << "RSPConnection id " << connection.getID() << " send rate "
       << connection.getSendRate();

#ifdef EQ_INSTRUMENT_RSP
    const int prec = os.precision();
    os.precision( 3 );

    const float time = instrumentClock.getTimef();
    const float mbps = 1048.576f * time;
    os << ": " << lunchbox::indent << std::endl
       << float( nBytesRead ) / mbps << " / " << float( nBytesWritten ) / mbps
       <<  " MB/s r/w using " << nDatagrams << " dgrams " << nRepeated
       << " repeats " << nMergedDatagrams
       << " merged"
       << std::endl;

    os.precision( prec );
    os << "sender: " << nAckRequests << " ack requests " << nAcksAccepted << "/"
       << nAcksRead << " acks " << nNAcksRead << " nacks, throttle "
       << writeWaitTime << " ms"
       << std::endl
       << "receiver: " << nAcksSend << " acks " << nNAcksSend << " nacks"
       << lunchbox::exdent;

    nReadData = 0;
    nBytesRead = 0;
    nBytesWritten = 0;
    nDatagrams = 0;
    nRepeated = 0;
    nMergedDatagrams = 0;
    nAckRequests = 0;
    nAcksSend = 0;
    nAcksRead = 0;
    nAcksAccepted = 0;
    nNAcksSend = 0;
    nNAcksRead = 0;
    writeWaitTime = 0.f;
#endif
    os << std::endl << lunchbox::enableHeader << lunchbox::enableFlush;

    return os;
}

}<|MERGE_RESOLUTION|>--- conflicted
+++ resolved
@@ -1377,7 +1377,6 @@
     }
 }
 
-<<<<<<< HEAD
 bool RSPConnection::_acceptDatagram( const DatagramNode& datagram ) const
 {
 #ifdef COLLAGE_BIGENDIAN
@@ -1389,10 +1388,7 @@
            bigEndian == datagram.bigEndian;
 }
 
-RSPConnectionPtr RSPConnection::_findConnection( const uint16_t id ) const
-=======
 RSPConnectionPtr RSPConnection::_findConnection( const uint16_t id )
->>>>>>> 148d67ad
 {
     for( RSPConnectionsCIter i = _children.begin(); i != _children.end(); ++i )
     {
