
/* Copyright (c)      2009, Cedric Stalder <cedric.stalder@gmail.com>
 *               2009-2012, Stefan Eilemann <eile@equalizergraphics.com>
 *                    2012, Daniel Nachbaur <danielnachbaur@gmail.com>
 *
 * This library is free software; you can redistribute it and/or modify it under
 * the terms of the GNU Lesser General Public License version 2.1 as published
 * by the Free Software Foundation.
 *
 * This library is distributed in the hope that it will be useful, but WITHOUT
 * ANY WARRANTY; without even the implied warranty of MERCHANTABILITY or FITNESS
 * FOR A PARTICULAR PURPOSE.  See the GNU Lesser General Public License for more
 * details.
 *
 * You should have received a copy of the GNU Lesser General Public License
 * along with this library; if not, write to the Free Software Foundation, Inc.,
 * 51 Franklin Street, Fifth Floor, Boston, MA 02110-1301 USA.
 */

#include "rspConnection.h"

#include "connection.h"
#include "connectionDescription.h"
#include "global.h"
#include "log.h"

#include <lunchbox/rng.h>
#include <lunchbox/scopedMutex.h>
#include <lunchbox/sleep.h>

#include <boost/bind.hpp>

//#define EQ_INSTRUMENT_RSP
#define EQ_RSP_MERGE_WRITES
#define EQ_RSP_MAX_TIMEOUTS 2000
const uint16_t EQ_RSP_PROTOCOL_VERSION = 1;

using namespace boost::asio;

namespace co
{

namespace
{
#ifdef EQ_INSTRUMENT_RSP
lunchbox::a_int32_t nReadData;
lunchbox::a_int32_t nBytesRead;
lunchbox::a_int32_t nBytesWritten;
lunchbox::a_int32_t nDatagrams;
lunchbox::a_int32_t nRepeated;
lunchbox::a_int32_t nMergedDatagrams;
lunchbox::a_int32_t nAckRequests;
lunchbox::a_int32_t nAcksSend;
lunchbox::a_int32_t nAcksSendTotal;
lunchbox::a_int32_t nAcksRead;
lunchbox::a_int32_t nAcksAccepted;
lunchbox::a_int32_t nNAcksSend;
lunchbox::a_int32_t nNAcksRead;
lunchbox::a_int32_t nNAcksResend;

float writeWaitTime = 0.f;
lunchbox::Clock instrumentClock;
#endif

static uint16_t _numBuffers = 0;
}

RSPConnection::RSPConnection()
        : _id( 0 )
        , _idAccepted( false )
        , _mtu( Global::getIAttribute( Global::IATTR_UDP_MTU ))
        , _ackFreq( Global::getIAttribute( Global::IATTR_RSP_ACK_FREQUENCY ))
        , _payloadSize( _mtu - sizeof( DatagramData ))
        , _timeouts( 0 )
        , _event( new EventConnection )
        , _read( 0 )
        , _write( 0 )
        , _timeout( _ioService )
        , _wakeup( _ioService )
        , _maxBucketSize( ( _mtu * _ackFreq) >> 1 )
        , _bucketSize( 0 )
        , _sendRate( 0 )
        , _thread( 0 )
        , _acked( std::numeric_limits< uint16_t >::max( ))
        , _threadBuffers( Global::getIAttribute( Global::IATTR_RSP_NUM_BUFFERS))
        , _recvBuffer( _mtu )
        , _readBuffer( 0 )
        , _readBufferPos( 0 )
        , _sequence( 0 )
{
    _buildNewID();
    ConnectionDescriptionPtr description = _getDescription();
    description->type = CONNECTIONTYPE_RSP;
    description->bandwidth = 102400;

    LBCHECK( _event->connect( ));

    _buffers.reserve( Global::getIAttribute( Global::IATTR_RSP_NUM_BUFFERS ));
    while( static_cast< int32_t >( _buffers.size( )) <
           Global::getIAttribute( Global::IATTR_RSP_NUM_BUFFERS ))
    {
        _buffers.push_back( new Buffer( _mtu ));
    }

    LBASSERT( sizeof( DatagramNack ) <= size_t( _mtu ));
    LBLOG( LOG_RSP ) << "New RSP connection, " << _buffers.size()
                     << " buffers of " << _mtu << " bytes" << std::endl;
}

RSPConnection::~RSPConnection()
{
    _close();
    while( !_buffers.empty( ))
    {
        delete _buffers.back();
        _buffers.pop_back();
    }
}

void RSPConnection::_close()
{
    if( _parent.isValid() && _parent->_id == _id )
        _parent->close();

    while( !_parent && _isWriting( ))
        lunchbox::sleep( 10 );

    if( isClosed( ))
        return;

    if( _thread )
    {
        LBASSERT( !_thread->isCurrent( ));
        _sendSimpleDatagram( ID_EXIT, _id );
        _ioService.stop();
        _thread->join();
        delete _thread;
    }

    lunchbox::ScopedWrite mutex( _mutexEvent );
    _setState( STATE_CLOSING );
    if( _thread )
    {
         _thread = 0;

        // notify children to close
        for( RSPConnectionsCIter i=_children.begin(); i !=_children.end(); ++i )
        {
            RSPConnectionPtr child = *i;
            lunchbox::ScopedWrite mutexChild( child->_mutexEvent );
            child->_appBuffers.push( 0 );
            child->_event->set();
        }

        _children.clear();
        _newChildren.clear();
    }

    _parent = 0;

    if( _read )
        _read->close();
    delete _read;
    _read = 0;

    if( _write )
        _write->close();
    delete _write;
    _write = 0;

    _threadBuffers.clear();
    _appBuffers.push( 0 ); // unlock any other read/write threads

    _setState( STATE_CLOSED );

    mutex.leave();
    _event->set();
}

//----------------------------------------------------------------------
// Async IO handles
//----------------------------------------------------------------------
uint16_t RSPConnection::_buildNewID()
{
    lunchbox::RNG rng;
    _id = rng.get< uint16_t >();
    return _id;
}

bool RSPConnection::listen()
{
    ConnectionDescriptionPtr description = _getDescription();
    LBASSERT( description->type == CONNECTIONTYPE_RSP );

    if( !isClosed( ))
        return false;

    _setState( STATE_CONNECTING );
    _numBuffers =  Global::getIAttribute( Global::IATTR_RSP_NUM_BUFFERS );

    // init udp connection
    if( description->port == 0 )
        description->port = EQ_DEFAULT_PORT;
    if( description->getHostname().empty( ))
        description->setHostname( "239.255.42.43" );
    if( description->getInterface().empty( ))
        description->setInterface( "0.0.0.0" );

    try
    {
        const ip::address readAddress( ip::address::from_string( "0.0.0.0" ));
        const ip::udp::endpoint readEndpoint( readAddress,
                                              description->port );

        std::stringstream portStr;
        portStr << description->port;
        const std::string& port = portStr.str();
        ip::udp::resolver resolver( _ioService );
        const ip::udp::resolver::query queryHN( ip::udp::v4(),
                                                description->getHostname(),
                                                port );
        const ip::udp::resolver::iterator end;
        const ip::udp::resolver::iterator hostnameIP =
            resolver.resolve( queryHN );

        if( hostnameIP == end )
            return false;

        const ip::udp::endpoint writeEndpoint = *hostnameIP;
        const ip::address mcAddr( writeEndpoint.address() );

        _read = new ip::udp::socket( _ioService );
        _write = new ip::udp::socket( _ioService );
        _read->open( readEndpoint.protocol( ));
        _write->open( writeEndpoint.protocol( ));

        _read->set_option( ip::udp::socket::reuse_address( true ));
        _write->set_option( ip::udp::socket::reuse_address( true ));
        _read->set_option( ip::udp::socket::receive_buffer_size(
                       Global::getIAttribute( Global::IATTR_UDP_BUFFER_SIZE )));
        _write->set_option( ip::udp::socket::send_buffer_size(
                       Global::getIAttribute( Global::IATTR_UDP_BUFFER_SIZE )));

        _read->bind( readEndpoint );

        const ip::udp::resolver::query queryIF( ip::udp::v4(),
                                                description->getInterface(),
                                                "0" );
        const ip::udp::resolver::iterator interfaceIP =
            resolver.resolve( queryIF );

        if( interfaceIP == end )
            return false;

        const ip::address ifAddr( ip::udp::endpoint( *interfaceIP ).address( ));
        LBINFO << "Joining " << mcAddr << " on " << ifAddr << std::endl;

        _read->set_option( ip::multicast::join_group( mcAddr.to_v4(),
                                                      ifAddr.to_v4( )));
        _write->set_option( ip::multicast::outbound_interface( ifAddr.to_v4()));

        _write->connect( writeEndpoint );

        _read->set_option( ip::multicast::enable_loopback( false ));
        _write->set_option( ip::multicast::enable_loopback( false ));
    }
    catch( const boost::system::system_error& e )
    {
        LBWARN << "can't setup underlying UDP connection: " << e.what()
               << std::endl;
        delete _read;
        delete _write;
        _read = 0;
        _write = 0;
        return false;
    }

    // init communication protocol thread
    _thread = new Thread( this );
    _bucketSize = 0;
    _sendRate = description->bandwidth;

    // waits until RSP protocol establishes connection to the multicast network
    if( !_thread->start( ) )
    {
        close();
        return false;
    }

    // Make all buffers available for writing
    LBASSERT( _appBuffers.isEmpty( ));
    _appBuffers.push( _buffers );

    LBINFO << "Listening on " << description->getHostname() << ":"
           << description->port << " (" << description->toString() << " @"
           << (void*)this << ")" << std::endl;
    return true;
}

ConnectionPtr RSPConnection::acceptSync()
{
    if( !isListening( ))
        return 0;

    lunchbox::ScopedWrite mutex( _mutexConnection );
    LBASSERT( !_newChildren.empty( ));
    if( _newChildren.empty( ))
        return 0;

    RSPConnectionPtr newConnection = _newChildren.back();
    _newChildren.pop_back();

    LBINFO << _id << " accepted RSP connection " << newConnection->_id
           << std::endl;

    lunchbox::ScopedWrite mutex2( _mutexEvent );
    if( _newChildren.empty() )
        _event->reset();
    else
        _event->set();

    return newConnection;
}

int64_t RSPConnection::readSync( void* buffer, const uint64_t bytes, const bool)
{
    LBASSERT( bytes > 0 );
    if( !isConnected ( ))
        return -1;

    uint64_t bytesLeft = bytes;
    uint8_t* ptr = reinterpret_cast< uint8_t* >( buffer );

    // redundant (done by the caller already), but saves some lock ops
    while( bytesLeft )
    {
        if( !_readBuffer )
        {
            LBASSERT( _readBufferPos == 0 );
            _readBuffer = _appBuffers.pop();
            if( !_readBuffer )
            {
                close();
                return (bytes == bytesLeft) ?
                    -1 : static_cast< int64_t >( bytes - bytesLeft );
            }
        }

        const DatagramData* header = reinterpret_cast< const DatagramData* >(
            _readBuffer->getData( ));
        const uint8_t* payload = reinterpret_cast< const uint8_t* >( header+1 );
        const size_t dataLeft = header->size - _readBufferPos;
        const size_t size = LB_MIN( static_cast< size_t >( bytesLeft ),
                                    dataLeft );

        memcpy( ptr, payload + _readBufferPos, size );
        _readBufferPos += size;
        ptr += size;
        bytesLeft -= size;

        // if all data in the buffer has been taken
        if( _readBufferPos >= header->size )
        {
            LBASSERT( _readBufferPos == header->size );
            //LBLOG( LOG_RSP ) << "reset read buffer  " << header->sequence
            //                 << std::endl;

            LBCHECK( _threadBuffers.push( _readBuffer ));
            _readBuffer = 0;
            _readBufferPos = 0;
        }
        else
        {
            LBASSERT( _readBufferPos < header->size );
        }
    }

    if( _readBuffer || !_appBuffers.isEmpty( ))
        _event->set();
    else
    {
        lunchbox::ScopedWrite mutex( _mutexEvent );
        if( _appBuffers.isEmpty( ))
            _event->reset();
    }

#ifdef EQ_INSTRUMENT_RSP
    nBytesRead += bytes;
#endif
    return bytes;
}

void RSPConnection::Thread::run()
{
    _connection->_runThread();
    _connection = 0;
    LBINFO << "Left RSP protocol thread" << std::endl;
}

void RSPConnection::_handleTimeout( const boost::system::error_code& error )
{
    if( error == error::operation_aborted )
        return;

    if( isListening( ))
        _handleConnectedTimeout();
    else if( _idAccepted )
        _handleInitTimeout();
    else
        _handleAcceptIDTimeout();
}

void RSPConnection::_handleAcceptIDTimeout()
{
    ++_timeouts;
    if( _timeouts < 20 )
    {
        LBLOG( LOG_RSP ) << "Announce " << _id << std::endl;
        _sendSimpleDatagram( ID_HELLO, _id );
    }
    else
    {
        LBLOG( LOG_RSP ) << "Confirm " << _id << std::endl;
        _sendSimpleDatagram( ID_CONFIRM, _id );
        _addConnection( _id );
        _idAccepted = true;
        _timeouts = 0;
        // send a first datagram to announce me and discover all other
        // connections
        _sendCountNode();
    }
    _setTimeout( 10 );
}

void RSPConnection::_handleInitTimeout( )
{
    LBASSERT( !isListening( ))
    ++_timeouts;
    if( _timeouts < 20 )
        _sendCountNode();
    else
    {
        _setState( STATE_LISTENING );
        LBINFO << "RSP connection " << _id << " listening" << std::endl;
        _timeouts = 0;
        _ioService.stop(); // thread initialized, run restarts
    }
    _setTimeout( 10 );
}

void RSPConnection::_handleConnectedTimeout()
{
    if( !isListening( ))
    {
        _ioService.stop();
        return;
    }

    _processOutgoing();

    if( _timeouts >= EQ_RSP_MAX_TIMEOUTS )
    {
        LBERROR << "Too many timeouts during send: " << _timeouts << std::endl;
        _sendSimpleDatagram( ID_EXIT, _id );
        _appBuffers.pushFront( 0 ); // unlock write function
        for( RSPConnectionsCIter i =_children.begin(); i !=_children.end(); ++i)
        {
            RSPConnectionPtr child = *i;
            child->_setState( STATE_CLOSING );
            child->_appBuffers.push( 0 ); // unlock read func
        }
        _ioService.stop();
    }
}

bool RSPConnection::_initThread()
{
    LBLOG( LOG_RSP ) << "Started RSP protocol thread" << std::endl;
    _timeouts = 0;

   // send a first datagram to announce me and discover other connections
    LBLOG( LOG_RSP ) << "Announce " << _id << std::endl;
    _sendSimpleDatagram( ID_HELLO, _id );
    _setTimeout( 10 );
    _asyncReceiveFrom();
    _ioService.run();
    return isListening();
}

void RSPConnection::_runThread()
{
    //__debugbreak();
    _ioService.reset();
    _ioService.run();
}

void RSPConnection::_setTimeout( const int32_t timeOut )
{
    LBASSERT( timeOut >= 0 );
    _timeout.expires_from_now( boost::posix_time::milliseconds( timeOut ));
    _timeout.async_wait( boost::bind( &RSPConnection::_handleTimeout, this,
                                      placeholders::error ));
}

void RSPConnection::_postWakeup()
{
    _wakeup.expires_from_now( boost::posix_time::milliseconds( 0 ));
    _wakeup.async_wait( boost::bind( &RSPConnection::_handleTimeout, this,
                                     placeholders::error ));
}

void RSPConnection::_processOutgoing()
{
#ifdef EQ_INSTRUMENT_RSP
    if( instrumentClock.getTime64() > 1000 )
    {
        LBWARN << *this << std::endl;
        instrumentClock.reset();
    }
#endif

    if( !_repeatQueue.empty( ))
        _repeatData();
    else
        _writeData();

    if( !_threadBuffers.isEmpty() || !_repeatQueue.empty( ))
    {
        _setTimeout( 0 ); // call again to send remaining
        return;
    }
    // no more data to write, check/send ack request, reset timeout

    if( _writeBuffers.empty( )) // got all acks
    {
        _timeouts = 0;
        _timeout.cancel();
        return;
    }

    const int64_t timeout =
        Global::getIAttribute( Global::IATTR_RSP_ACK_TIMEOUT );
    const int64_t left = timeout - _clock.getTime64();

    if( left > 0 )
    {
        _setTimeout( left );
        return;
    }

    // (repeat) ack request
    _clock.reset();
    ++_timeouts;
    _sendAckRequest();
    _setTimeout( timeout );
}

void RSPConnection::_writeData()
{
    Buffer* buffer = 0;
    if( !_threadBuffers.pop( buffer )) // nothing to write
        return;

    _timeouts = 0;
    LBASSERT( buffer );

    // write buffer
    DatagramData* header = reinterpret_cast<DatagramData*>( buffer->getData( ));
    header->sequence = _sequence++;

#ifdef EQ_RSP_MERGE_WRITES
    if( header->size < _payloadSize && !_threadBuffers.isEmpty( ))
    {
        std::vector< Buffer* > appBuffers;
        while( header->size < _payloadSize && !_threadBuffers.isEmpty( ))
        {
            Buffer* buffer2 = 0;
            LBCHECK( _threadBuffers.getFront( buffer2 ));
            LBASSERT( buffer2 );
            DatagramData* header2 =
                reinterpret_cast<DatagramData*>( buffer2->getData( ));

            if( uint32_t( header->size + header2->size ) > _payloadSize )
                break;

            memcpy( reinterpret_cast<uint8_t*>( header + 1 ) + header->size,
                    header2 + 1, header2->size );
            header->size += header2->size;
            LBCHECK( _threadBuffers.pop( buffer2 ));
            appBuffers.push_back( buffer2 );
#ifdef EQ_INSTRUMENT_RSP
            ++nMergedDatagrams;
#endif
        }

        if( !appBuffers.empty( ))
            _appBuffers.push( appBuffers );
    }
#endif

    // send data
    //  Note 1: We could optimize the send away if we're all alone, but this is
    //          not a use case for RSP, so we don't care.
    //  Note 2: Data to myself will be 'written' in _finishWriteQueue once we
    //          got all acks for the packet
    const uint32_t size = header->size + sizeof( DatagramData );

    _waitWritable( size ); // OPT: process incoming in between
    _write->send( boost::asio::buffer( header, size ));

#ifdef EQ_INSTRUMENT_RSP
    ++nDatagrams;
    nBytesWritten += header->size;
#endif

    // save datagram for repeats (and self)
    _writeBuffers.push_back( buffer );

    if( _children.size() == 1 ) // We're all alone
    {
        LBASSERT( _children.front()->_id == _id );
        _finishWriteQueue( _sequence - 1 );
    }
}

void RSPConnection::_waitWritable( const uint64_t bytes )
{
#ifdef EQ_INSTRUMENT_RSP
    lunchbox::Clock clock;
#endif

    _bucketSize += static_cast< uint64_t >( _clock.resetTimef() * _sendRate );
                                                     // opt omit: * 1024 / 1000;
    _bucketSize = LB_MIN( _bucketSize, _maxBucketSize );

    const uint64_t size = LB_MIN( bytes, static_cast< uint64_t >( _mtu ));
    while( _bucketSize < size )
    {
        lunchbox::Thread::yield();
        float time = _clock.resetTimef();

        while( time == 0.f )
        {
            lunchbox::Thread::yield();
            time = _clock.resetTimef();
        }

        _bucketSize += static_cast< int64_t >( time * _sendRate );
        _bucketSize = LB_MIN( _bucketSize, _maxBucketSize );
    }
    _bucketSize -= size;

#ifdef EQ_INSTRUMENT_RSP
    writeWaitTime += clock.getTimef();
#endif

    ConstConnectionDescriptionPtr description = getDescription();
    if( _sendRate < description->bandwidth )
    {
        _sendRate += int64_t(
            float( Global::getIAttribute( Global::IATTR_RSP_ERROR_UPSCALE )) *
            float( description->bandwidth ) * .001f );
        LBLOG( LOG_RSP ) << "speeding up to " << _sendRate << " KB/s"
                         << std::endl;
    }
}

void RSPConnection::_repeatData()
{
    _timeouts = 0;

    while( !_repeatQueue.empty( ))
    {
        Nack& request = _repeatQueue.front();
        const uint16_t distance = _sequence - request.start;
        LBASSERT( distance != 0 );

        if( distance <= _writeBuffers.size( )) // not already acked
        {
//          LBLOG( LOG_RSP ) << "Repeat " << request.start << ", " << _sendRate
//                           << "KB/s"<< std::endl;

            const size_t i = _writeBuffers.size() - distance;
            Buffer* buffer = _writeBuffers[i];
            LBASSERT( buffer );

            DatagramData* header =
                reinterpret_cast<DatagramData*>( buffer->getData( ));
            const uint32_t size = header->size + sizeof( DatagramData );
            LBASSERT( header->sequence == request.start );

            // send data
            _waitWritable( size ); // OPT: process incoming in between
            _write->send( boost::asio::buffer( header, size ) );
#ifdef EQ_INSTRUMENT_RSP
            ++nRepeated;
#endif
        }

        if( request.start == request.end )
            _repeatQueue.pop_front();    // done with request
        else
            ++request.start;

        if( distance <= _writeBuffers.size( )) // send something
            return;
    }
}

void RSPConnection::_finishWriteQueue( const uint16_t sequence )
{
    LBASSERT( !_writeBuffers.empty( ));

    RSPConnectionPtr connection = _findConnection( _id );
    LBASSERT( connection.isValid( ));
    LBASSERT( connection->_recvBuffers.empty( ));

    // Bundle pushing the buffers to the app to avoid excessive lock ops
    Buffers readBuffers;
    Buffers freeBuffers;

    const uint16_t size = _sequence - sequence - 1;
    LBASSERTINFO( size <= uint16_t( _writeBuffers.size( )),
                  size << " > " << _writeBuffers.size( ));
    LBLOG( LOG_RSP ) << "Got all remote acks for " << sequence << " current "
                     << _sequence << " advance " << _writeBuffers.size() - size
                     << " buffers" << std::endl;

    while( _writeBuffers.size() > size_t( size ))
    {
        Buffer* buffer = _writeBuffers.front();
        _writeBuffers.pop_front();

#ifndef NDEBUG
        const DatagramData* datagram =
            reinterpret_cast< const DatagramData* >( buffer->getData( ));
        LBASSERT( datagram->writerID == _id );
        LBASSERTINFO( datagram->sequence ==
                      uint16_t( connection->_sequence + readBuffers.size( )),
                      datagram->sequence << ", " << connection->_sequence <<
                      ", " << readBuffers.size( ));
      //LBLOG( LOG_RSP ) << "self receive " << datagram->sequence << std::endl;
#endif

        Buffer* newBuffer = connection->_newDataBuffer( *buffer );
        if( !newBuffer && !readBuffers.empty( )) // push prepared app buffers
        {
            lunchbox::ScopedWrite mutex( connection->_mutexEvent );
            LBLOG( LOG_RSP ) << "post " << readBuffers.size()
                             << " buffers starting with sequence "
                             << connection->_sequence << std::endl;

            connection->_appBuffers.push( readBuffers );
            connection->_sequence += uint16_t( readBuffers.size( ));
            readBuffers.clear();
            connection->_event->set();
        }

        while( !newBuffer ) // no more data buffers, wait for app to drain
        {
            newBuffer = connection->_newDataBuffer( *buffer );
            lunchbox::Thread::yield();
        }

        freeBuffers.push_back( buffer );
        readBuffers.push_back( newBuffer );
    }

    _appBuffers.push( freeBuffers );
    if( !readBuffers.empty( ))
    {
        lunchbox::ScopedWrite mutex( connection->_mutexEvent );
#if 0
        LBLOG( LOG_RSP )
            << "post " << readBuffers.size() << " buffers starting at "
            << connection->_sequence << std::endl;
#endif

        connection->_appBuffers.push( readBuffers );
        connection->_sequence += uint16_t( readBuffers.size( ));
        connection->_event->set();
    }

    connection->_acked = uint16_t( connection->_sequence - 1 );
    LBASSERT( connection->_acked == sequence );

    _timeouts = 0;
}

void RSPConnection::_handlePacket( const boost::system::error_code& /* error */,
                                   const size_t /* bytes */ )
{
    if( isListening( ))
    {
        _handleConnectedData( _recvBuffer.getData() );

        if( isListening( ))
            _processOutgoing();
        else
        {
            _ioService.stop();
            return;
        }
    }
    else if( _idAccepted )
        _handleInitData( _recvBuffer.getData() );
    else
        _handleAcceptIDData( _recvBuffer.getData() );

    //LBLOG( LOG_RSP ) << "_handlePacket timeout " << timeout << std::endl;
    _asyncReceiveFrom();
}

void RSPConnection::_handleAcceptIDData( const void* data )
{
    const DatagramNode* node = reinterpret_cast< const DatagramNode* >( data );
    if( !_acceptDatagram( *node ))
        return;

    switch( node->type )
    {
        case ID_HELLO:
            _checkNewID( node->connectionID );
            break;

        case ID_DENY:
            // a connection refused my ID, try another ID
            if( node->connectionID == _id )
            {
                _timeouts = 0;
                _sendSimpleDatagram( ID_HELLO, _buildNewID() );
                LBLOG( LOG_RSP ) << "Announce " << _id << std::endl;
            }
            break;

        case ID_EXIT:
            _removeConnection( node->connectionID );
            break;

        default:
            LBUNIMPLEMENTED;
            break;
    }
}

void RSPConnection::_handleInitData( const void* data )
{
    const DatagramNode* node = reinterpret_cast< const DatagramNode* >( data );
    if( !_acceptDatagram( *node ))
        return;

    switch( node->type )
    {
        case ID_HELLO:
            _timeouts = 0;
            _checkNewID( node->connectionID ) ;
            return;

        case ID_CONFIRM:
            _timeouts = 0;
            _addConnection( node->connectionID );
            return;

        case COUNTNODE:
            _handleCountNode();
            break;

        case ID_EXIT:
            _removeConnection( node->connectionID );
            return;

        default:
            LBUNIMPLEMENTED;
            break;
    }
}

void RSPConnection::_handleConnectedData( const void* data )
{
    const uint16_t type = *reinterpret_cast< const uint16_t* >( data );
    switch( type )
    {
        case DATA:
            LBCHECK( _handleData( _recvBuffer ));
            break;

        case ACK:
            LBCHECK( _handleAck(
                      reinterpret_cast< const DatagramAck* >( data )));
            break;

        case NACK:
            LBCHECK( _handleNack(
                      reinterpret_cast< const DatagramNack* >( data )));
            break;

        case ACKREQ: // The writer asks for an ack/nack
            LBCHECK( _handleAckRequest(
                reinterpret_cast< const DatagramAckRequest* >( data )));
            break;

        case ID_HELLO:
        {
            const DatagramNode* node =
                reinterpret_cast< const DatagramNode* >( data );
            _checkNewID( node->connectionID );
            break;
        }

        case ID_CONFIRM:
        {
            const DatagramNode* node =
                reinterpret_cast< const DatagramNode* >( data );
            _addConnection( node->connectionID );
            break;
        }

        case ID_EXIT:
        {
            const DatagramNode* node =
                reinterpret_cast< const DatagramNode* >( data );
            _removeConnection( node->connectionID );
            break;
        }

        case COUNTNODE:
            _handleCountNode();
            break;

        default:
            LBASSERTINFO( false,
                          "Don't know how to handle packet of type " <<
                          type );
    }

}

void RSPConnection::_asyncReceiveFrom()
{
    _read->async_receive_from(
        buffer( _recvBuffer.getData(), _mtu ), _readAddr,
        boost::bind( &RSPConnection::_handlePacket, this,
                     placeholders::error,
                     placeholders::bytes_transferred ));
}

bool RSPConnection::_handleData( Buffer& buffer )
{
#ifdef EQ_INSTRUMENT_RSP
    ++nReadData;
#endif
    const DatagramData* datagram =
        reinterpret_cast< const DatagramData* >( buffer.getData( ));
    const uint16_t writerID = datagram->writerID;
#ifdef Darwin
    // There is occasionally a packet from ourselves, even though multicast loop
    // is not set?!
    if( writerID == _id )
        return true;
#else
    LBASSERT( writerID != _id );
#endif

    RSPConnectionPtr connection = _findConnection( writerID );

    if( !connection )  // unknown connection ?
    {
        LBASSERTINFO( false, "Can't find connection with id " << writerID );
        return false;
    }
    LBASSERT( connection->_id == writerID );

    const uint16_t sequence = datagram->sequence;
//  LBLOG( LOG_RSP ) << "rcvd " << sequence << " from " << writerID <<std::endl;

    if( connection->_sequence == sequence ) // in-order packet
    {
        Buffer* newBuffer = connection->_newDataBuffer( buffer );
        if( !newBuffer ) // no more data buffers, drop packet
            return true;

        lunchbox::ScopedWrite mutex( connection->_mutexEvent );
        connection->_pushDataBuffer( newBuffer );

        while( !connection->_recvBuffers.empty( )) // enqueue ready pending data
        {
            newBuffer = connection->_recvBuffers.front();
            if( !newBuffer )
                break;

            connection->_recvBuffers.pop_front();
            connection->_pushDataBuffer( newBuffer );
        }

        if( !connection->_recvBuffers.empty() &&
            !connection->_recvBuffers.front( )) // update for new _sequence
        {
            connection->_recvBuffers.pop_front();
        }

        connection->_event->set();
        return true;
    }

    if( connection->_sequence > sequence ||
        uint16_t( connection->_sequence - sequence ) <= _numBuffers )
    {
        // ignore it if it's a repetition for another reader
        return true;
    }

    // else out of order

    const uint16_t size = sequence - connection->_sequence;
    LBASSERT( size != 0 );
    LBASSERTINFO( size <= _numBuffers, size << " > " << _numBuffers );

    ssize_t i = ssize_t( size ) - 1;
    const bool gotPacket = ( connection->_recvBuffers.size() >= size &&
                             connection->_recvBuffers[ i ] );
    if( gotPacket )
        return true;

    Buffer* newBuffer = connection->_newDataBuffer( buffer );
    if( !newBuffer ) // no more data buffers, drop packet
        return true;

    if( connection->_recvBuffers.size() < size )
        connection->_recvBuffers.resize( size, 0 );

    LBASSERT( !connection->_recvBuffers[ i ] );
    connection->_recvBuffers[ i ] = newBuffer;

    // early nack: request missing packets before current
    --i;
    Nack nack = { connection->_sequence, sequence - 1 };
    if( i > 0 )
    {
        if( connection->_recvBuffers[i] ) // got previous packet
            return true;

        while( i >= 0 && !connection->_recvBuffers[i] )
            --i;

        const Buffer* lastBuffer = i>=0 ? connection->_recvBuffers[i] : 0;
        if( lastBuffer )
        {
            const DatagramData* last =
                reinterpret_cast<const DatagramData*>( lastBuffer->getData( ));
            nack.start = last->sequence + 1;
        }
    }

    LBLOG( LOG_RSP ) << "send early nack " << nack.start << ".." << nack.end
                     << " current " << connection->_sequence << " ooo "
                     << connection->_recvBuffers.size() << std::endl;

    if( nack.end < nack.start )
        // OPT: don't drop nack 0..nack.end, but it doesn't happen often
        nack.end = std::numeric_limits< uint16_t >::max();

    _sendNack( writerID, &nack, 1 );
    return true;
}

RSPConnection::Buffer* RSPConnection::_newDataBuffer( Buffer& inBuffer )
{
    LBASSERT( static_cast< int32_t >( inBuffer.getMaxSize( )) == _mtu );

    Buffer* buffer = 0;
    if( _threadBuffers.pop( buffer ))
    {
        buffer->swap( inBuffer );
        return buffer;
    }

    // we do not have a free buffer, which means that the receiver is slower
    // then our read thread. This is bad, because now we'll drop the data and
    // will send a NAck packet upon the ack request, causing retransmission even
    // though we'll probably drop it again
    LBLOG( LOG_RSP ) << "Reader too slow, dropping data" << std::endl;

    // Set the event if there is data to read. This shouldn't be needed since
    // the event should be set in this case, but it'll increase the robustness
    lunchbox::ScopedWrite mutex( _mutexEvent );
    if( !_appBuffers.isEmpty( ))
        _event->set();
    return 0;
}

void RSPConnection::_pushDataBuffer( Buffer* buffer )
{
    LBASSERT( _parent );
    LBASSERTINFO( ((DatagramData*)buffer->getData( ))->sequence == _sequence,
                  ((DatagramData*)buffer->getData( ))->sequence << " != " <<
                  _sequence );

    if( (( _sequence + _parent->_id ) % _ackFreq ) == 0 )
        _parent->_sendAck( _id, _sequence );

    LBLOG( LOG_RSP ) << "post buffer " << _sequence << std::endl;
    ++_sequence;
    _appBuffers.push( buffer );
}

bool RSPConnection::_handleAck( const DatagramAck* ack )
{
#ifdef EQ_INSTRUMENT_RSP
    ++nAcksRead;
#endif

    if( ack->writerID != _id )
        return true;

    LBLOG( LOG_RSP ) << "got ack from " << ack->readerID << " for "
                     << ack->writerID << " sequence " << ack->sequence
                     << " current " << _sequence << std::endl;

    // find destination connection, update ack data if needed
    RSPConnectionPtr connection = _findConnection( ack->readerID );
    if( !connection )
    {
        LBUNREACHABLE;
        return false;
    }

    if( connection->_acked >= ack->sequence &&
        connection->_acked - ack->sequence <= _numBuffers )
    {
        // I have received a later ack previously from the reader
        LBLOG( LOG_RSP ) << "Late ack" << std::endl;
        return true;
    }

#ifdef EQ_INSTRUMENT_RSP
    ++nAcksAccepted;
#endif
    connection->_acked = ack->sequence;
    _timeouts = 0; // reset timeout counter

    // Check if we can advance _acked
    uint16_t acked = ack->sequence;

    for( RSPConnectionsCIter i = _children.begin(); i != _children.end(); ++i )
    {
        RSPConnectionPtr child = *i;
        if( child->_id == _id )
            continue;

        const uint16_t distance = child->_acked - acked;
        if( distance > _numBuffers )
            acked = child->_acked;
    }

    RSPConnectionPtr selfChild = _findConnection( _id );
    const uint16_t distance = acked - selfChild->_acked;
    if( distance <= _numBuffers )
        _finishWriteQueue( acked );
    return true;
}

bool RSPConnection::_handleNack( const DatagramNack* nack )
{
#ifdef EQ_INSTRUMENT_RSP
    ++nNAcksRead;
#endif

    if( _id != nack->writerID )
    {
        LBLOG( LOG_RSP )
            << "ignore " << nack->count << " nacks from " << nack->readerID
            << " for " << nack->writerID << " (not me)"<< std::endl;
        return true;
    }

    LBLOG( LOG_RSP )
        << "handle " << nack->count << " nacks from " << nack->readerID
        << " for " << nack->writerID << std::endl;

    RSPConnectionPtr connection = _findConnection( nack->readerID );
    if( !connection )
    {
        LBUNREACHABLE;
        return false;
        // it's an unknown connection, TODO add this connection?
    }

    _timeouts = 0;
    _addRepeat( nack->nacks, nack->count );
    return true;
}

void RSPConnection::_addRepeat( const Nack* nacks, uint16_t num )
{
    LBLOG( LOG_RSP ) << lunchbox::disableFlush << "Queue repeat requests ";
    size_t lost = 0;

    for( size_t i = 0; i < num; ++i )
    {
        const Nack& nack = nacks[ i ];
        LBASSERT( nack.start <= nack.end );

        LBLOG( LOG_RSP ) << nack.start << ".." << nack.end << " ";

        bool merged = false;
        for( RepeatQueue::iterator j = _repeatQueue.begin();
             j != _repeatQueue.end() && !merged; ++j )
        {
            Nack& old = *j;
            if( old.start <= nack.end && old.end >= nack.start )
            {
                if( old.start > nack.start )
                {
                    lost += old.start - nack.start;
                    old.start = nack.start;
                    merged = true;
                }
                if( old.end < nack.end )
                {
                    lost += nack.end - old.end;
                    old.end = nack.end;
                    merged = true;
                }
                LBASSERT( lost < _numBuffers );
            }
        }

        if( !merged )
        {
            lost += uint16_t( nack.end - nack.start ) + 1;
            LBASSERT( lost <= _numBuffers );
            _repeatQueue.push_back( nack );
        }
    }

    ConstConnectionDescriptionPtr description = getDescription();
    if( _sendRate >
        ( description->bandwidth >>
          Global::getIAttribute( Global::IATTR_RSP_MIN_SENDRATE_SHIFT )))
    {
        const float delta = float( lost ) * .001f *
                     Global::getIAttribute( Global::IATTR_RSP_ERROR_DOWNSCALE );
        const float maxDelta = .01f *
            float( Global::getIAttribute( Global::IATTR_RSP_ERROR_MAXSCALE ));
        const float downScale = LB_MIN( delta, maxDelta );
        _sendRate -= 1 + int64_t( _sendRate * downScale );
        LBLOG( LOG_RSP )
            << ", lost " << lost << " slowing down " << downScale * 100.f
            << "% to " << _sendRate << " KB/s" << std::endl
            << lunchbox::enableFlush;
    }
    else
        LBLOG( LOG_RSP ) << std::endl << lunchbox::enableFlush;
}

bool RSPConnection::_handleAckRequest( const DatagramAckRequest* ackRequest )
{
    const uint16_t writerID = ackRequest->writerID;
#ifdef Darwin
    // There is occasionally a packet from ourselves, even though multicast loop
    // is not set?!
    if( writerID == _id )
        return true;
#else
    LBASSERT( writerID != _id );
#endif
    RSPConnectionPtr connection = _findConnection( writerID );
    if( !connection )
    {
        LBUNREACHABLE;
        return false;
    }

    const uint16_t reqID = ackRequest->sequence;
    const uint16_t gotID = connection->_sequence - 1;
    const uint16_t distance = reqID - gotID;

    LBLOG( LOG_RSP ) << "ack request "  << reqID << " from " << writerID
                     << " got " << gotID << " missing " << distance
                     << std::endl;

    if( (reqID == gotID) ||
        (gotID > reqID && gotID - reqID <= _numBuffers) ||
        (gotID < reqID && distance > _numBuffers) )
    {
        _sendAck( connection->_id, gotID );
        return true;
    }
    // else find all missing datagrams

    const uint16_t max = EQ_RSP_MAX_NACKS - 2;
    Nack nacks[ EQ_RSP_MAX_NACKS ];
    uint16_t i = 0;

    nacks[ i ].start = connection->_sequence;
    LBLOG( LOG_RSP ) << lunchbox::disableFlush << "nacks: "
                     << nacks[i].start << "..";

    std::deque<Buffer*>::const_iterator j = connection->_recvBuffers.begin();
    std::deque<Buffer*>::const_iterator first = j;
    for( ; j != connection->_recvBuffers.end() && i < max; ++j )
    {
        if( *j ) // got buffer
        {
            nacks[ i ].end = connection->_sequence + std::distance( first, j);
            LBLOG( LOG_RSP ) << nacks[i].end << ", ";
            if( nacks[ i ].end < nacks[ i ].start )
            {
                LBASSERT( nacks[ i ].end < _numBuffers );
                nacks[ i + 1 ].start = 0;
                nacks[ i + 1 ].end = nacks[ i ].end;
                nacks[ i ].end = std::numeric_limits< uint16_t >::max();
                ++i;
            }
            ++i;

            // find next hole
            for( ++j; j != connection->_recvBuffers.end() && (*j); ++j )
                /* nop */;

            if( j == connection->_recvBuffers.end( ))
                break;

            nacks[i].start = connection->_sequence + std::distance(first, j) +1;
            LBLOG( LOG_RSP ) << nacks[i].start << "..";
        }
    }

    if( j != connection->_recvBuffers.end() || i == 0 )
    {
        nacks[ i ].end = reqID;
        LBLOG( LOG_RSP ) << nacks[i].end;
        ++i;
    }
    else if( uint16_t( reqID - nacks[i-1].end ) < _numBuffers )
    {
        nacks[i].start = nacks[i-1].end + 1;
        nacks[i].end = reqID;
        LBLOG( LOG_RSP ) << nacks[i].start << ".." << nacks[i].end;
        ++i;
    }
    if( nacks[ i -1 ].end < nacks[ i - 1 ].start )
    {
        LBASSERT( nacks[ i - 1 ].end < _numBuffers );
        nacks[ i ].start = 0;
        nacks[ i ].end = nacks[ i - 1 ].end;
        nacks[ i - 1 ].end = std::numeric_limits< uint16_t >::max();
        ++i;
    }

    LBLOG( LOG_RSP ) << std::endl << lunchbox::enableFlush << "send " << i
                     << " nacks to " << connection->_id << std::endl;

    LBASSERT( i > 0 );
    _sendNack( connection->_id, nacks, i );
    return true;
}

void RSPConnection::_handleCountNode()
{
    const DatagramCount* countConn =
        reinterpret_cast< const DatagramCount* >( _recvBuffer.getData( ));

    LBLOG( LOG_RSP ) << "Got " << countConn->numConnections << " nodes from "
                     << countConn->clientID << std::endl;

    _addConnection( countConn->clientID );
}

void RSPConnection::_checkNewID( uint16_t id )
{
    // look if the new ID exist in another connection
    if( id == _id || _findConnection( id ).isValid( ))
    {
        LBLOG( LOG_RSP ) << "Deny " << id << std::endl;
        _sendSimpleDatagram( ID_DENY, _id );
    }
}

<<<<<<< HEAD
RSPConnectionPtr RSPConnection::_findConnection( const uint16_t id )
=======
bool RSPConnection::_acceptDatagram( const DatagramNode& datagram ) const
{
#ifdef COLLAGE_BIGENDIAN
    const bool bigEndian = true;
#else
    const bool bigEndian = false;
#endif
    return EQ_RSP_PROTOCOL_VERSION == datagram.protocolVersion &&
           bigEndian == datagram.bigEndian;
}

RSPConnectionPtr RSPConnection::_findConnection( const uint16_t id ) const
>>>>>>> 04db0fc2
{
    for( RSPConnectionsCIter i = _children.begin(); i != _children.end(); ++i )
    {
        if( (*i)->_id == id )
            return *i;
    }
    return 0;
}

bool RSPConnection::_addConnection( const uint16_t id )
{
    if( _findConnection( id ))
        return false;

    LBINFO << "add connection " << id << std::endl;
    RSPConnectionPtr connection = new RSPConnection();
    connection->_id = id;
    connection->_parent = this;
    connection->_setState( STATE_CONNECTED );
    connection->_setDescription( _getDescription( ));
    LBASSERT( connection->_appBuffers.isEmpty( ));

    // Make all buffers available for reading
    for( BuffersCIter i = connection->_buffers.begin();
         i != connection->_buffers.end(); ++i )
    {
        Buffer* buffer = *i;
        LBCHECK( connection->_threadBuffers.push( buffer ));
    }

    _children.push_back( connection );
    _sendCountNode();

    lunchbox::ScopedWrite mutex( _mutexConnection );
    _newChildren.push_back( connection );

    lunchbox::ScopedWrite mutex2( _mutexEvent );
    _event->set();
    return true;
}

void RSPConnection::_removeConnection( const uint16_t id )
{
    LBINFO << "remove connection " << id << std::endl;
    if( id == _id )
        return;

    for( RSPConnectionsIter i = _children.begin(); i != _children.end(); ++i )
    {
        RSPConnectionPtr child = *i;
        if( child->_id == id )
        {
            _children.erase( i );

            lunchbox::ScopedWrite mutex( child->_mutexEvent );
            child->_appBuffers.push( 0 );
            child->_event->set();
            break;
        }
    }

    _sendCountNode();
}

int64_t RSPConnection::write( const void* inData, const uint64_t bytes )
{
    if( _parent )
        return _parent->write( inData, bytes );

    LBASSERT( isListening( ));
    if( !_write )
        return -1;

    // compute number of datagrams
    uint64_t nDatagrams = bytes  / _payloadSize;
    if( nDatagrams * _payloadSize != bytes )
        ++nDatagrams;

    // queue each datagram (might block if buffers are exhausted)
    const uint8_t* data = reinterpret_cast< const uint8_t* >( inData );
    const uint8_t* end = data + bytes;
    for( uint64_t i = 0; i < nDatagrams; ++i )
    {
        size_t packetSize = end - data;
        packetSize = LB_MIN( packetSize, _payloadSize );

        if( _appBuffers.isEmpty( ))
            // trigger processing
            _postWakeup();

        Buffer* buffer = _appBuffers.pop();
        if( !buffer )
        {
            close();
            return -1;
        }

        // prepare packet header (sequence is done by thread)
        DatagramData* header =
            reinterpret_cast< DatagramData* >( buffer->getData( ));
        header->type = DATA;
        header->size = uint16_t( packetSize );
        header->writerID = _id;

        memcpy( header + 1, data, packetSize );
        data += packetSize;

        LBCHECK( _threadBuffers.push( buffer ));
    }
    _postWakeup();
    LBLOG( LOG_RSP ) << "queued " << nDatagrams << " datagrams, "
                     << bytes << " bytes" << std::endl;
    return bytes;
}

void RSPConnection::finish()
{
    if( _parent.isValid( ))
    {
        LBASSERTINFO( !_parent, "Writes are only allowed on RSP listeners" );
        return;
    }
    LBASSERT( isListening( ));
    _appBuffers.waitSize( _buffers.size( ));
}

void RSPConnection::_sendCountNode()
{
    if( !_findConnection( _id ))
        return;

    LBLOG( LOG_RSP ) << _children.size() << " nodes" << std::endl;
    const DatagramCount count = { COUNTNODE, _id, uint16_t( _children.size( ))};
    _write->send( buffer( &count, sizeof( count )) );
}

void RSPConnection::_sendSimpleDatagram( const DatagramType type,
                                         const uint16_t id )
{
#ifdef COLLAGE_BIGENDIAN
    const bool bigEndian = true;
#else
    const bool bigEndian = false;
#endif
    const DatagramNode simple = { type, id, EQ_RSP_PROTOCOL_VERSION,
                                  bigEndian };
    _write->send( buffer( &simple, sizeof( simple )) );
}

void RSPConnection::_sendAck( const uint16_t writerID,
                              const uint16_t sequence )
{
    LBASSERT( _id != writerID );
#ifdef EQ_INSTRUMENT_RSP
    ++nAcksSend;
#endif

    LBLOG( LOG_RSP ) << "send ack " << sequence << std::endl;
    const DatagramAck ack = { ACK, _id, writerID, sequence };
    _write->send( buffer( &ack, sizeof( ack )) );
}

void RSPConnection::_sendNack( const uint16_t writerID, const Nack* nacks,
                               const uint16_t count )
{
    LBASSERT( count > 0 );
    LBASSERT( count <= EQ_RSP_MAX_NACKS );
#ifdef EQ_INSTRUMENT_RSP
    ++nNAcksSend;
#endif
    /* optimization: use the direct access to the reader. */
    if( writerID == _id )
    {
         _addRepeat( nacks, count );
         return;
    }

    const size_t size = sizeof( DatagramNack ) -
                        (EQ_RSP_MAX_NACKS - count) * sizeof( Nack );

    // set the header
    DatagramNack packet;
    packet.set( _id, writerID, count );
    memcpy( packet.nacks, nacks, count * sizeof( Nack ));
    _write->send( buffer( &packet, size ));
}

void RSPConnection::_sendAckRequest()
{
#ifdef EQ_INSTRUMENT_RSP
    ++nAckRequests;
#endif
    LBLOG( LOG_RSP ) << "send ack request for " << uint16_t( _sequence -1 )
                     << std::endl;
    const DatagramAckRequest ackRequest = { ACKREQ, _id, _sequence - 1 };
    _write->send( buffer( &ackRequest, sizeof( DatagramAckRequest )) );
}

std::ostream& operator << ( std::ostream& os,
                            const RSPConnection& connection )
{
    os << lunchbox::disableFlush << lunchbox::disableHeader
       << "RSPConnection id " << connection.getID() << " send rate "
       << connection.getSendRate();

#ifdef EQ_INSTRUMENT_RSP
    const int prec = os.precision();
    os.precision( 3 );

    const float time = instrumentClock.getTimef();
    const float mbps = 1048.576f * time;
    os << ": " << lunchbox::indent << std::endl
       << float( nBytesRead ) / mbps << " / " << float( nBytesWritten ) / mbps
       <<  " MB/s r/w using " << nDatagrams << " dgrams " << nRepeated
       << " repeats " << nMergedDatagrams
       << " merged"
       << std::endl;

    os.precision( prec );
    os << "sender: " << nAckRequests << " ack requests " << nAcksAccepted << "/"
       << nAcksRead << " acks " << nNAcksRead << " nacks, throttle "
       << writeWaitTime << " ms"
       << std::endl
       << "receiver: " << nAcksSend << " acks " << nNAcksSend << " nacks"
       << lunchbox::exdent;

    nReadData = 0;
    nBytesRead = 0;
    nBytesWritten = 0;
    nDatagrams = 0;
    nRepeated = 0;
    nMergedDatagrams = 0;
    nAckRequests = 0;
    nAcksSend = 0;
    nAcksRead = 0;
    nAcksAccepted = 0;
    nNAcksSend = 0;
    nNAcksRead = 0;
    writeWaitTime = 0.f;
#endif
    os << std::endl << lunchbox::enableHeader << lunchbox::enableFlush;

    return os;
}

}<|MERGE_RESOLUTION|>--- conflicted
+++ resolved
@@ -33,7 +33,9 @@
 //#define EQ_INSTRUMENT_RSP
 #define EQ_RSP_MERGE_WRITES
 #define EQ_RSP_MAX_TIMEOUTS 2000
-const uint16_t EQ_RSP_PROTOCOL_VERSION = 1;
+
+// Note: Do not use version > 255, endianness detection magic relies on this.
+const uint16_t EQ_RSP_PROTOCOL_VERSION = 0;
 
 using namespace boost::asio;
 
@@ -877,8 +879,9 @@
 
 void RSPConnection::_handleConnectedData( const void* data )
 {
-    const uint16_t type = *reinterpret_cast< const uint16_t* >( data );
-    switch( type )
+    const DatagramNode& node =
+        *reinterpret_cast< const DatagramNode* >( data ); 
+    switch( node.type )
     {
         case DATA:
             LBCHECK( _handleData( _recvBuffer ));
@@ -900,28 +903,16 @@
             break;
 
         case ID_HELLO:
-        {
-            const DatagramNode* node =
-                reinterpret_cast< const DatagramNode* >( data );
-            _checkNewID( node->connectionID );
+            _checkNewID( node.connectionID );
             break;
-        }
 
         case ID_CONFIRM:
-        {
-            const DatagramNode* node =
-                reinterpret_cast< const DatagramNode* >( data );
-            _addConnection( node->connectionID );
+            _addConnection( node.connectionID );
             break;
-        }
 
         case ID_EXIT:
-        {
-            const DatagramNode* node =
-                reinterpret_cast< const DatagramNode* >( data );
-            _removeConnection( node->connectionID );
+            _removeConnection( node.connectionID );
             break;
-        }
 
         case COUNTNODE:
             _handleCountNode();
@@ -1377,22 +1368,12 @@
     }
 }
 
-<<<<<<< HEAD
+bool RSPConnection::_acceptDatagram( const DatagramNode& datagram ) const
+{
+    return EQ_RSP_PROTOCOL_VERSION == datagram.protocolVersion;
+}
+
 RSPConnectionPtr RSPConnection::_findConnection( const uint16_t id )
-=======
-bool RSPConnection::_acceptDatagram( const DatagramNode& datagram ) const
-{
-#ifdef COLLAGE_BIGENDIAN
-    const bool bigEndian = true;
-#else
-    const bool bigEndian = false;
-#endif
-    return EQ_RSP_PROTOCOL_VERSION == datagram.protocolVersion &&
-           bigEndian == datagram.bigEndian;
-}
-
-RSPConnectionPtr RSPConnection::_findConnection( const uint16_t id ) const
->>>>>>> 04db0fc2
 {
     for( RSPConnectionsCIter i = _children.begin(); i != _children.end(); ++i )
     {
@@ -1532,13 +1513,7 @@
 void RSPConnection::_sendSimpleDatagram( const DatagramType type,
                                          const uint16_t id )
 {
-#ifdef COLLAGE_BIGENDIAN
-    const bool bigEndian = true;
-#else
-    const bool bigEndian = false;
-#endif
-    const DatagramNode simple = { type, id, EQ_RSP_PROTOCOL_VERSION,
-                                  bigEndian };
+    const DatagramNode simple = { type, id, EQ_RSP_PROTOCOL_VERSION };
     _write->send( buffer( &simple, sizeof( simple )) );
 }
 
