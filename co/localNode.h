
/* Copyright (c) 2005-2012, Stefan Eilemann <eile@equalizergraphics.com>
 *                    2010, Cedric Stalder <cedric.stalder@gmail.com>
 *                    2012, Daniel Nachbaur <danielnachbaur@gmail.com>
 *
 * This library is free software; you can redistribute it and/or modify it under
 * the terms of the GNU Lesser General Public License version 2.1 as published
 * by the Free Software Foundation.
 *
 * This library is distributed in the hope that it will be useful, but WITHOUT
 * ANY WARRANTY; without even the implied warranty of MERCHANTABILITY or FITNESS
 * FOR A PARTICULAR PURPOSE.  See the GNU Lesser General Public License for more
 * details.
 *
 * You should have received a copy of the GNU Lesser General Public License
 * along with this library; if not, write to the Free Software Foundation, Inc.,
 * 51 Franklin Street, Fifth Floor, Boston, MA 02110-1301 USA.
 */

#ifndef CO_LOCALNODE_H
#define CO_LOCALNODE_H

#include <co/defines.h>
#include <co/node.h>            // base class
#include <co/objectHandler.h>   // base class
#include <co/objectVersion.h>   // VERSION_FOO used inline
#include <lunchbox/requestHandler.h> // base class

#include <boost/function/function1.hpp>
#include <boost/function/function4.hpp>

namespace co
{
namespace detail { class LocalNode; class ReceiverThread; class CommandThread; }

    /**
     * Specialization of a local node.
     *
     * Local nodes listen on network connections, manage connections to other
     * nodes and provide session registration, mapping and command dispatch.
     */
    class LocalNode : public lunchbox::RequestHandler, public Node,
                      public ObjectHandler
    {
    public:
        CO_API LocalNode();
        CO_API virtual ~LocalNode();

        typedef NodePtr SendToken; //!< An acquired send token

        /** Function signature for push handlers. */
        typedef boost::function< void( const uint128_t&, //!< groupID
                                       const uint128_t&, //!< objectType
                                       const uint128_t&, //!< objectID
                                       DataIStream& ) > PushHandler;

        /** Function signature for custom command handlers. */
        typedef boost::function< bool( Command& ) > CommandHandler;

        /**
         * @name State Changes
         *
         * The following methods affect the state of the node by changing its
         * connectivity to the network.
         */
        //@{
        /**
         * Initialize the node.
         *
         * Parses the following command line options and calls listen()
         * afterwards:
         *
         * The '--eq-listen &lt;connection description&gt;' command line option
         * is parsed by this method to add listening connections to this
         * node. This parameter might be used multiple times.
         * ConnectionDescription::fromString() is used to parse the provided
         * description.
         *
         * The '--co-globals &lt;string&gt;' option is used to initialize the
         * Globals. The string is parsed used Globals::fromString().
         *
         * Please note that further command line parameters are recognized by
         * co::init().
         *
         * @param argc the command line argument count.
         * @param argv the command line argument values.
         * @return <code>true</code> if the client was successfully initialized,
         *         <code>false</code> otherwise.
         */
        CO_API virtual bool initLocal( const int argc, char** argv );

        /**
         * Open all connections and put this node into the listening state.
         *
         * The node will spawn a receiver and command thread, and listen on all
         * connections for incoming commands. The node will be in the listening
         * state if the method completed successfully. A listening node can
         * connect other nodes.
         *
         * @return <code>true</code> if the node could be initialized,
         *         <code>false</code> if not.
         * @sa connect
         */
        CO_API virtual bool listen();
        CO_API virtual bool listen( ConnectionPtr connection ); //!< @internal

        /**
         * Close a listening node.
         *
         * Disconnects all connected node proxies, closes the listening
         * connections and terminates all threads created in listen().
         *
         * @return <code>true</code> if the node was stopped, <code>false</code>
         *         if it was not stopped.
         */
        CO_API virtual bool close();

        /** Close a listening node. */
        virtual bool exitLocal() { return close(); }

        /**
         * Connect a proxy node to this listening node.
         *
         * The connection descriptions of the node are used to connect the
         * node. On success, the node is in the connected state, otherwise its
         * state is unchanged.
         *
         * This method is one-sided, that is, the node to be connected should
         * not initiate a connection to this node at the same time. For
         * concurrent connects use the other connect() method using node
         * identifiers.
         *
         * @param node the remote node.
         * @return true if this node was connected, false otherwise.
         */
        CO_API bool connect( NodePtr node );

        /**
         * Create and connect a node given by an identifier.
         *
         * This method is two-sided and thread-safe, that is, it can be called
         * by multiple threads on the same node with the same nodeID, or
         * concurrently on two nodes with each others' nodeID.
         *
         * @param nodeID the identifier of the node to connect.
         * @return the connected node, or an invalid RefPtr if the node could
         *         not be connected.
         */
        CO_API NodePtr connect( const NodeID& nodeID );

        /**
         * Disconnects a connected node.
         *
         * @param node the remote node.
         * @return <code>true</code> if the node was disconnected correctly,
         *         <code>false</code> otherwise.
         */
        CO_API virtual bool disconnect( NodePtr node );
        //@}

        /** @name Object Registry */
        //@{
        /** Disable the instance cache of a stopped local node. */
        CO_API void disableInstanceCache();

        /** @internal */
        CO_API void expireInstanceData( const int64_t age );

        /**
         * Enable sending instance data after registration.
         *
         * Send-on-register starts transmitting instance data of registered
         * objects directly after they have been registered. The data is cached
         * on remote nodes and accelerates object mapping. Send-on-register
         * should not be active when remote nodes are joining a multicast group
         * of this node, since they will potentially read out-of-order data
         * streams on the multicast connection.
         *
         * Enable and disable are counted, that is, the last enable on a
         * matched series of disable/enable will be effective. The disable is
         * completely synchronous, that is, no more instance data will be sent
         * after the first disable.
         */
        CO_API void enableSendOnRegister();

        /** Disable sending data of newly registered objects when idle. */
        CO_API void disableSendOnRegister();

        /**
         * Register a distributed object.
         *
         * Registering a distributed object makes this object the master
         * version. The object's identifier is used to map slave instances of
         * the object. Master versions of objects are typically writable and can
         * commit new versions of the distributed object.
         *
         * @param object the object instance.
         * @return true if the object was registered, false otherwise.
         */
        CO_API virtual bool registerObject( Object* object );

        /**
         * Deregister a distributed object.
         *
         * @param object the object instance.
         */
        CO_API virtual void deregisterObject( Object* object );

        /**
         * Map a distributed object.
         *
         * The mapped object becomes a slave instance of the master version
         * which was registered with the provided identifier. The given version
         * can be used to map a specific version.
         *
         * If VERSION_NONE is provided, the slave instance is not initialized
         * with any data from the master. This is useful if the object has been
         * pre-initialized by other means, for example from a shared file
         * system.
         *
         * If VERSION_OLDEST is provided, the oldest available version is
         * mapped.
         *
         * If a concrete requested version no longer exists, mapObject() will
         * map the oldest available version.
         *
         * If the requested version is newer than the head version, mapObject()
         * will block until the requested version is available.
         *
         * Mapping an object is a potentially time-consuming operation. Using
         * mapObjectNB() and mapObjectSync() to asynchronously map multiple
         * objects in parallel improves performance of this operation.
         *
         * @param object the object.
         * @param id the master object identifier.
         * @param version the initial version.
         * @return true if the object was mapped, false if the master of the
         *         object is not found or the requested version is no longer
         *         available.
         * @sa registerObject
         */
        CO_API bool mapObject( Object* object, const UUID& id,
                               const uint128_t& version = VERSION_OLDEST );

        /** Convenience wrapper for mapObject(). */
        bool mapObject( Object* object, const ObjectVersion& v )
            { return mapObject( object, v.identifier, v.version ); }

        /** Start mapping a distributed object. @sa mapObject() */
        CO_API uint32_t mapObjectNB( Object* object, const UUID& id,
                                     const uint128_t& version = VERSION_OLDEST);

        /**
         * Start mapping a distributed object from a known master.
         * @sa mapObject()
         */
        CO_API virtual uint32_t mapObjectNB( Object* object, const UUID& id,
                                             const uint128_t& version,
                                             NodePtr master );

        /** Finalize the mapping of a distributed object. */
        CO_API virtual bool mapObjectSync( const uint32_t requestID );

        /**
         * Unmap a mapped object.
         *
         * @param object the mapped object.
         */
        CO_API virtual void unmapObject( Object* object );

        /** Convenience method to deregister or unmap an object. */
        CO_API void releaseObject( Object* object );

        /**
         * Handler for an Object::push operation.
         *
         * Called at least on each node listed in an Object::push upon reception
         * of the pushed data from the command thread. Called on all nodes of a
         * multicast group, even on nodes not listed in the Object::push.
         *
         * The default implementation calls registered push handlers. Typically
         * used to create an object on a remote node, using the objectType for
         * instantiation, the istream to initialize it and the objectID to map
         * it using VERSION_NONE. The groupID may be used to differentiate
         * multiple concurrent push operations.
         *
         * @param groupID The group identifier given to Object::push()
         * @param objectType The type identifier given to Object::push()
         * @param objectID The identifier of the pushed object
         * @param istream the input data stream containing the instance data.
         */
        CO_API virtual void objectPush( const uint128_t& groupID,
                                        const uint128_t& objectType,
                                        const uint128_t& objectID,
                                        DataIStream& istream );

        /**
         * Register a custom handler for Object::push operations
         *
         * The registered handler function will be called automatically for an
         * incoming object push. Threadsafe with itself and objectPush().
         *
         * @param groupID The group identifier given to Object::push()
         * @param handler The handler function called for a registered groupID
         */
        CO_API void registerPushHandler( const uint128_t& groupID,
                                         const PushHandler& handler );

        /**
         * Register a custom command handler handled by this node.
         *
         * @param command the unique identifier of the custom command
         * @param func the handler function for the custom command
         * @param queue the queue where the command should be inserted to
         * @return true on successful registering, false otherwise
         */
        CO_API bool registerCommandHandler( const uint128_t& command,
                                            const CommandHandler& func,
                                            CommandQueue* queue );

        /** @internal swap the existing object by a new object and keep
                      the cm, id and instanceID. */
        CO_API void swapObject( Object* oldObject, Object* newObject );
        //@}

        /** @name Data Access */
        //@{
        /**
         * Get a node by identifier.
         *
         * The node might not be connected.
         *
         * @param id the node identifier.
         * @return the node.
         */
        CO_API NodePtr getNode( const NodeID& id ) const;

        /** Assemble a vector of the currently connected nodes. */
        CO_API void getNodes( Nodes& nodes, const bool addSelf = true ) const;

        /** Return the command queue to the command thread. */
        CO_API CommandQueue* getCommandThreadQueue();

        /**
         * @return true if executed from the command handler thread, false if
         *         not.
         */
        CO_API bool inCommandThread() const;

        /** @internal */
        CO_API int64_t getTime64() const;
        //@}

        /** @name Operations */
        //@{
        /**
         * Add a listening connection to this listening node.
         * @return the listening connection, or 0 upon error.
         */
        CO_API ConnectionPtr addListener( ConnectionDescriptionPtr desc );

        /** Add a listening connection to this listening node. */
        CO_API void addListener( ConnectionPtr connection );

        /** Remove listening connections from this listening node. */
        CO_API void removeListeners( const Connections& connections );

        /**
         * Flush all pending commands on this listening node.
         *
         * This causes the receiver thread to redispatch all pending commands,
         * which are normally only redispatched when a new command is received.
         */
        CO_API void flushCommands();

<<<<<<< HEAD
        /** @internal Clone the given command. */
        CO_API BufferPtr cloneCommand( BufferPtr command );

=======
>>>>>>> b5384e3d
        /** @internal Allocate a local command from the receiver thread. */
        CO_API BufferPtr allocCommand( const uint64_t size );

        /**
         * Dispatches a command to the registered command queue.
         *
         * @param command the command.
         * @return the result of the operation.
         * @sa Command::invoke
         */
<<<<<<< HEAD
        CO_API virtual bool dispatchCommand( BufferPtr command );
=======
        CO_API virtual bool dispatchCommand( Command& command );
>>>>>>> b5384e3d

        /**
         * Acquire a singular send token from the given node.
         * @return The send token to release.
         */
        CO_API SendToken acquireSendToken( NodePtr toNode );
        CO_API void releaseSendToken( SendToken& token );

        /** @return a Zeroconf communicator handle for this node. */
        CO_API Zeroconf getZeroconf();
        //@}

        /** @internal Ack an operation to the sender. */
        CO_API void ackRequest( NodePtr node, const uint32_t requestID );

        /** Request keep-alive update from the remote node. */
        CO_API void ping( NodePtr remoteNode );

        /**
         * Request updates from all nodes above keep-alive timeout.
         *
         * @return true if at least one ping was send.
         */
        CO_API bool pingIdleNodes();

        /** Set the affinity for this, the receiver and the command thread. */
        CO_API void setAffinity( const int32_t affinity );

    protected:
        /**  @internal
         * Connect a node proxy to this node.
         *
         * This node has to be in the listening state. The node proxy will be
         * put in the connected state upon success. The connection has to be
         * connected.
         *
         * @param node the remote node.
         * @param connection the connection to the remote node.
         * @return <code>true</code> if the node was connected correctly,
         *         <code>false</code> otherwise.
         */
        CO_API bool connect( NodePtr node, ConnectionPtr connection );

        /** Notify remote node disconnection from the receiver thread. */
        virtual void notifyDisconnect( NodePtr node ) { }

    private:
        detail::LocalNode* const _impl;

        bool _connectSelf();

        bool _startCommandThread();
        bool _notifyCommandThreadIdle();
        friend class detail::ReceiverThread;
        friend class detail::CommandThread;

        void _cleanup();
        void _closeNode( NodePtr node );
        CO_API void _addConnection( ConnectionPtr connection );
        void _removeConnection( ConnectionPtr connection );

        NodePtr _connect( const NodeID& nodeID, NodePtr peer );
        NodePtr _connectFromZeroconf( const NodeID& nodeID );
        uint32_t _removeListenerNB( ConnectionPtr connection );
        uint32_t _connect( NodePtr node );
        uint32_t _connect( NodePtr node, ConnectionPtr connection );

        void _runReceiverThread();
        void   _handleConnect();
        void   _handleDisconnect();
        bool   _handleData();
        void   _initService();
        void   _exitService();

        friend class ObjectStore;
        template< typename T > void
        _registerCommand( const uint32_t command, const CommandFunc< T >& func,
                          CommandQueue* destinationQueue )
        {
            registerCommand( command, func, destinationQueue );
        }

<<<<<<< HEAD
        void _dispatchCommand( BufferPtr command );
=======
        void _dispatchCommand( Command& command );
>>>>>>> b5384e3d
        void   _redispatchCommands();

        /** The command functions. */
        bool _cmdAckRequest( Command& command );
        bool _cmdStopRcv( Command& command );
        bool _cmdStopCmd( Command& command );
        bool _cmdSetAffinity( Command& command );
        bool _cmdConnect( Command& command );
        bool _cmdConnectReply( Command& command );
        bool _cmdConnectAck( Command& command );
        bool _cmdID( Command& command );
        bool _cmdDisconnect( Command& command );
        bool _cmdGetNodeData( Command& command );
        bool _cmdGetNodeDataReply( Command& command );
        bool _cmdAcquireSendToken( Command& command );
        bool _cmdAcquireSendTokenReply( Command& command );
        bool _cmdReleaseSendToken( Command& command );
        bool _cmdAddListener( Command& command );
        bool _cmdRemoveListener( Command& command );
        bool _cmdPing( Command& command );
        bool _cmdCommand( Command& command );
        bool _cmdCommandAsync( Command& command );
        bool _cmdDiscard( Command& ) { return true; }
        //@}

        LB_TS_VAR( _cmdThread );
        LB_TS_VAR( _rcvThread );
    };

    inline std::ostream& operator << ( std::ostream& os, const LocalNode& node )
    {
        os << static_cast< const Node& >( node );
        return os;
    }
}
#endif // CO_LOCALNODE_H<|MERGE_RESOLUTION|>--- conflicted
+++ resolved
@@ -373,12 +373,6 @@
          */
         CO_API void flushCommands();
 
-<<<<<<< HEAD
-        /** @internal Clone the given command. */
-        CO_API BufferPtr cloneCommand( BufferPtr command );
-
-=======
->>>>>>> b5384e3d
         /** @internal Allocate a local command from the receiver thread. */
         CO_API BufferPtr allocCommand( const uint64_t size );
 
@@ -389,11 +383,7 @@
          * @return the result of the operation.
          * @sa Command::invoke
          */
-<<<<<<< HEAD
-        CO_API virtual bool dispatchCommand( BufferPtr command );
-=======
         CO_API virtual bool dispatchCommand( Command& command );
->>>>>>> b5384e3d
 
         /**
          * Acquire a singular send token from the given node.
@@ -476,11 +466,7 @@
             registerCommand( command, func, destinationQueue );
         }
 
-<<<<<<< HEAD
-        void _dispatchCommand( BufferPtr command );
-=======
         void _dispatchCommand( Command& command );
->>>>>>> b5384e3d
         void   _redispatchCommands();
 
         /** The command functions. */
