--- conflicted
+++ resolved
@@ -372,12 +372,6 @@
          */
         CO_API void flushCommands();
 
-<<<<<<< HEAD
-        /** @internal Clone the given command. */
-        CO_API BufferPtr cloneCommand( BufferPtr command );
-
-=======
->>>>>>> 1ad69f2c
         /** @internal Allocate a local command from the receiver thread. */
         CO_API BufferPtr allocCommand( const uint64_t size );
 
