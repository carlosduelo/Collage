--- conflicted
+++ resolved
@@ -128,13 +128,8 @@
     return cmd.getVersion();
 }
 
-<<<<<<< HEAD
-bool ObjectDataIStream::getNextBuffer( uint32_t* compressor, uint32_t* nChunks,
-                                       const void** chunkData, uint64_t* size )
-=======
 bool ObjectDataIStream::getNextBuffer( uint32_t& compressor, uint32_t& nChunks,
                                        const void** chunkData, uint64_t& size )
->>>>>>> dae5997a
 {
     if( _commands.empty( ))
     {
@@ -143,32 +138,6 @@
     }
 
     _usedCommand = _commands.front();
-<<<<<<< HEAD
-    ObjectDataCommand command( _usedCommand );
-    _commands.pop_front();
-    if( !command.isValid( ))
-        return false;
-
-    LBASSERT( command.getCommand() == CMD_OBJECT_INSTANCE ||
-              command.getCommand() == CMD_OBJECT_DELTA ||
-              command.getCommand() == CMD_OBJECT_SLAVE_DELTA );
-
-    const uint64_t dataSize = command.getDataSize();
-
-    if( dataSize == 0 ) // empty command
-        return getNextBuffer( compressor, nChunks, chunkData, size );
-
-    *size = dataSize;
-    *compressor = command.getCompressor();
-    *nChunks = command.getChunks();
-    switch( command.getCommand( ))
-    {
-    case CMD_OBJECT_INSTANCE:
-        command.get< NodeID >();    // nodeID
-        command.get< uint32_t >();  // instanceID
-        break;
-    case CMD_OBJECT_SLAVE_DELTA:
-=======
     _commands.pop_front();
     if( !_usedCommand.isValid( ))
         return false;
@@ -193,16 +162,12 @@
         command.get< uint32_t >();  // instanceID
         break;
       case CMD_OBJECT_SLAVE_DELTA:
->>>>>>> dae5997a
         command.get< UUID >();      // commit UUID
         break;
     }
     *chunkData = command.getRemainingBuffer( command.getRemainingBufferSize( ));
 
-<<<<<<< HEAD
-=======
     setSwapping( command.isSwapping( ));
->>>>>>> dae5997a
     return true;
 }
 
