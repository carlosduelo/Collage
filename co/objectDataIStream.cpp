
/* Copyright (c) 2007-2012, Stefan Eilemann <eile@equalizergraphics.com>
 *                    2012, Daniel Nachbaur <danielnachbaur@gmail.com>
 *
 * This library is free software; you can redistribute it and/or modify it under
 * the terms of the GNU Lesser General Public License version 2.1 as published
 * by the Free Software Foundation.
 *
 * This library is distributed in the hope that it will be useful, but WITHOUT
 * ANY WARRANTY; without even the implied warranty of MERCHANTABILITY or FITNESS
 * FOR A PARTICULAR PURPOSE.  See the GNU Lesser General Public License for more
 * details.
 *
 * You should have received a copy of the GNU Lesser General Public License
 * along with this library; if not, write to the Free Software Foundation, Inc.,
 * 51 Franklin Street, Fifth Floor, Boston, MA 02110-1301 USA.
 */

#include "objectDataIStream.h"

#include "commands.h"
<<<<<<< HEAD
#include "objectDataICommand.h"
=======
#include "objectDataCommand.h"
>>>>>>> d6227ded

#include <co/plugins/compressor.h>

namespace co
{
ObjectDataIStream::ObjectDataIStream()
{
    _reset();
}

ObjectDataIStream::~ObjectDataIStream()
{
    _reset();
}

ObjectDataIStream::ObjectDataIStream( const ObjectDataIStream& from )
        : DataIStream( from )
        , _commands( from._commands )
        , _version( from._version )
{
}

void ObjectDataIStream::reset()
{
    DataIStream::reset();
    _reset();
}

void ObjectDataIStream::_reset()
{
    _usedCommand.clear();
    _commands.clear();
    _version = VERSION_INVALID;
}

void ObjectDataIStream::addDataPacket( ObjectDataCommand command )
{
    LB_TS_THREAD( _thread );
    LBASSERT( !isReady( ));

<<<<<<< HEAD
    ObjectDataICommand stream( command );
#ifndef NDEBUG    
    const uint128_t& version = stream.getVersion();
    const uint32_t sequence = stream.getSequence();
=======
#ifndef NDEBUG
    const uint128_t& version = command.getVersion();
    const uint32_t sequence = command.getSequence();
>>>>>>> d6227ded

    if( _commands.empty( ))
    {
        LBASSERT( sequence == 0 );
    }
    else
    {
<<<<<<< HEAD
        ObjectDataICommand previous( _commands.back() );
=======
        ObjectDataCommand previous( _commands.back() );
>>>>>>> d6227ded
        const uint128_t& previousVersion = previous.getVersion();
        const uint32_t previousSequence = previous.getSequence();
        LBASSERTINFO( sequence == previousSequence+1,
                      sequence << ", " << previousSequence );
        LBASSERT( version == previousVersion );
    }
#endif

    _commands.push_back( command );
<<<<<<< HEAD
    if( stream.isLast( ))
=======
    if( command.isLast( ))
>>>>>>> d6227ded
        _setReady();
}

bool ObjectDataIStream::hasInstanceData() const
{
    if( !_usedCommand.isValid() && _commands.empty( ))
    {
        LBUNREACHABLE;
        return false;
    }

    const Command& command = _usedCommand.isValid() ? _usedCommand :
                                                      _commands.front();
    return( command.getCommand() == CMD_OBJECT_INSTANCE );
}

NodePtr ObjectDataIStream::getMaster()
{
    if( !_usedCommand.isValid() && _commands.empty( ))
        return 0;

    const Command& command = _usedCommand.isValid() ? _usedCommand :
                                                      _commands.front();
    return command.getNode();
}

size_t ObjectDataIStream::getDataSize() const
{
    size_t size = 0;
    for( CommandDeque::const_iterator i = _commands.begin();
         i != _commands.end(); ++i )
    {
<<<<<<< HEAD
        const CommandPtr command = *i;
        ObjectDataICommand stream( command );
        size += stream.getDataSize();
=======
        const Command& command = *i;
        size += command.getSize();
>>>>>>> d6227ded
    }
    return size;
}

uint128_t ObjectDataIStream::getPendingVersion() const
{
    if( _commands.empty( ))
        return VERSION_INVALID;

<<<<<<< HEAD
    const CommandPtr command = _commands.back();
    ObjectDataICommand stream( command );
    return stream.getVersion();
=======
    const ObjectDataCommand& cmd( _commands.back( ));
    return cmd.getVersion();
>>>>>>> d6227ded
}

bool ObjectDataIStream::getNextBuffer( uint32_t* compressor, uint32_t* nChunks,
                                       const void** chunkData, uint64_t* size )
{
    if( _commands.empty( ))
    {
        _usedCommand.clear();
        return false;
    }

    _usedCommand = _commands.front();
    ObjectDataCommand command( _usedCommand );
    _commands.pop_front();
    if( !command.isValid( ))
        return false;

<<<<<<< HEAD
    ObjectDataICommand stream( command );

    LBASSERT( stream.getCommand() == CMD_OBJECT_INSTANCE ||
              stream.getCommand() == CMD_OBJECT_DELTA ||
              stream.getCommand() == CMD_OBJECT_SLAVE_DELTA );

    const uint64_t dataSize = stream.getDataSize();

=======
    LBASSERT( command.getCommand() == CMD_OBJECT_INSTANCE ||
              command.getCommand() == CMD_OBJECT_DELTA ||
              command.getCommand() == CMD_OBJECT_SLAVE_DELTA );

    const uint64_t dataSize = command.getDataSize();

>>>>>>> d6227ded
    if( dataSize == 0 ) // empty packet
        return getNextBuffer( compressor, nChunks, chunkData, size );

    *size = dataSize;
<<<<<<< HEAD
    *compressor = stream.getCompressor();
    *nChunks = stream.getChunks();
    switch( stream.getCommand( ))
    {
    case CMD_OBJECT_INSTANCE:
        stream.get< NodeID >();
        stream.get< uint32_t >();
        break;
    case CMD_OBJECT_SLAVE_DELTA:
        stream.get< UUID >();
        break;
    }
    *chunkData = stream.getRemainingBuffer( dataSize );
=======
    *compressor = command.getCompressor();
    *nChunks = command.getChunks();
    switch( command.getCommand( ))
    {
    case CMD_OBJECT_INSTANCE:
        command.get< NodeID >();    // nodeID
        command.get< uint32_t >();  // instanceID
        break;
    case CMD_OBJECT_SLAVE_DELTA:
        command.get< UUID >();      // commit UUID
        break;
    }
    *chunkData = command.getRemainingBuffer( command.getRemainingBufferSize( ));
>>>>>>> d6227ded

    return true;
}

}<|MERGE_RESOLUTION|>--- conflicted
+++ resolved
@@ -19,11 +19,7 @@
 #include "objectDataIStream.h"
 
 #include "commands.h"
-<<<<<<< HEAD
-#include "objectDataICommand.h"
-=======
 #include "objectDataCommand.h"
->>>>>>> d6227ded
 
 #include <co/plugins/compressor.h>
 
@@ -64,16 +60,9 @@
     LB_TS_THREAD( _thread );
     LBASSERT( !isReady( ));
 
-<<<<<<< HEAD
-    ObjectDataICommand stream( command );
-#ifndef NDEBUG    
-    const uint128_t& version = stream.getVersion();
-    const uint32_t sequence = stream.getSequence();
-=======
 #ifndef NDEBUG
     const uint128_t& version = command.getVersion();
     const uint32_t sequence = command.getSequence();
->>>>>>> d6227ded
 
     if( _commands.empty( ))
     {
@@ -81,11 +70,7 @@
     }
     else
     {
-<<<<<<< HEAD
-        ObjectDataICommand previous( _commands.back() );
-=======
         ObjectDataCommand previous( _commands.back() );
->>>>>>> d6227ded
         const uint128_t& previousVersion = previous.getVersion();
         const uint32_t previousSequence = previous.getSequence();
         LBASSERTINFO( sequence == previousSequence+1,
@@ -95,11 +80,7 @@
 #endif
 
     _commands.push_back( command );
-<<<<<<< HEAD
-    if( stream.isLast( ))
-=======
     if( command.isLast( ))
->>>>>>> d6227ded
         _setReady();
 }
 
@@ -132,14 +113,8 @@
     for( CommandDeque::const_iterator i = _commands.begin();
          i != _commands.end(); ++i )
     {
-<<<<<<< HEAD
-        const CommandPtr command = *i;
-        ObjectDataICommand stream( command );
-        size += stream.getDataSize();
-=======
         const Command& command = *i;
         size += command.getSize();
->>>>>>> d6227ded
     }
     return size;
 }
@@ -149,14 +124,8 @@
     if( _commands.empty( ))
         return VERSION_INVALID;
 
-<<<<<<< HEAD
-    const CommandPtr command = _commands.back();
-    ObjectDataICommand stream( command );
-    return stream.getVersion();
-=======
     const ObjectDataCommand& cmd( _commands.back( ));
     return cmd.getVersion();
->>>>>>> d6227ded
 }
 
 bool ObjectDataIStream::getNextBuffer( uint32_t* compressor, uint32_t* nChunks,
@@ -174,42 +143,16 @@
     if( !command.isValid( ))
         return false;
 
-<<<<<<< HEAD
-    ObjectDataICommand stream( command );
-
-    LBASSERT( stream.getCommand() == CMD_OBJECT_INSTANCE ||
-              stream.getCommand() == CMD_OBJECT_DELTA ||
-              stream.getCommand() == CMD_OBJECT_SLAVE_DELTA );
-
-    const uint64_t dataSize = stream.getDataSize();
-
-=======
     LBASSERT( command.getCommand() == CMD_OBJECT_INSTANCE ||
               command.getCommand() == CMD_OBJECT_DELTA ||
               command.getCommand() == CMD_OBJECT_SLAVE_DELTA );
 
     const uint64_t dataSize = command.getDataSize();
 
->>>>>>> d6227ded
     if( dataSize == 0 ) // empty packet
         return getNextBuffer( compressor, nChunks, chunkData, size );
 
     *size = dataSize;
-<<<<<<< HEAD
-    *compressor = stream.getCompressor();
-    *nChunks = stream.getChunks();
-    switch( stream.getCommand( ))
-    {
-    case CMD_OBJECT_INSTANCE:
-        stream.get< NodeID >();
-        stream.get< uint32_t >();
-        break;
-    case CMD_OBJECT_SLAVE_DELTA:
-        stream.get< UUID >();
-        break;
-    }
-    *chunkData = stream.getRemainingBuffer( dataSize );
-=======
     *compressor = command.getCompressor();
     *nChunks = command.getChunks();
     switch( command.getCommand( ))
@@ -223,7 +166,6 @@
         break;
     }
     *chunkData = command.getRemainingBuffer( command.getRemainingBufferSize( ));
->>>>>>> d6227ded
 
     return true;
 }
