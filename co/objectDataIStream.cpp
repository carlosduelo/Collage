
/* Copyright (c) 2007-2012, Stefan Eilemann <eile@equalizergraphics.com>
 *                    2012, Daniel Nachbaur <danielnachbaur@gmail.com>
 *
 * This library is free software; you can redistribute it and/or modify it under
 * the terms of the GNU Lesser General Public License version 2.1 as published
 * by the Free Software Foundation.
 *
 * This library is distributed in the hope that it will be useful, but WITHOUT
 * ANY WARRANTY; without even the implied warranty of MERCHANTABILITY or FITNESS
 * FOR A PARTICULAR PURPOSE.  See the GNU Lesser General Public License for more
 * details.
 *
 * You should have received a copy of the GNU Lesser General Public License
 * along with this library; if not, write to the Free Software Foundation, Inc.,
 * 51 Franklin Street, Fifth Floor, Boston, MA 02110-1301 USA.
 */

#include "objectDataIStream.h"

<<<<<<< HEAD
#include "buffer.h"
#include "command.h"
=======
>>>>>>> b5384e3d
#include "commands.h"
#include "objectDataCommand.h"

#include <co/plugins/compressor.h>

namespace co
{
ObjectDataIStream::ObjectDataIStream()
{
    _reset();
}

ObjectDataIStream::~ObjectDataIStream()
{
    _reset();
}

ObjectDataIStream::ObjectDataIStream( const ObjectDataIStream& from )
        : DataIStream( from )
        , _buffers( from._buffers )
        , _version( from._version )
{
}

void ObjectDataIStream::reset()
{
    DataIStream::reset();
    _reset();
}

void ObjectDataIStream::_reset()
{
<<<<<<< HEAD
    _usedBuffer = 0;
    _buffers.clear();
    _version = VERSION_INVALID;
}

void ObjectDataIStream::addDataPacket( BufferPtr buffer )
=======
    _usedCommand.clear();
    _commands.clear();
    _version = VERSION_INVALID;
}

void ObjectDataIStream::addDataCommand( ObjectDataCommand command )
>>>>>>> b5384e3d
{
    LB_TS_THREAD( _thread );
    LBASSERT( !isReady( ));

<<<<<<< HEAD

    ObjectDataCommand command( buffer );
=======
>>>>>>> b5384e3d
#ifndef NDEBUG
    const uint128_t& version = command.getVersion();
    const uint32_t sequence = command.getSequence();

<<<<<<< HEAD
    if( _buffers.empty( ))
=======
    if( _commands.empty( ))
>>>>>>> b5384e3d
    {
        LBASSERT( sequence == 0 );
    }
    else
    {
<<<<<<< HEAD
        ObjectDataCommand previous( _buffers.back() );
=======
        ObjectDataCommand previous( _commands.back() );
>>>>>>> b5384e3d
        const uint128_t& previousVersion = previous.getVersion();
        const uint32_t previousSequence = previous.getSequence();
        LBASSERTINFO( sequence == previousSequence+1,
                      sequence << ", " << previousSequence );
        LBASSERT( version == previousVersion );
    }
#endif

<<<<<<< HEAD
    _buffers.push_back( buffer );
=======
    _commands.push_back( command );
>>>>>>> b5384e3d
    if( command.isLast( ))
        _setReady();
}

bool ObjectDataIStream::hasInstanceData() const
{
<<<<<<< HEAD
    if( !_usedBuffer && _buffers.empty( ))
=======
    if( !_usedCommand.isValid() && _commands.empty( ))
>>>>>>> b5384e3d
    {
        LBUNREACHABLE;
        return false;
    }

<<<<<<< HEAD
    const BufferPtr buffer = _usedBuffer ? _usedBuffer : _buffers.front();
    ObjectDataCommand cmd( buffer );
    return( cmd.getCommand() == CMD_OBJECT_INSTANCE );
=======
    const Command& command = _usedCommand.isValid() ? _usedCommand :
                                                      _commands.front();
    return( command.getCommand() == CMD_OBJECT_INSTANCE );
>>>>>>> b5384e3d
}

NodePtr ObjectDataIStream::getMaster()
{
<<<<<<< HEAD
    if( !_usedBuffer && _buffers.empty( ))
        return 0;

    const BufferPtr buffer = _usedBuffer ? _usedBuffer : _buffers.front();
    return buffer->getNode();
=======
    if( !_usedCommand.isValid() && _commands.empty( ))
        return 0;

    const Command& command = _usedCommand.isValid() ? _usedCommand :
                                                      _commands.front();
    return command.getNode();
>>>>>>> b5384e3d
}

size_t ObjectDataIStream::getDataSize() const
{
    size_t size = 0;
<<<<<<< HEAD
    for( BufferDequeCIter i = _buffers.begin(); i != _buffers.end(); ++i )
    {
        const BufferPtr buffer = *i;
        size += buffer->getDataSize();
=======
    for( CommandDeque::const_iterator i = _commands.begin();
         i != _commands.end(); ++i )
    {
        const Command& command = *i;
        size += command.getSize();
>>>>>>> b5384e3d
    }
    return size;
}

uint128_t ObjectDataIStream::getPendingVersion() const
{
    if( _buffers.empty( ))
        return VERSION_INVALID;

<<<<<<< HEAD
    const BufferPtr buffer = _buffers.back();
    ObjectDataCommand cmd( buffer );
    return cmd.getVersion();
}

const BufferPtr ObjectDataIStream::_getNextBuffer()
{
    if( _buffers.empty( ))
        _usedBuffer = 0;
    else
    {
        _usedBuffer = _buffers.front();
        _buffers.pop_front();
    }
    return _usedBuffer;
}

bool ObjectDataIStream::getNextBuffer( uint32_t* compressor, uint32_t* nChunks,
                                       const void** chunkData, uint64_t* size )
{
    BufferPtr buffer = _getNextBuffer();
    if( !buffer )
        return false;

    ObjectDataCommand command( buffer );

=======
    const ObjectDataCommand& cmd( _commands.back( ));
    return cmd.getVersion();
}

bool ObjectDataIStream::getNextBuffer( uint32_t* compressor, uint32_t* nChunks,
                                       const void** chunkData, uint64_t* size )
{
    if( _commands.empty( ))
    {
        _usedCommand.clear();
        return false;
    }

    _usedCommand = _commands.front();
    ObjectDataCommand command( _usedCommand );
    _commands.pop_front();
    if( !command.isValid( ))
        return false;

>>>>>>> b5384e3d
    LBASSERT( command.getCommand() == CMD_OBJECT_INSTANCE ||
              command.getCommand() == CMD_OBJECT_DELTA ||
              command.getCommand() == CMD_OBJECT_SLAVE_DELTA );

    const uint64_t dataSize = command.getDataSize();

<<<<<<< HEAD
    if( dataSize == 0 ) // empty packet
=======
    if( dataSize == 0 ) // empty command
>>>>>>> b5384e3d
        return getNextBuffer( compressor, nChunks, chunkData, size );

    *size = dataSize;
    *compressor = command.getCompressor();
    *nChunks = command.getChunks();
    switch( command.getCommand( ))
    {
    case CMD_OBJECT_INSTANCE:
<<<<<<< HEAD
        command.get< NodeID >();
        command.get< uint32_t >();
        break;
    case CMD_OBJECT_SLAVE_DELTA:
        command.get< UUID >();
        break;
    }
    *chunkData = command.getRemainingBuffer( dataSize );
=======
        command.get< NodeID >();    // nodeID
        command.get< uint32_t >();  // instanceID
        break;
    case CMD_OBJECT_SLAVE_DELTA:
        command.get< UUID >();      // commit UUID
        break;
    }
    *chunkData = command.getRemainingBuffer( command.getRemainingBufferSize( ));
>>>>>>> b5384e3d

    return true;
}

}<|MERGE_RESOLUTION|>--- conflicted
+++ resolved
@@ -18,11 +18,6 @@
 
 #include "objectDataIStream.h"
 
-<<<<<<< HEAD
-#include "buffer.h"
-#include "command.h"
-=======
->>>>>>> b5384e3d
 #include "commands.h"
 #include "objectDataCommand.h"
 
@@ -42,7 +37,7 @@
 
 ObjectDataIStream::ObjectDataIStream( const ObjectDataIStream& from )
         : DataIStream( from )
-        , _buffers( from._buffers )
+        , _commands( from._commands )
         , _version( from._version )
 {
 }
@@ -55,49 +50,27 @@
 
 void ObjectDataIStream::_reset()
 {
-<<<<<<< HEAD
-    _usedBuffer = 0;
-    _buffers.clear();
-    _version = VERSION_INVALID;
-}
-
-void ObjectDataIStream::addDataPacket( BufferPtr buffer )
-=======
     _usedCommand.clear();
     _commands.clear();
     _version = VERSION_INVALID;
 }
 
 void ObjectDataIStream::addDataCommand( ObjectDataCommand command )
->>>>>>> b5384e3d
 {
     LB_TS_THREAD( _thread );
     LBASSERT( !isReady( ));
 
-<<<<<<< HEAD
-
-    ObjectDataCommand command( buffer );
-=======
->>>>>>> b5384e3d
 #ifndef NDEBUG
     const uint128_t& version = command.getVersion();
     const uint32_t sequence = command.getSequence();
 
-<<<<<<< HEAD
-    if( _buffers.empty( ))
-=======
     if( _commands.empty( ))
->>>>>>> b5384e3d
     {
         LBASSERT( sequence == 0 );
     }
     else
     {
-<<<<<<< HEAD
-        ObjectDataCommand previous( _buffers.back() );
-=======
         ObjectDataCommand previous( _commands.back() );
->>>>>>> b5384e3d
         const uint128_t& previousVersion = previous.getVersion();
         const uint32_t previousSequence = previous.getSequence();
         LBASSERTINFO( sequence == previousSequence+1,
@@ -106,108 +79,51 @@
     }
 #endif
 
-<<<<<<< HEAD
-    _buffers.push_back( buffer );
-=======
     _commands.push_back( command );
->>>>>>> b5384e3d
     if( command.isLast( ))
         _setReady();
 }
 
 bool ObjectDataIStream::hasInstanceData() const
 {
-<<<<<<< HEAD
-    if( !_usedBuffer && _buffers.empty( ))
-=======
     if( !_usedCommand.isValid() && _commands.empty( ))
->>>>>>> b5384e3d
     {
         LBUNREACHABLE;
         return false;
     }
 
-<<<<<<< HEAD
-    const BufferPtr buffer = _usedBuffer ? _usedBuffer : _buffers.front();
-    ObjectDataCommand cmd( buffer );
-    return( cmd.getCommand() == CMD_OBJECT_INSTANCE );
-=======
     const Command& command = _usedCommand.isValid() ? _usedCommand :
                                                       _commands.front();
     return( command.getCommand() == CMD_OBJECT_INSTANCE );
->>>>>>> b5384e3d
 }
 
 NodePtr ObjectDataIStream::getMaster()
 {
-<<<<<<< HEAD
-    if( !_usedBuffer && _buffers.empty( ))
-        return 0;
-
-    const BufferPtr buffer = _usedBuffer ? _usedBuffer : _buffers.front();
-    return buffer->getNode();
-=======
     if( !_usedCommand.isValid() && _commands.empty( ))
         return 0;
 
     const Command& command = _usedCommand.isValid() ? _usedCommand :
                                                       _commands.front();
     return command.getNode();
->>>>>>> b5384e3d
 }
 
 size_t ObjectDataIStream::getDataSize() const
 {
     size_t size = 0;
-<<<<<<< HEAD
-    for( BufferDequeCIter i = _buffers.begin(); i != _buffers.end(); ++i )
-    {
-        const BufferPtr buffer = *i;
-        size += buffer->getDataSize();
-=======
     for( CommandDeque::const_iterator i = _commands.begin();
          i != _commands.end(); ++i )
     {
         const Command& command = *i;
         size += command.getSize();
->>>>>>> b5384e3d
     }
     return size;
 }
 
 uint128_t ObjectDataIStream::getPendingVersion() const
 {
-    if( _buffers.empty( ))
+    if( _commands.empty( ))
         return VERSION_INVALID;
 
-<<<<<<< HEAD
-    const BufferPtr buffer = _buffers.back();
-    ObjectDataCommand cmd( buffer );
-    return cmd.getVersion();
-}
-
-const BufferPtr ObjectDataIStream::_getNextBuffer()
-{
-    if( _buffers.empty( ))
-        _usedBuffer = 0;
-    else
-    {
-        _usedBuffer = _buffers.front();
-        _buffers.pop_front();
-    }
-    return _usedBuffer;
-}
-
-bool ObjectDataIStream::getNextBuffer( uint32_t* compressor, uint32_t* nChunks,
-                                       const void** chunkData, uint64_t* size )
-{
-    BufferPtr buffer = _getNextBuffer();
-    if( !buffer )
-        return false;
-
-    ObjectDataCommand command( buffer );
-
-=======
     const ObjectDataCommand& cmd( _commands.back( ));
     return cmd.getVersion();
 }
@@ -227,18 +143,13 @@
     if( !command.isValid( ))
         return false;
 
->>>>>>> b5384e3d
     LBASSERT( command.getCommand() == CMD_OBJECT_INSTANCE ||
               command.getCommand() == CMD_OBJECT_DELTA ||
               command.getCommand() == CMD_OBJECT_SLAVE_DELTA );
 
     const uint64_t dataSize = command.getDataSize();
 
-<<<<<<< HEAD
-    if( dataSize == 0 ) // empty packet
-=======
     if( dataSize == 0 ) // empty command
->>>>>>> b5384e3d
         return getNextBuffer( compressor, nChunks, chunkData, size );
 
     *size = dataSize;
@@ -247,16 +158,6 @@
     switch( command.getCommand( ))
     {
     case CMD_OBJECT_INSTANCE:
-<<<<<<< HEAD
-        command.get< NodeID >();
-        command.get< uint32_t >();
-        break;
-    case CMD_OBJECT_SLAVE_DELTA:
-        command.get< UUID >();
-        break;
-    }
-    *chunkData = command.getRemainingBuffer( dataSize );
-=======
         command.get< NodeID >();    // nodeID
         command.get< uint32_t >();  // instanceID
         break;
@@ -265,7 +166,6 @@
         break;
     }
     *chunkData = command.getRemainingBuffer( command.getRemainingBufferSize( ));
->>>>>>> b5384e3d
 
     return true;
 }
