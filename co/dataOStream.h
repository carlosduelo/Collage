
/* Copyright (c) 2007-2012, Stefan Eilemann <eile@equalizergraphics.com>
 *                    2010, Cedric Stalder <cedric.stalder@gmail.com>
 *
 * This library is free software; you can redistribute it and/or modify it under
 * the terms of the GNU Lesser General Public License version 2.1 as published
 * by the Free Software Foundation.
 *
 * This library is distributed in the hope that it will be useful, but WITHOUT
 * ANY WARRANTY; without even the implied warranty of MERCHANTABILITY or FITNESS
 * FOR A PARTICULAR PURPOSE.  See the GNU Lesser General Public License for more
 * details.
 *
 * You should have received a copy of the GNU Lesser General Public License
 * along with this library; if not, write to the Free Software Foundation, Inc.,
 * 51 Franklin Street, Fifth Floor, Boston, MA 02110-1301 USA.
 */

#ifndef CO_DATAOSTREAM_H
#define CO_DATAOSTREAM_H

#include <co/api.h>
#include <co/array.h> // used inline
#include <co/types.h>
#include <lunchbox/nonCopyable.h> // base class

#include <iostream>
#include <vector>

namespace co
{
namespace detail { class DataOStream; }
namespace DataStreamTest { class Sender; }

    /**
     * A std::ostream-like interface for object serialization.
     *
     * Implements buffering, retaining and compressing data in a binary format.
     * Derived classes send the data using the appropriate command packets.
     */
    class DataOStream : public lunchbox::NonCopyable
    {
    public:
        /** @name Internal */
        //@{
        /** @internal Disable and flush the output to the current receivers. */
        CO_API void disable();

        /** @internal Enable copying of all data into a saved buffer. */
        void enableSave();

        /** @internal Disable copying of all data into a saved buffer. */
        void disableSave();

        /** @internal @return if data was sent since the last enable() */
        CO_API bool hasSentData() const;

        /** @internal */
        CO_API const Connections& getConnections() const;

        /** @internal */
<<<<<<< HEAD
        uint32_t getCompressor() const;

        /** @internal */
        uint32_t getNumChunks() const;

        /** @internal */
        CO_API lunchbox::Bufferb& getBuffer();

        /** @internal */
        void sendCompressedData( ConnectionPtr connection );

        /** @internal */
=======
        CO_API lunchbox::Bufferb& getBuffer();

        /** @internal Stream the data header (compressor, nChunks). */
        DataOStream& streamDataHeader( DataOStream& os );

        /** @internal Send the (compressed) data using the given connection. */
        void sendData( ConnectionPtr connection, const uint64_t dataSize );

        /** @internal @return the compressed data size, 0 if uncompressed.*/
>>>>>>> 1ad69f2c
        uint64_t getCompressedDataSize() const;
        //@}

        /** @name Data output */
        //@{
        /** Write a plain data item by copying it to the stream. @version 1.0 */
        template< typename T > DataOStream& operator << ( const T& value )
            { _write( &value, sizeof( value )); return *this; }

        /** Write a C array. @version 1.0 */
        template< typename T > DataOStream& operator << ( Array< T > array )
            { _write( array.data, array.getNumBytes( )); return *this; }

        /** Write a std::vector of serializable items. @version 1.0 */
        template< typename T >
        DataOStream& operator << ( const std::vector< T >& value );

        /** @internal
         * Serialize child objects.
         *
         * The DataIStream has a deserialize counterpart to this method. All
         * child objects have to be registered or mapped beforehand.
         */
        template< typename C >
        void serializeChildren( const std::vector< C* >& children );
        //@}

    protected:
        CO_API DataOStream(); //!< @internal
        virtual CO_API ~DataOStream(); //!< @internal

        /** @internal Initialize the given compressor. */
        void _initCompressor( const uint32_t compressor );

        /** @internal Enable output. */
        CO_API void _enable();

        /** @internal Flush remaining data in the buffer. */
        void _flush();

        /** @internal
         * Set up the connection list for a group of  nodes, using multicast
         * where possible.
         */
        void _setupConnections( const Nodes& receivers );

        void _setupConnections( const Connections& connections );

        /** @internal Set up the connection (list) for one node. */
        void _setupConnection( NodePtr node, const bool useMulticast );

        /** @internal Needed by unit test. */
        CO_API void _setupConnection( ConnectionPtr connection );
        friend class DataStreamTest::Sender;

        /** @internal Resend the saved buffer to all enabled connections. */
        void _resend();

        void _clearConnections(); //!< @internal

        /** @internal @name Data sending, used by the subclasses */
        //@{
        /** @internal Send a data buffer (packet) to the receivers. */
        virtual void sendData( const void* buffer, const uint64_t size,
                               const bool last ) = 0;

        //@}

        /** @internal Reset the whole stream. */
        virtual CO_API void reset();

    private:
        detail::DataOStream* const _impl;

        /** Collect compressed data. */
        CO_API uint64_t _getCompressedData( void** chunks,
                                            uint64_t* chunkSizes ) const;

        /** Write a number of bytes from data into the stream. */
        CO_API void _write( const void* data, uint64_t size );

        bool _disable();

        /** Helper function preparing data for sendData() as needed. */
        void _sendData( const void* data, const uint64_t size );

        /** Reset after sending a buffer. */
        void _resetBuffer();

        /** Write a vector of trivial data. */
        template< typename T >
        DataOStream& _writeFlatVector( const std::vector< T >& value )
        {
            const uint64_t nElems = value.size();
            _write( &nElems, sizeof( nElems ));
            if( nElems > 0 )
                _write( &value.front(), nElems * sizeof( T ));
            return *this;
        }
        /** Send the trailing data (packet) to the receivers */
        void _sendFooter( const void* buffer, const uint64_t size );
    };

    std::ostream& operator << ( std::ostream&, const DataOStream& );

}

#include <co/object.h>
#include <co/objectVersion.h>

namespace co
{
    /** @name Specialized output operators */
    //@{
    /** Write a std::string. */
    template<>
    inline DataOStream& DataOStream::operator << ( const std::string& str )
    {
        const uint64_t nElems = str.length();
        _write( &nElems, sizeof( nElems ));
        if ( nElems > 0 )
            _write( str.c_str(), nElems );

        return *this;
    }

    /** Write an object identifier and version. */
    template<> inline DataOStream&
    DataOStream::operator << ( const Object* const& object )
    {
        LBASSERT( !object || object->isAttached( ));
        (*this) << ObjectVersion( object );
        return *this;
    }

/** @cond IGNORE */
    /** Write a std::vector of serializable items. */
    template< typename T > inline DataOStream&
    DataOStream::operator << ( const std::vector< T >& value )
    {
        const uint64_t nElems = value.size();
        (*this) << nElems;
        for( uint64_t i = 0; i < nElems; ++i )
            (*this) << value[i];
        return *this;
    }

    template< typename C > inline void
    DataOStream::serializeChildren( const std::vector<C*>& children )
    {
        const uint64_t nElems = children.size();
        (*this) << nElems;

        for( typename std::vector< C* >::const_iterator i = children.begin();
             i != children.end(); ++i )
        {
            C* child = *i;
            (*this) << ObjectVersion( child );
            LBASSERTINFO( !child || child->isAttached(),
                          "Found unmapped object during serialization" );
        }
    }
/** @endcond */

    /** Optimized specialization to write a std::vector of uint8_t. */
    template<> inline DataOStream&
    DataOStream::operator << ( const std::vector< uint8_t >& value )
    { return _writeFlatVector( value ); }

    /** Optimized specialization to write a std::vector of uint16_t. */
    template<> inline DataOStream&
    DataOStream::operator << ( const std::vector< uint16_t >& value )
    { return _writeFlatVector( value ); }

    /** Optimized specialization to write a std::vector of int16_t. */
    template<> inline DataOStream&
    DataOStream::operator << ( const std::vector< int16_t >& value )
    { return _writeFlatVector( value ); }

    /** Optimized specialization to write a std::vector of uint32_t. */
    template<> inline DataOStream&
    DataOStream::operator << ( const std::vector< uint32_t >& value )
    { return _writeFlatVector( value ); }

    /** Optimized specialization to write a std::vector of int32_t. */
    template<> inline DataOStream&
    DataOStream::operator << ( const std::vector< int32_t >& value )
    { return _writeFlatVector( value ); }

    /** Optimized specialization to write a std::vector of uint64_t. */
    template<> inline DataOStream&
    DataOStream::operator << ( const std::vector< uint64_t >& value )
    { return _writeFlatVector( value ); }

    /** Optimized specialization to write a std::vector of int64_t. */
    template<> inline DataOStream&
    DataOStream::operator << ( const std::vector< int64_t >& value )
    { return _writeFlatVector( value ); }

    /** Optimized specialization to write a std::vector of float. */
    template<> inline DataOStream&
    DataOStream::operator << ( const std::vector< float >& value )
    { return _writeFlatVector( value ); }

    /** Optimized specialization to write a std::vector of double. */
    template<> inline DataOStream&
    DataOStream::operator << ( const std::vector< double >& value )
    { return _writeFlatVector( value ); }

    /** Optimized specialization to write a std::vector of ObjectVersion. */
    template<> inline DataOStream&
    DataOStream::operator << ( const std::vector< ObjectVersion >& value )
    { return _writeFlatVector( value ); }
    //@}
}
#endif //CO_DATAOSTREAM_H<|MERGE_RESOLUTION|>--- conflicted
+++ resolved
@@ -59,20 +59,6 @@
         CO_API const Connections& getConnections() const;
 
         /** @internal */
-<<<<<<< HEAD
-        uint32_t getCompressor() const;
-
-        /** @internal */
-        uint32_t getNumChunks() const;
-
-        /** @internal */
-        CO_API lunchbox::Bufferb& getBuffer();
-
-        /** @internal */
-        void sendCompressedData( ConnectionPtr connection );
-
-        /** @internal */
-=======
         CO_API lunchbox::Bufferb& getBuffer();
 
         /** @internal Stream the data header (compressor, nChunks). */
@@ -82,7 +68,6 @@
         void sendData( ConnectionPtr connection, const uint64_t dataSize );
 
         /** @internal @return the compressed data size, 0 if uncompressed.*/
->>>>>>> 1ad69f2c
         uint64_t getCompressedDataSize() const;
         //@}
 
