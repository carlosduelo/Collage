--- conflicted
+++ resolved
@@ -29,65 +29,6 @@
 /** @cond IGNORE */
 namespace co
 {
-<<<<<<< HEAD
-    struct NodeConnectPacket : public NodePacket
-    {
-        NodeConnectPacket( const LocalNodePtr node )
-                : nodeID( node->getNodeID( ))
-                , requestID( LB_UNDEFINED_UINT32 )
-                , nodeType( node->getType( ))
-            {
-                command = CMD_NODE_CONNECT;
-                size = sizeof( NodeConnectPacket ); 
-            }
-
-        const NodeID nodeID;
-        uint32_t requestID;
-        const uint32_t nodeType;
-        LB_ALIGN8( char nodeData[8] );
-    };
-
-    struct NodeConnectReplyPacket : public NodePacket
-    {
-        NodeConnectReplyPacket( const NodeConnectPacket* request ) 
-                : requestID( request->requestID )
-            {
-                command     = CMD_NODE_CONNECT_REPLY;
-                size        = sizeof( NodeConnectReplyPacket ); 
-                nodeData[0] = '\0';
-            }
-
-        NodeID nodeID;
-        const uint32_t requestID;
-        uint32_t nodeType;
-        LB_ALIGN8( char nodeData[8] );
-    };
-
-    struct NodeConnectAckPacket : public NodePacket
-    {
-        NodeConnectAckPacket() 
-            {
-                command     = CMD_NODE_CONNECT_ACK;
-                size        = sizeof( NodeConnectAckPacket ); 
-            }
-    };
-
-    struct NodeIDPacket : public NodePacket
-    {
-        NodeIDPacket() 
-            {
-                command     = CMD_NODE_ID;
-                size        = sizeof( NodeIDPacket ); 
-                data[0] = '\0';
-            }
-
-        NodeID   id;
-        uint32_t nodeType;
-        LB_ALIGN8( char data[8] );
-    };
-
-=======
->>>>>>> 782740af
     struct NodeMapObjectPacket : public NodePacket
     {
         NodeMapObjectPacket()
@@ -161,21 +102,6 @@
         bool pad2[5];
     };
 
-<<<<<<< HEAD
-    struct NodeRemoveNodePacket : public NodePacket
-    {
-        NodeRemoveNodePacket()
-             : requestID( LB_UNDEFINED_UINT32 )
-            {
-                command = CMD_NODE_REMOVE_NODE;
-                size    = sizeof( NodeRemoveNodePacket ); 
-            }
-        Node*        node;
-        uint32_t     requestID;
-    };
-
-=======
->>>>>>> 782740af
     struct NodeObjectPushPacket : public NodePacket
     {
         NodeObjectPushPacket( const uint128_t oID, const uint128_t gID,
@@ -193,23 +119,6 @@
 
     //------------------------------------------------------------
     inline std::ostream& operator << ( std::ostream& os, 
-<<<<<<< HEAD
-                                       const NodeConnectPacket* packet )
-    {
-        os << (NodePacket*)packet << " req " << packet->requestID << " type "
-           << packet->nodeType << " data " << packet->nodeData;
-        return os;
-    }
-    inline std::ostream& operator << ( std::ostream& os, 
-                                       const NodeConnectReplyPacket* packet )
-    {
-        os << (NodePacket*)packet << " req " << packet->requestID << " type "
-           << packet->nodeType << " data " << packet->nodeData;
-        return os;
-    }
-    inline std::ostream& operator << ( std::ostream& os, 
-=======
->>>>>>> 782740af
                                     const NodeMapObjectPacket* packet )
     {
         os << (NodePacket*)packet << " id " << packet->objectID << "." 
