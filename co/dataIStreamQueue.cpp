
/* Copyright (c) 2011-2012, Stefan Eilemann <eile@equalizergraphics.com>
 *               2011-2012, Daniel Nachbaur <danielnachbaur@gmail.com>
 *
 * This library is free software; you can redistribute it and/or modify it under
 * the terms of the GNU Lesser General Public License version 2.1 as published
 * by the Free Software Foundation.
 *
 * This library is distributed in the hope that it will be useful, but WITHOUT
 * ANY WARRANTY; without even the implied warranty of MERCHANTABILITY or FITNESS
 * FOR A PARTICULAR PURPOSE.  See the GNU Lesser General Public License for more
 * details.
 *
 * You should have received a copy of the GNU Lesser General Public License
 * along with this library; if not, write to the Free Software Foundation, Inc.,
 * 51 Franklin Street, Fifth Floor, Boston, MA 02110-1301 USA.
 */

#include "dataIStreamQueue.h"

<<<<<<< HEAD
#include "buffer.h"
=======
>>>>>>> b5384e3d
#include "objectDataCommand.h"
#include "objectDataIStream.h"

namespace co
{
DataIStreamQueue::DataIStreamQueue()
{}

DataIStreamQueue::~DataIStreamQueue()
{
    LBASSERTINFO( _pending.empty(), "Incomplete commits pending" );
    LBASSERTINFO( _queued.isEmpty(), _queued.getSize() << " unapplied commits" )

    for( PendingStreamsCIter i = _pending.begin(); i != _pending.end(); ++i )
        delete i->second;
    _pending.clear();

    QueuedStream stream;
    while( _queued.tryPop( stream ))
        delete stream.second;
}

ObjectDataIStream* DataIStreamQueue::tryPop()
{
    QueuedStream stream( 0, (ObjectDataIStream*)0 );
    _queued.tryPop( stream );
    return stream.second;
}

ObjectDataIStream* DataIStreamQueue::pull( const uint128_t& key )
{
    ObjectDataIStream* is = 0;
    QueuedStreams unusedStreams;
    while( !is )
    {
        QueuedStream candidate = _queued.pop();
        if( candidate.first == key )
            is = candidate.second;
        else
            unusedStreams.push_back( candidate );
    }

    _queued.pushFront( unusedStreams );
    return is;
}

void DataIStreamQueue::recycle( ObjectDataIStream* stream )
{
#ifdef CO_AGGRESSIVE_CACHING
    stream->reset();
    _iStreamCache.release( stream );
#else
    delete stream;
#endif
}

<<<<<<< HEAD
bool DataIStreamQueue::addDataPacket( const uint128_t& key, BufferPtr buffer )
=======
bool DataIStreamQueue::addDataCommand( const uint128_t& key, Command& command )
>>>>>>> b5384e3d
{
    LB_TS_THREAD( _thread );
    LBASSERTINFO( _pending.size() < 100, "More than 100 pending commits");

    ObjectDataIStream* istream = 0;
    PendingStreams::iterator i = _pending.find( key );
    if( i == _pending.end( ))
        istream = _iStreamCache.alloc();
    else
        istream = i->second;

<<<<<<< HEAD
    istream->addDataPacket( buffer );
=======
    istream->addDataCommand( command );
>>>>>>> b5384e3d
    if( istream->isReady( ))
    {
        if( i != _pending.end( ))
            _pending.erase( i );

        _queued.push( QueuedStream( key, istream ));
        //LBLOG( LOG_OBJECTS ) << "Queued commit " << key << std::endl;
        return true;
    }

    if( i == _pending.end( ))
    {
        _pending[ key ] = istream;
        //LBLOG( LOG_OBJECTS ) << "New incomplete commit " << key << std::endl;
        return false;
    }

    //LBLOG(LOG_OBJECTS) << "Add data to incomplete commit " << key <<std::endl;
    return false;
}

}<|MERGE_RESOLUTION|>--- conflicted
+++ resolved
@@ -18,10 +18,6 @@
 
 #include "dataIStreamQueue.h"
 
-<<<<<<< HEAD
-#include "buffer.h"
-=======
->>>>>>> b5384e3d
 #include "objectDataCommand.h"
 #include "objectDataIStream.h"
 
@@ -78,11 +74,7 @@
 #endif
 }
 
-<<<<<<< HEAD
-bool DataIStreamQueue::addDataPacket( const uint128_t& key, BufferPtr buffer )
-=======
 bool DataIStreamQueue::addDataCommand( const uint128_t& key, Command& command )
->>>>>>> b5384e3d
 {
     LB_TS_THREAD( _thread );
     LBASSERTINFO( _pending.size() < 100, "More than 100 pending commits");
@@ -94,11 +86,7 @@
     else
         istream = i->second;
 
-<<<<<<< HEAD
-    istream->addDataPacket( buffer );
-=======
     istream->addDataCommand( command );
->>>>>>> b5384e3d
     if( istream->isReady( ))
     {
         if( i != _pending.end( ))
