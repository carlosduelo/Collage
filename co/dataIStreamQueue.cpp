
/* Copyright (c) 2011-2012, Stefan Eilemann <eile@equalizergraphics.com>
 *               2011-2012, Daniel Nachbaur <danielnachbaur@gmail.com>
 *
 * This library is free software; you can redistribute it and/or modify it under
 * the terms of the GNU Lesser General Public License version 2.1 as published
 * by the Free Software Foundation.
 *
 * This library is distributed in the hope that it will be useful, but WITHOUT
 * ANY WARRANTY; without even the implied warranty of MERCHANTABILITY or FITNESS
 * FOR A PARTICULAR PURPOSE.  See the GNU Lesser General Public License for more
 * details.
 *
 * You should have received a copy of the GNU Lesser General Public License
 * along with this library; if not, write to the Free Software Foundation, Inc.,
 * 51 Franklin Street, Fifth Floor, Boston, MA 02110-1301 USA.
 */

#include "dataIStreamQueue.h"

#include "objectDataCommand.h"
#include "objectDataIStream.h"

namespace co
{
DataIStreamQueue::DataIStreamQueue()
{}

DataIStreamQueue::~DataIStreamQueue()
{
    LBASSERTINFO( _pending.empty(), "Incomplete commits pending" );
    LBASSERTINFO( _queued.isEmpty(), _queued.getSize() << " unapplied commits" )

    for( PendingStreamsCIter i = _pending.begin(); i != _pending.end(); ++i )
        delete i->second;
    _pending.clear();

    QueuedStream stream;
    while( _queued.tryPop( stream ))
        delete stream.second;
}

ObjectDataIStream* DataIStreamQueue::tryPop()
{
    QueuedStream stream( 0, (ObjectDataIStream*)0 );
    _queued.tryPop( stream );
    return stream.second;
}

ObjectDataIStream* DataIStreamQueue::pull( const uint128_t& key )
{
    ObjectDataIStream* is = 0;
    QueuedStreams unusedStreams;
    while( !is )
    {
        QueuedStream candidate = _queued.pop();
        if( candidate.first == key )
            is = candidate.second;
        else
            unusedStreams.push_back( candidate );
    }

    _queued.pushFront( unusedStreams );
    return is;
}

void DataIStreamQueue::recycle( ObjectDataIStream* stream )
{
#ifdef CO_AGGRESSIVE_CACHING
    stream->reset();
    _iStreamCache.release( stream );
#else
    delete stream;
#endif
}

bool DataIStreamQueue::addDataCommand( const uint128_t& key, Command& command )
{
    LB_TS_THREAD( _thread );
    LBASSERTINFO( _pending.size() < 100, "More than 100 pending commits");

    ObjectDataIStream* istream = 0;
    PendingStreams::iterator i = _pending.find( key );
    if( i == _pending.end( ))
        istream = _iStreamCache.alloc();
    else
        istream = i->second;

<<<<<<< HEAD
    istream->addDataPacket( command );
=======
    istream->addDataCommand( command );
>>>>>>> 5e7e1c58
    if( istream->isReady( ))
    {
        if( i != _pending.end( ))
            _pending.erase( i );

        _queued.push( QueuedStream( key, istream ));
        //LBLOG( LOG_OBJECTS ) << "Queued commit " << key << std::endl;
        return true;
    }

    if( i == _pending.end( ))
    {
        _pending[ key ] = istream;
        //LBLOG( LOG_OBJECTS ) << "New incomplete commit " << key << std::endl;
        return false;
    }

    //LBLOG(LOG_OBJECTS) << "Add data to incomplete commit " << key <<std::endl;
    return false;
}

}<|MERGE_RESOLUTION|>--- conflicted
+++ resolved
@@ -86,11 +86,7 @@
     else
         istream = i->second;
 
-<<<<<<< HEAD
-    istream->addDataPacket( command );
-=======
     istream->addDataCommand( command );
->>>>>>> 5e7e1c58
     if( istream->isReady( ))
     {
         if( i != _pending.end( ))
