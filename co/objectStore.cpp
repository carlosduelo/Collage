--- conflicted
+++ resolved
@@ -633,14 +633,8 @@
     LB_TS_THREAD( _commandThread );
 
     NodeICommand stream( &command );
-<<<<<<< HEAD
-    UUID id;
-    uint32_t requestID;
-    stream >> id >> requestID;
-=======
     const UUID& id = stream.get< UUID >();
     const uint32_t requestID = stream.get< uint32_t >();
->>>>>>> 782740af
     LBASSERT( id.isGenerated() );
 
     NodeID masterNodeID;
@@ -680,14 +674,8 @@
 bool ObjectStore::_cmdFindMasterNodeIDReply( Command& command )
 {
     NodeICommand stream( &command );
-<<<<<<< HEAD
-    NodeID masterNodeID;
-    uint32_t requestID;
-    stream >> masterNodeID >> requestID;
-=======
     const NodeID& masterNodeID = stream.get< NodeID >();
     const uint32_t requestID = stream.get< uint32_t >();
->>>>>>> 782740af
     _localNode->serveRequest( requestID, masterNodeID );
     return true;
 }
@@ -698,16 +686,9 @@
     LBLOG( LOG_OBJECTS ) << "Cmd attach object " << command << std::endl;
 
     NodeICommand stream( &command );
-<<<<<<< HEAD
-    UUID objectID;
-    uint32_t instanceID;
-    uint32_t requestID;
-    stream >> objectID >> instanceID >> requestID;
-=======
     const UUID& objectID = stream.get< UUID >();
     const uint32_t instanceID = stream.get< uint32_t >();
     const uint32_t requestID = stream.get< uint32_t >();
->>>>>>> 782740af
 
     Object* object = static_cast< Object* >( _localNode->getRequestData( 
                                                  requestID ));
@@ -722,16 +703,9 @@
     LBLOG( LOG_OBJECTS ) << "Cmd detach object " << command << std::endl;
 
     NodeICommand stream( &command );
-<<<<<<< HEAD
-    UUID objectID;
-    uint32_t instanceID;
-    uint32_t requestID;
-    stream >> objectID >> instanceID >> requestID;
-=======
     const UUID& objectID = stream.get< UUID >();
     const uint32_t instanceID = stream.get< uint32_t >();
     const uint32_t requestID = stream.get< uint32_t >();
->>>>>>> 782740af
 
     ObjectsHash::const_iterator i = _objects->find( objectID );
     if( i != _objects->end( ))
@@ -764,12 +738,7 @@
     LBLOG( LOG_OBJECTS ) << "Cmd register object " << command << std::endl;
 
     NodeICommand stream( &command );
-<<<<<<< HEAD
-    void* object;   // don't want to call operator >> (Object*)
-    stream >> object;
-=======
     Object* object = reinterpret_cast< Object* >( stream.get< void* >( ));
->>>>>>> 782740af
 
     const int32_t age = Global::getIAttribute(
                             Global::IATTR_NODE_SEND_QUEUE_AGE );
@@ -791,18 +760,10 @@
 {
     LB_TS_THREAD( _commandThread );
     LBLOG( LOG_OBJECTS ) << "Cmd deregister object " << command << std::endl;
-<<<<<<< HEAD
-
-    NodeICommand stream( &command );
-    uint32_t requestID;
-    stream >> requestID;
-
-=======
 
     NodeICommand stream( &command );
     const uint32_t requestID = stream.get< uint32_t >();
 
->>>>>>> 782740af
     const void* object = _localNode->getRequestData( requestID );
 
     for( SendQueue::iterator i = _sendQueue.begin(); i < _sendQueue.end(); ++i )
@@ -943,18 +904,10 @@
     LBLOG( LOG_OBJECTS ) << "Cmd unsubscribe object  " << command << std::endl;
 
     NodeICommand stream( &command );
-<<<<<<< HEAD
-    UUID id;
-    uint32_t requestID;
-    uint32_t masterInstanceID;
-    uint32_t slaveInstanceID;
-    stream >> id >> requestID >> masterInstanceID >> slaveInstanceID;
-=======
     const UUID& id = stream.get< UUID >();
     const uint32_t requestID = stream.get< uint32_t >();
     const uint32_t masterInstanceID = stream.get< uint32_t >();
     const uint32_t slaveInstanceID = stream.get< uint32_t >();
->>>>>>> 782740af
 
     NodePtr node = command.getNode();
 
@@ -987,12 +940,7 @@
     LBLOG( LOG_OBJECTS ) << "Cmd unmap object " << command << std::endl;
 
     NodeICommand stream( &command );
-<<<<<<< HEAD
-    UUID objectID;
-    stream >> objectID;
-=======
     const UUID& objectID = stream.get< UUID >();
->>>>>>> 782740af
 
     if( _instanceCache )
         _instanceCache->erase( objectID );
@@ -1091,12 +1039,7 @@
     }
 
     NodeICommand stream( &command );
-<<<<<<< HEAD
-    uint32_t requestID;
-    stream >> requestID;
-=======
     const uint32_t requestID = stream.get< uint32_t >();
->>>>>>> 782740af
     _localNode->serveRequest( requestID );
     return true;
 }
