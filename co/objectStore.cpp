--- conflicted
+++ resolved
@@ -19,7 +19,6 @@
 #include "objectStore.h"
 
 #include "barrier.h"
-#include "buffer.h"
 #include "command.h"
 #include "connection.h"
 #include "connectionDescription.h"
@@ -576,10 +575,7 @@
 
 void ObjectStore::removeNode( NodePtr node )
 {
-<<<<<<< HEAD
-=======
 // TODO #145 implement sendSync() with implicit waitReq()
->>>>>>> 1ad69f2c
     const uint32_t requestID = _localNode->registerRequest();
     _localNode->send( CMD_NODE_REMOVE_NODE ) << node.get() << requestID;
     _localNode->waitRequest( requestID );
@@ -603,11 +599,7 @@
         return ( instanceID == EQ_INSTANCE_NONE );
 
     const Objects& objects = i->second;
-<<<<<<< HEAD
-    LBASSERT( !objects.empty( ));
-=======
     LBASSERTINFO( !objects.empty(), command );
->>>>>>> 1ad69f2c
 
     if( instanceID <= EQ_INSTANCE_MAX )
     {
@@ -631,11 +623,6 @@
     for( ++j; j != objects.end(); ++j )
     {
         object = *j;
-<<<<<<< HEAD
-        // #145 do we need the clone here??
-        //BufferPtr clone = _localNode->cloneCommand( command.getBuffer( ));
-=======
->>>>>>> 1ad69f2c
         LBCHECK( object->dispatchCommand( command ));
     }
     return true;
@@ -768,15 +755,9 @@
 {
     LB_TS_THREAD( _commandThread );
     LBLOG( LOG_OBJECTS ) << "Cmd deregister object " << command << std::endl;
-<<<<<<< HEAD
 
     const uint32_t requestID = command.get< uint32_t >();
 
-=======
-
-    const uint32_t requestID = command.get< uint32_t >();
-
->>>>>>> 1ad69f2c
     const void* object = _localNode->getRequestData( requestID );
 
     for( SendQueue::iterator i = _sendQueue.begin(); i < _sendQueue.end(); ++i )
@@ -1007,22 +988,11 @@
     ObjectDataCommand command( comd );
     const NodeID nodeID = command.get< NodeID >();
     const uint32_t masterInstanceID = command.get< uint32_t >();
-<<<<<<< HEAD
-=======
     const uint32_t cmd = command.getCommand();
->>>>>>> 1ad69f2c
 
     LBLOG( LOG_OBJECTS ) << "Cmd instance " << command << " master "
                          << masterInstanceID << " node " << nodeID << std::endl;
 
-<<<<<<< HEAD
-#ifndef NDEBUG
-    const uint32_t instanceID = command.getInstanceID();
-#endif
-    const uint32_t cmd = command.getCommand();
-
-=======
->>>>>>> 1ad69f2c
     command.setType( COMMANDTYPE_CO_OBJECT );
     command.setCommand( CMD_OBJECT_INSTANCE );
 
@@ -1039,40 +1009,24 @@
     {
       case CMD_NODE_OBJECT_INSTANCE:
         LBASSERT( nodeID == NodeID::ZERO );
-<<<<<<< HEAD
-        LBASSERT( instanceID == EQ_INSTANCE_NONE );
-=======
         LBASSERT( command.getInstanceID() == EQ_INSTANCE_NONE );
->>>>>>> 1ad69f2c
         return true;
 
       case CMD_NODE_OBJECT_INSTANCE_MAP:
         if( nodeID != _localNode->getNodeID( )) // not for me
             return true;
 
-<<<<<<< HEAD
-        LBASSERT( instanceID <= EQ_INSTANCE_MAX );
-=======
         LBASSERT( command.getInstanceID() <= EQ_INSTANCE_MAX );
->>>>>>> 1ad69f2c
         return dispatchObjectCommand( command );
 
       case CMD_NODE_OBJECT_INSTANCE_COMMIT:
         LBASSERT( nodeID == NodeID::ZERO );
-<<<<<<< HEAD
-        LBASSERT( instanceID == EQ_INSTANCE_NONE );
-=======
         LBASSERT( command.getInstanceID() == EQ_INSTANCE_NONE );
->>>>>>> 1ad69f2c
         return dispatchObjectCommand( command );
 
       case CMD_NODE_OBJECT_INSTANCE_PUSH:
         LBASSERT( nodeID == NodeID::ZERO );
-<<<<<<< HEAD
-        LBASSERT( instanceID == EQ_INSTANCE_NONE );
-=======
         LBASSERT( command.getInstanceID() == EQ_INSTANCE_NONE );
->>>>>>> 1ad69f2c
         _pushData.addDataPacket( command.getObjectID(), command );
         return true;
 
@@ -1085,7 +1039,7 @@
 bool ObjectStore::_cmdDisableSendOnRegister( Command& command )
 {
     LB_TS_THREAD( _commandThread );
-    LBASSERTINFO( _sendOnRegister > 0, size_t( _sendOnRegister ));
+    LBASSERTINFO( _sendOnRegister > 0, _sendOnRegister );
 
     if( --_sendOnRegister == 0 )
     {
