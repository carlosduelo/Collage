--- conflicted
+++ resolved
@@ -25,15 +25,6 @@
 #include "global.h"
 #include "instanceCache.h"
 #include "log.h"
-<<<<<<< HEAD
-#include "nodeCommand.h"
-#include "nodeICommand.h"
-#include "nodeOCommand.h"
-#include "objectCM.h"
-#include "objectDataIStream.h"
-#include "objectDataICommand.h"
-#include "objectICommand.h"
-=======
 #include "masterCMCommand.h"
 #include "nodeCommand.h"
 #include "nodeOCommand.h"
@@ -41,7 +32,6 @@
 #include "objectDataIStream.h"
 #include "objectDataCommand.h"
 #include "objectCommand.h"
->>>>>>> d6227ded
 
 #include <lunchbox/scopedMutex.h>
 
@@ -586,10 +576,7 @@
 
 void ObjectStore::removeNode( NodePtr node )
 {
-<<<<<<< HEAD
-=======
 // TODO #145 implement sendSync() with implicit waitReq()
->>>>>>> d6227ded
     const uint32_t requestID = _localNode->registerRequest();
     _localNode->send( CMD_NODE_REMOVE_NODE ) << node.get() << requestID;
     _localNode->waitRequest( requestID );
@@ -601,15 +588,9 @@
 bool ObjectStore::dispatchObjectCommand( Command& cmd )
 {
     LB_TS_THREAD( _receiverThread );
-<<<<<<< HEAD
-    ObjectICommand stream( command );
-    const UUID& id = stream.getObjectID();
-    const uint32_t instanceID = stream.getInstanceID();
-=======
     ObjectCommand command( cmd );
     const UUID& id = command.getObjectID();
     const uint32_t instanceID = command.getInstanceID();
->>>>>>> d6227ded
 
     ObjectsHash::const_iterator i = _objects->find( id );
 
@@ -619,11 +600,7 @@
         return ( instanceID == EQ_INSTANCE_NONE );
 
     const Objects& objects = i->second;
-<<<<<<< HEAD
-    LBASSERT( !objects.empty( ));
-=======
     LBASSERTINFO( !objects.empty(), command );
->>>>>>> d6227ded
 
     if( instanceID <= EQ_INSTANCE_MAX )
     {
@@ -656,14 +633,8 @@
 {
     LB_TS_THREAD( _commandThread );
 
-<<<<<<< HEAD
-    NodeICommand stream( &command );
-    const UUID& id = stream.get< UUID >();
-    const uint32_t requestID = stream.get< uint32_t >();
-=======
     const UUID& id = command.get< UUID >();
     const uint32_t requestID = command.get< uint32_t >();
->>>>>>> d6227ded
     LBASSERT( id.isGenerated() );
 
     NodeID masterNodeID;
@@ -702,14 +673,8 @@
 
 bool ObjectStore::_cmdFindMasterNodeIDReply( Command& command )
 {
-<<<<<<< HEAD
-    NodeICommand stream( &command );
-    const NodeID& masterNodeID = stream.get< NodeID >();
-    const uint32_t requestID = stream.get< uint32_t >();
-=======
     const NodeID& masterNodeID = command.get< NodeID >();
     const uint32_t requestID = command.get< uint32_t >();
->>>>>>> d6227ded
     _localNode->serveRequest( requestID, masterNodeID );
     return true;
 }
@@ -719,20 +684,11 @@
     LB_TS_THREAD( _receiverThread );
     LBLOG( LOG_OBJECTS ) << "Cmd attach object " << command << std::endl;
 
-<<<<<<< HEAD
-    NodeICommand stream( &command );
-    const UUID& objectID = stream.get< UUID >();
-    const uint32_t instanceID = stream.get< uint32_t >();
-    const uint32_t requestID = stream.get< uint32_t >();
-
-    Object* object = static_cast< Object* >( _localNode->getRequestData( 
-=======
     const UUID& objectID = command.get< UUID >();
     const uint32_t instanceID = command.get< uint32_t >();
     const uint32_t requestID = command.get< uint32_t >();
 
     Object* object = static_cast< Object* >( _localNode->getRequestData(
->>>>>>> d6227ded
                                                  requestID ));
     _attachObject( object, objectID, instanceID );
     _localNode->serveRequest( requestID );
@@ -744,16 +700,9 @@
     LB_TS_THREAD( _receiverThread );
     LBLOG( LOG_OBJECTS ) << "Cmd detach object " << command << std::endl;
 
-<<<<<<< HEAD
-    NodeICommand stream( &command );
-    const UUID& objectID = stream.get< UUID >();
-    const uint32_t instanceID = stream.get< uint32_t >();
-    const uint32_t requestID = stream.get< uint32_t >();
-=======
     const UUID& objectID = command.get< UUID >();
     const uint32_t instanceID = command.get< uint32_t >();
     const uint32_t requestID = command.get< uint32_t >();
->>>>>>> d6227ded
 
     ObjectsHash::const_iterator i = _objects->find( objectID );
     if( i != _objects->end( ))
@@ -785,12 +734,7 @@
 
     LBLOG( LOG_OBJECTS ) << "Cmd register object " << command << std::endl;
 
-<<<<<<< HEAD
-    NodeICommand stream( &command );
-    Object* object = reinterpret_cast< Object* >( stream.get< void* >( ));
-=======
     Object* object = reinterpret_cast< Object* >( command.get< void* >( ));
->>>>>>> d6227ded
 
     const int32_t age = Global::getIAttribute(
                             Global::IATTR_NODE_SEND_QUEUE_AGE );
@@ -812,16 +756,9 @@
 {
     LB_TS_THREAD( _commandThread );
     LBLOG( LOG_OBJECTS ) << "Cmd deregister object " << command << std::endl;
-<<<<<<< HEAD
-
-    NodeICommand stream( &command );
-    const uint32_t requestID = stream.get< uint32_t >();
-
-=======
 
     const uint32_t requestID = command.get< uint32_t >();
 
->>>>>>> d6227ded
     const void* object = _localNode->getRequestData( requestID );
 
     for( SendQueue::iterator i = _sendQueue.begin(); i < _sendQueue.end(); ++i )
@@ -840,21 +777,6 @@
 bool ObjectStore::_cmdMapObject( Command& cmd )
 {
     LB_TS_THREAD( _commandThread );
-<<<<<<< HEAD
-    LBLOG( LOG_OBJECTS ) << "Cmd map object " << command << std::endl;
-
-    NodeICommand stream( &command );
-    const uint128_t& version = stream.get< uint128_t >();
-    /*const uint128_t& minCachedVersion = */stream.get< uint128_t >();
-    /*const uint128_t& maxCachedVersion = */stream.get< uint128_t >();
-    const UUID& id = stream.get< UUID >();
-    /*const uint64_t maxVersion = */stream.get< uint64_t >();
-    const uint32_t requestID = stream.get< uint32_t >();
-    /*const uint32_t instanceID = */stream.get< uint32_t >();
-    /*const uint32_t masterInstanceID = */stream.get< uint32_t >();
-    const bool useCache = stream.get< bool >();
-
-=======
 
     MasterCMCommand command( cmd );
     const UUID& id = command.getObjectID();
@@ -863,7 +785,6 @@
                          << command.getInstanceID() << " req "
                          << command.getRequestID() << std::endl;
 
->>>>>>> d6227ded
     Object* master = 0;
     {
         lunchbox::ScopedFastRead mutex( _objects );
@@ -891,13 +812,8 @@
         LBWARN << "Can't find master object to map " << id << std::endl;
         NodePtr node = command.getNode();
         node->send( CMD_NODE_MAP_OBJECT_REPLY )
-<<<<<<< HEAD
-            << node->getNodeID() << id << version << requestID << false
-            << useCache << false;
-=======
             << node->getNodeID() << id << command.getRequestedVersion()
             << command.getRequestID() << false << command.useCache() << false;
->>>>>>> d6227ded
     }
     return true;
 }
@@ -906,41 +822,24 @@
 {
     LB_TS_THREAD( _receiverThread );
 
-<<<<<<< HEAD
-    NodeICommand stream( &command );
-    const UUID& nodeID = stream.get< UUID >();
-    const UUID& objectID = stream.get< UUID >();
-    const uint32_t requestID = stream.get< uint32_t >();
-    const uint32_t instanceID = stream.get< uint32_t >();
-    const Object::ChangeType changeType = stream.get< Object::ChangeType >();
-    const uint32_t masterInstanceID = stream.get< uint32_t >();
-=======
     const UUID nodeID = command.get< UUID >();
     const UUID objectID = command.get< UUID >();
     const uint32_t requestID = command.get< uint32_t >();
     const uint32_t instanceID = command.get< uint32_t >();
     const Object::ChangeType changeType = command.get< Object::ChangeType >();
     const uint32_t masterInstanceID = command.get< uint32_t >();
->>>>>>> d6227ded
 
     // Map success packets are potentially multicasted (see above)
     // verify that we are the intended receiver
     if( nodeID != _localNode->getNodeID( ))
         return true;
 
-<<<<<<< HEAD
-    LBLOG( LOG_OBJECTS ) << "Cmd map object success " << command << std::endl;
-
-    // set up change manager and attach object to dispatch table
-    Object* object = static_cast<Object*>( _localNode->getRequestData( 
-=======
     LBLOG( LOG_OBJECTS ) << "Cmd map object success " << command
                          << " id " << objectID << "." << instanceID
                          << " req " << requestID << std::endl;
 
     // set up change manager and attach object to dispatch table
     Object* object = static_cast<Object*>( _localNode->getRequestData(
->>>>>>> d6227ded
                                                                    requestID ));
     LBASSERT( object );
     LBASSERT( !object->isMaster( ));
@@ -954,18 +853,6 @@
 bool ObjectStore::_cmdMapObjectReply( Command& command )
 {
     LB_TS_THREAD( _receiverThread );
-<<<<<<< HEAD
-    LBLOG( LOG_OBJECTS ) << "Cmd map object reply " << command << std::endl;
-
-    NodeICommand stream( &command );
-    const UUID& nodeID = stream.get< UUID >();
-    const UUID& objectID = stream.get< UUID >();
-    const uint128_t& version = stream.get< uint128_t >();
-    const uint32_t requestID = stream.get< uint32_t >();
-    const bool result = stream.get< bool >();
-    const bool releaseCache = stream.get< bool >();
-    const bool useCache = stream.get< bool >();
-=======
 
     const UUID& nodeID = command.get< UUID >();
     const UUID& objectID = command.get< UUID >();
@@ -977,7 +864,6 @@
 
     LBLOG( LOG_OBJECTS ) << "Cmd map object reply " << command << " id "
                          << objectID << " req " << requestID << std::endl;
->>>>>>> d6227ded
 
     // Map reply packets are potentially multicasted (see above)
     // verify that we are the intended receiver
@@ -988,11 +874,7 @@
 
     if( result )
     {
-<<<<<<< HEAD
-        Object* object = static_cast<Object*>( 
-=======
         Object* object = static_cast<Object*>(
->>>>>>> d6227ded
             _localNode->getRequestData( requestID ));
         LBASSERT( object );
         LBASSERT( !object->isMaster( ));
@@ -1034,18 +916,10 @@
     LB_TS_THREAD( _commandThread );
     LBLOG( LOG_OBJECTS ) << "Cmd unsubscribe object  " << command << std::endl;
 
-<<<<<<< HEAD
-    NodeICommand stream( &command );
-    const UUID& id = stream.get< UUID >();
-    const uint32_t requestID = stream.get< uint32_t >();
-    const uint32_t masterInstanceID = stream.get< uint32_t >();
-    const uint32_t slaveInstanceID = stream.get< uint32_t >();
-=======
     const UUID& id = command.get< UUID >();
     const uint32_t requestID = command.get< uint32_t >();
     const uint32_t masterInstanceID = command.get< uint32_t >();
     const uint32_t slaveInstanceID = command.get< uint32_t >();
->>>>>>> d6227ded
 
     NodePtr node = command.getNode();
 
@@ -1058,11 +932,7 @@
             for( ObjectsCIter j = objects.begin(); j != objects.end(); ++j )
             {
                 Object* object = *j;
-<<<<<<< HEAD
-                if( object->isMaster() && 
-=======
                 if( object->isMaster() &&
->>>>>>> d6227ded
                     object->getInstanceID() == masterInstanceID )
                 {
                     object->removeSlave( node, slaveInstanceID );
@@ -1081,12 +951,7 @@
     LB_TS_THREAD( _receiverThread );
     LBLOG( LOG_OBJECTS ) << "Cmd unmap object " << command << std::endl;
 
-<<<<<<< HEAD
-    NodeICommand stream( &command );
-    const UUID& objectID = stream.get< UUID >();
-=======
     const UUID& objectID = command.get< UUID >();
->>>>>>> d6227ded
 
     if( _instanceCache )
         _instanceCache->erase( objectID );
@@ -1114,33 +979,7 @@
 {
     LB_TS_THREAD( _receiverThread );
     LBASSERT( _localNode );
-    LBLOG( LOG_OBJECTS ) << "Cmd instance " << command << std::endl;
-
-<<<<<<< HEAD
-    ObjectDataICommand stream( &command );
-
-    const NodeID& nodeID = stream.get< NodeID >();
-    const uint32_t masterInstanceID = stream.get< uint32_t >();
-    const uint32_t instanceID = stream.getInstanceID();
-
-    command->type = PACKETTYPE_CO_OBJECT;
-    command->command = CMD_OBJECT_INSTANCE;
-
-    if( _instanceCache )
-    {
-        const ObjectVersion rev( stream.getObjectID(), stream.getVersion( ));
-#ifndef CO_AGGRESSIVE_CACHING // Issue #82: 
-        if( type != CMD_NODE_OBJECT_INSTANCE_PUSH )
-#endif
-            _instanceCache->add( rev, masterInstanceID, &command, 0 );
-    }
-
-    switch( stream.getCommand( ))
-    {
-      case CMD_NODE_OBJECT_INSTANCE:
-        LBASSERT( nodeID == NodeID::ZERO );
-        LBASSERT( instanceID == EQ_INSTANCE_NONE );
-=======
+
     ObjectDataCommand command( comd );
     const NodeID nodeID = command.get< NodeID >();
     const uint32_t masterInstanceID = command.get< uint32_t >();
@@ -1166,27 +1005,12 @@
       case CMD_NODE_OBJECT_INSTANCE:
         LBASSERT( nodeID == NodeID::ZERO );
         LBASSERT( command.getInstanceID() == EQ_INSTANCE_NONE );
->>>>>>> d6227ded
         return true;
 
       case CMD_NODE_OBJECT_INSTANCE_MAP:
         if( nodeID != _localNode->getNodeID( )) // not for me
             return true;
 
-<<<<<<< HEAD
-        LBASSERT( instanceID <= EQ_INSTANCE_MAX );
-        return dispatchObjectCommand( &command );
-
-      case CMD_NODE_OBJECT_INSTANCE_COMMIT:
-        LBASSERT( nodeID == NodeID::ZERO );
-        LBASSERT( instanceID == EQ_INSTANCE_NONE );
-        return dispatchObjectCommand( &command );
-
-      case CMD_NODE_OBJECT_INSTANCE_PUSH:
-        LBASSERT( nodeID == NodeID::ZERO );
-        LBASSERT( instanceID == EQ_INSTANCE_NONE );
-        _pushData.addDataPacket( stream.getObjectID(), command );
-=======
         LBASSERT( command.getInstanceID() <= EQ_INSTANCE_MAX );
         return dispatchObjectCommand( command );
 
@@ -1199,7 +1023,6 @@
         LBASSERT( nodeID == NodeID::ZERO );
         LBASSERT( command.getInstanceID() == EQ_INSTANCE_NONE );
         _pushData.addDataPacket( command.getObjectID(), command );
->>>>>>> d6227ded
         return true;
 
       default:
@@ -1228,12 +1051,7 @@
         }
     }
 
-<<<<<<< HEAD
-    NodeICommand stream( &command );
-    const uint32_t requestID = stream.get< uint32_t >();
-=======
     const uint32_t requestID = command.get< uint32_t >();
->>>>>>> d6227ded
     _localNode->serveRequest( requestID );
     return true;
 }
@@ -1243,14 +1061,8 @@
     LB_TS_THREAD( _commandThread );
     LBLOG( LOG_OBJECTS ) << "Cmd object  " << command << std::endl;
 
-<<<<<<< HEAD
-    NodeICommand stream( &command );
-    Node* node = stream.get< Node* >();
-    const uint32_t requestID = stream.get< uint32_t >();
-=======
     Node* node = command.get< Node* >();
     const uint32_t requestID = command.get< uint32_t >();
->>>>>>> d6227ded
 
     lunchbox::ScopedFastWrite mutex( _objects );
     for( ObjectsHashCIter i = _objects->begin(); i != _objects->end(); ++i )
@@ -1272,22 +1084,12 @@
 {
     LB_TS_THREAD( _commandThread );
 
-<<<<<<< HEAD
-    NodeICommand stream( &command );
-    const uint128_t& objectID = stream.get< uint128_t >();
-    const uint128_t& groupID = stream.get< uint128_t >();
-    const uint128_t& typeID = stream.get< uint128_t >();
-
-    ObjectDataIStream* is = _pushData.pull( objectID );
-    
-=======
     const uint128_t& objectID = command.get< uint128_t >();
     const uint128_t& groupID = command.get< uint128_t >();
     const uint128_t& typeID = command.get< uint128_t >();
 
     ObjectDataIStream* is = _pushData.pull( objectID );
 
->>>>>>> d6227ded
     _localNode->objectPush( groupID, typeID, objectID, *is );
     _pushData.recycle( is );
     return true;
