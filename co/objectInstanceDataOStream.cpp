--- conflicted
+++ resolved
@@ -75,11 +75,7 @@
     _setupConnections( receivers );
 
     _resend();
-<<<<<<< HEAD
-    NodeOCommand( getConnections(), COMMANDTYPE_CO_NODE, CMD_NODE_OBJECT_PUSH )
-=======
     NodeOCommand( getConnections(), CMD_NODE_OBJECT_PUSH )
->>>>>>> b5384e3d
         << objectID << groupID << typeID;
 
     _clearConnections();
@@ -124,11 +120,7 @@
     LBASSERT( _command );
 
     ObjectDataOStream::send( _command, COMMANDTYPE_CO_NODE, _instanceID, size,
-<<<<<<< HEAD
-                             last, buffer )
-=======
                              last )
->>>>>>> b5384e3d
         << _nodeID << _cm->getObject()->getInstanceID();
 }
 
