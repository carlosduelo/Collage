
/* Copyright (c) 2007-2012, Stefan Eilemann <eile@equalizergraphics.com>
 *                    2010, Cedric Stalder  <cedric.stalder@gmail.com>
 *                    2012, Daniel Nachbaur <danielnachbaur@gmail.com>
 *
 * This library is free software; you can redistribute it and/or modify it under
 * the terms of the GNU Lesser General Public License version 2.1 as published
 * by the Free Software Foundation.
 *
 * This library is distributed in the hope that it will be useful, but WITHOUT
 * ANY WARRANTY; without even the implied warranty of MERCHANTABILITY or FITNESS
 * FOR A PARTICULAR PURPOSE.  See the GNU Lesser General Public License for more
 * details.
 *
 * You should have received a copy of the GNU Lesser General Public License
 * along with this library; if not, write to the Free Software Foundation, Inc.,
 * 51 Franklin Street, Fifth Floor, Boston, MA 02110-1301 USA.
 */

#include "objectInstanceDataOStream.h"

#include "log.h"
#include "nodeCommand.h"
#include "object.h"
#include "objectDataIStream.h"
#include "objectDataOCommand.h"
#include "versionedMasterCM.h"


namespace co
{
ObjectInstanceDataOStream::ObjectInstanceDataOStream( const ObjectCM* cm )
        : ObjectDataOStream( cm )
        , _instanceID( EQ_INSTANCE_ALL )
        , _command( 0 )
{}

ObjectInstanceDataOStream::~ObjectInstanceDataOStream()
{}

void ObjectInstanceDataOStream::reset()
{
    ObjectDataOStream::reset();
    _nodeID = NodeID::ZERO;
    _instanceID = EQ_INSTANCE_NONE;
    _command = 0;
}

void ObjectInstanceDataOStream::enableCommit( const uint128_t& version,
                                              const Nodes& receivers )
{
    _command = CMD_NODE_OBJECT_INSTANCE_COMMIT;
    _nodeID = NodeID::ZERO;
    _instanceID = EQ_INSTANCE_NONE;
    ObjectDataOStream::enableCommit( version, receivers );
}

void ObjectInstanceDataOStream::enablePush( const uint128_t& version,
                                            const Nodes& receivers )
{
    _command = CMD_NODE_OBJECT_INSTANCE_PUSH;
    _nodeID = NodeID::ZERO;
    _instanceID = EQ_INSTANCE_NONE;
    ObjectDataOStream::enableCommit( version, receivers );
}

void ObjectInstanceDataOStream::push( const Nodes& receivers,
                                      const uint128_t& objectID,
                                      const uint128_t& groupID,
                                      const uint128_t& typeID )
{
    _command = CMD_NODE_OBJECT_INSTANCE_PUSH;
    _nodeID = NodeID::ZERO;
    _instanceID = EQ_INSTANCE_NONE;
    _setupConnections( receivers );

    _resend();
<<<<<<< HEAD
    NodeOCommand( getConnections(), PACKETTYPE_CO_NODE, CMD_NODE_OBJECT_PUSH )
=======
    NodeOCommand( getConnections(), CMD_NODE_OBJECT_PUSH )
>>>>>>> d6227ded
        << objectID << groupID << typeID;

    _clearConnections();
}

void ObjectInstanceDataOStream::sendInstanceData( const Nodes& receivers )
{
    _command = CMD_NODE_OBJECT_INSTANCE;
    _nodeID = NodeID::ZERO;
    _instanceID = EQ_INSTANCE_NONE;
    _setupConnections( receivers );
    _resend();
    _clearConnections();
}

void ObjectInstanceDataOStream::sendMapData( NodePtr node,
                                             const uint32_t instanceID )
{
    _command = CMD_NODE_OBJECT_INSTANCE_MAP;
    _nodeID = node->getNodeID();
    _instanceID = instanceID;
    _setupConnection( node, true /* useMulticast */ );
    _resend();
    _clearConnections();
}

void ObjectInstanceDataOStream::enableMap( const uint128_t& version,
                                           NodePtr node,
                                           const uint32_t instanceID )
{
    _command = CMD_NODE_OBJECT_INSTANCE_MAP;
    _nodeID = node->getNodeID();
    _instanceID = instanceID;
    _version = version;
    _setupConnection( node, true /* useMulticast */ );
    _enable();
}

void ObjectInstanceDataOStream::sendData( const void* buffer,
                                          const uint64_t size, const bool last )
{
    LBASSERT( _command );

<<<<<<< HEAD
    ObjectDataOStream::send( _command, PACKETTYPE_CO_NODE, _instanceID, size,
                             last, buffer )
=======
    ObjectDataOStream::send( _command, COMMANDTYPE_CO_NODE, _instanceID, size,
                             last )
>>>>>>> d6227ded
        << _nodeID << _cm->getObject()->getInstanceID();
}

}<|MERGE_RESOLUTION|>--- conflicted
+++ resolved
@@ -75,11 +75,7 @@
     _setupConnections( receivers );
 
     _resend();
-<<<<<<< HEAD
-    NodeOCommand( getConnections(), PACKETTYPE_CO_NODE, CMD_NODE_OBJECT_PUSH )
-=======
     NodeOCommand( getConnections(), CMD_NODE_OBJECT_PUSH )
->>>>>>> d6227ded
         << objectID << groupID << typeID;
 
     _clearConnections();
@@ -123,13 +119,8 @@
 {
     LBASSERT( _command );
 
-<<<<<<< HEAD
-    ObjectDataOStream::send( _command, PACKETTYPE_CO_NODE, _instanceID, size,
-                             last, buffer )
-=======
     ObjectDataOStream::send( _command, COMMANDTYPE_CO_NODE, _instanceID, size,
                              last )
->>>>>>> d6227ded
         << _nodeID << _cm->getObject()->getInstanceID();
 }
 
