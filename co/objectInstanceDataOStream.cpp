--- conflicted
+++ resolved
@@ -119,11 +119,7 @@
     LBASSERT( _command );
 
     ObjectDataOStream::send( _command, COMMANDTYPE_CO_NODE, _instanceID, size,
-<<<<<<< HEAD
-                             last, buffer )
-=======
                              last )
->>>>>>> 1ad69f2c
         << _nodeID << _cm->getObject()->getInstanceID();
 }
 
