--- conflicted
+++ resolved
@@ -20,10 +20,7 @@
 #include "localNode.h"
 
 #include "buffer.h"
-<<<<<<< HEAD
-=======
 #include "bufferCache.h"
->>>>>>> b5384e3d
 #include "command.h"
 #include "commandQueue.h"
 #include "connectionDescription.h"
@@ -57,11 +54,7 @@
 namespace
 {
 typedef CommandFunc<LocalNode> CmdFunc;
-<<<<<<< HEAD
-typedef std::list< BufferPtr > BufferList;
-=======
 typedef std::list< Command > CommandList;
->>>>>>> b5384e3d
 typedef lunchbox::RefPtrHash< Connection, NodePtr > ConnectionNodeHash;
 typedef ConnectionNodeHash::const_iterator ConnectionNodeHashCIter;
 typedef ConnectionNodeHash::iterator ConnectionNodeHashIter;
@@ -144,7 +137,7 @@
     bool inReceiverThread() const { return receiverThread->isCurrent(); }
 
     /** Commands re-scheduled for dispatch. */
-    BufferList  pendingCommands;
+    CommandList  pendingCommands;
 
     /** The command buffer 'allocator' */
     co::BufferCache bufferCache;
@@ -1032,16 +1025,9 @@
 
     const uint32_t requestID = registerRequest( node.get( ));
 
-<<<<<<< HEAD
-    // send connect packet to peer
-    NodeOCommand( Connections( 1, connection ), COMMANDTYPE_CO_NODE,
-                  CMD_NODE_CONNECT ) << getNodeID() << requestID << getType()
-                                     << serialize();
-=======
     // send connect command to peer
     NodeOCommand( Connections( 1, connection ), CMD_NODE_CONNECT )
             << getNodeID() << requestID << getType() << serialize();
->>>>>>> b5384e3d
 
     bool connected = false;
     if( !waitRequest( requestID, connected, 10000 /*ms*/ ))
@@ -1101,14 +1087,6 @@
     _impl->incoming.interrupt();
 }
 
-<<<<<<< HEAD
-BufferPtr LocalNode::cloneCommand( BufferPtr command )
-{
-    return _impl->commandCache.clone( command );
-}
-
-=======
->>>>>>> b5384e3d
 //----------------------------------------------------------------------
 // receiver thread functions
 //----------------------------------------------------------------------
@@ -1212,18 +1190,12 @@
     if( i != _impl->connectionNodes.end( ))
     {
         NodePtr node = i->second;
-<<<<<<< HEAD
-        node->ref(); // extend lifetime to give cmd handler a chance
-        send( CMD_NODE_REMOVE_NODE )
-            << node.get() << uint32_t( LB_UNDEFINED_UINT32 );
-=======
 
         node->ref(); // extend lifetime to give cmd handler a chance
 
         // local command dispatching
         NodeOCommand( this, this, CMD_NODE_REMOVE_NODE )
                 << node.get() << uint32_t( LB_UNDEFINED_UINT32 );
->>>>>>> b5384e3d
 
         if( node->getConnection() == connection )
             _closeNode( node );
@@ -1278,11 +1250,7 @@
     if( node )
         node->_setLastReceive( getTime64( ));
 
-<<<<<<< HEAD
-    BufferPtr buffer = _impl->commandCache.alloc( node, size );
-=======
     BufferPtr buffer = _impl->bufferCache.alloc( node, this, size );
->>>>>>> b5384e3d
     LBASSERT( buffer->getRefCount() == 1 );
     connection->recvNB( buffer->getData(), size );
     const bool gotData = connection->recvSync( 0, 0 );
@@ -1310,70 +1278,43 @@
                     command.getCommand() == CMD_NODE_ID )),
                   command << " connection " << connection );
 
-    _dispatchCommand( buffer );
+    _dispatchCommand( command );
     return true;
 }
 
 BufferPtr LocalNode::allocCommand( const uint64_t size )
 {
     LBASSERT( _impl->inReceiverThread( ));
-<<<<<<< HEAD
-    return _impl->commandCache.alloc( this, size );
-}
-
-void LocalNode::_dispatchCommand( BufferPtr buffer )
-{
-    LBASSERT( buffer->isValid( ));
-=======
     return _impl->bufferCache.alloc( this, this, size );
 }
 
 void LocalNode::_dispatchCommand( Command& command )
 {
     LBASSERT( command.isValid( ));
->>>>>>> b5384e3d
-
-    if( dispatchCommand( buffer ))
+
+    if( dispatchCommand( command ))
         _redispatchCommands();
     else
     {
         _redispatchCommands();
-        _impl->pendingCommands.push_back( buffer );
-    }
-}
-
-<<<<<<< HEAD
-bool LocalNode::dispatchCommand( BufferPtr buffer )
-=======
+        _impl->pendingCommands.push_back( command );
+    }
+}
+
 bool LocalNode::dispatchCommand( Command& command )
->>>>>>> b5384e3d
-{
-    LBASSERT( buffer->isValid( ));
-
-    Command command( buffer );
+{
     LBVERB << "dispatch " << command << " by " << getNodeID() << std::endl;
-<<<<<<< HEAD
-=======
     LBASSERT( command.isValid( ));
->>>>>>> b5384e3d
 
     const uint32_t type = command.getType();
     switch( type )
     {
         case COMMANDTYPE_CO_NODE:
-<<<<<<< HEAD
-            LBCHECK( Dispatcher::dispatchCommand( buffer ));
-            return true;
-
-        case COMMANDTYPE_CO_OBJECT:
-            return _impl->objectStore->dispatchObjectCommand( buffer );
-=======
             LBCHECK( Dispatcher::dispatchCommand( command ));
             return true;
 
         case COMMANDTYPE_CO_OBJECT:
             return _impl->objectStore->dispatchObjectCommand( command );
->>>>>>> b5384e3d
 
         default:
             LBABORT( "Unknown command type " << type << " for " << command );
@@ -1388,18 +1329,13 @@
     {
         changes = false;
 
-        for( BufferList::iterator i = _impl->pendingCommands.begin();
+        for( CommandList::iterator i = _impl->pendingCommands.begin();
              i != _impl->pendingCommands.end(); ++i )
         {
-<<<<<<< HEAD
-            BufferPtr buffer = *i;
-            LBASSERT( buffer->isValid( ));
-=======
             Command& command = *i;
             LBASSERT( command.isValid( ));
->>>>>>> b5384e3d
-
-            if( dispatchCommand( buffer ))
+
+            if( dispatchCommand( command ))
             {
                 _impl->pendingCommands.erase( i );
                 changes = true;
@@ -1488,11 +1424,7 @@
     _setClosing(); // causes rcv thread exit
 
     command.setCommand( CMD_NODE_STOP_CMD ); // causes cmd thread exit
-<<<<<<< HEAD
-    _dispatchCommand( command.getBuffer( ));
-=======
     _dispatchCommand( command );
->>>>>>> b5384e3d
     return true;
 }
 
@@ -1517,24 +1449,15 @@
 {
     LBASSERT( !command.getNode().isValid( ));
     LBASSERT( _impl->inReceiverThread( ));
-    LBVERB << "handle connect " << command << std::endl;
 
     const NodeID& nodeID = command.get< NodeID >();
     const uint32_t requestID = command.get< uint32_t >();
     const uint32_t nodeType = command.get< uint32_t >();
     std::string data = command.get< std::string >();
 
-<<<<<<< HEAD
-=======
-    const NodeID& nodeID = command.get< NodeID >();
-    const uint32_t requestID = command.get< uint32_t >();
-    const uint32_t nodeType = command.get< uint32_t >();
-    std::string data = command.get< std::string >();
-
     LBVERB << "handle connect " << command << " req " << requestID << " type "
            << nodeType << " data " << data << std::endl;
 
->>>>>>> b5384e3d
     ConnectionPtr connection = _impl->incoming.getConnection();
 
     LBASSERT( nodeID != getNodeID() );
@@ -1555,14 +1478,8 @@
                    << std::endl;
 
             // refuse connection
-<<<<<<< HEAD
-            NodeOCommand( Connections( 1, connection ), COMMANDTYPE_CO_NODE,
-                          CMD_NODE_CONNECT_REPLY) << nodeID << requestID
-                                                  << nodeType;
-=======
             NodeOCommand( Connections( 1, connection ), CMD_NODE_CONNECT_REPLY )
                     << nodeID << requestID << nodeType;
->>>>>>> b5384e3d
 
             // NOTE: There is no close() here. The reply command above has to be
             // received by the peer first, before closing the connection.
@@ -1590,14 +1507,8 @@
     LBVERB << "Added node " << nodeID << std::endl;
 
     // send our information as reply
-<<<<<<< HEAD
-    NodeOCommand( Connections( 1, connection ), COMMANDTYPE_CO_NODE,
-                  CMD_NODE_CONNECT_REPLY ) << getNodeID() << requestID
-                                           << getType() << serialize();
-=======
     NodeOCommand( Connections( 1, connection ), CMD_NODE_CONNECT_REPLY )
             << getNodeID() << requestID << getType() << serialize();
->>>>>>> b5384e3d
     return true;
 }
 
@@ -1605,18 +1516,14 @@
 {
     LBASSERT( !command.getNode( ));
     LBASSERT( _impl->inReceiverThread( ));
-    LBVERB << "handle connect reply " << command << std::endl;
 
     const NodeID& nodeID = command.get< NodeID >();
     const uint32_t requestID = command.get< uint32_t >();
     const uint32_t nodeType = command.get< uint32_t >();
     std::string data = command.get< std::string >();
-<<<<<<< HEAD
-=======
 
     LBVERB << "handle connect reply " << command << " req " << requestID
            << " type " << nodeType << " data " << data << std::endl;
->>>>>>> b5384e3d
 
     ConnectionPtr connection = _impl->incoming.getConnection();
     LBASSERT( _impl->connectionNodes.find( connection ) ==
@@ -1774,18 +1681,11 @@
 
 bool LocalNode::_cmdGetNodeData( Command& command )
 {
-<<<<<<< HEAD
-    LBVERB << "cmd get node data: " << command << std::endl;
-
     const NodeID& nodeID = command.get< NodeID >();
     const uint32_t requestID = command.get< uint32_t >();
-=======
-    const NodeID& nodeID = command.get< NodeID >();
-    const uint32_t requestID = command.get< uint32_t >();
 
     LBVERB << "cmd get node data: " << command << " req " << requestID
            << " nodeID " << nodeID << std::endl;
->>>>>>> b5384e3d
 
     NodePtr node = getNode( nodeID );
     NodePtr toNode = command.getNode();
@@ -1808,18 +1708,14 @@
 bool LocalNode::_cmdGetNodeDataReply( Command& command )
 {
     LBASSERT( _impl->inReceiverThread( ));
-    LBVERB << "cmd get node data reply: " << command << std::endl;
 
     const NodeID& nodeID = command.get< NodeID >();
     const uint32_t requestID = command.get< uint32_t >();
     const uint32_t nodeType = command.get< uint32_t >();
     std::string nodeData = command.get< std::string >();
-<<<<<<< HEAD
-=======
 
     LBVERB << "cmd get node data reply: " << command << " req " << requestID
            << " type " << nodeType << " data " << nodeData << std::endl;
->>>>>>> b5384e3d
 
     // No locking needed, only recv thread writes
     NodeHash::const_iterator i = _impl->nodes->find( nodeID );
@@ -1917,10 +1813,7 @@
         return true;
 
     ConnectionPtr connection = rawConnection;
-<<<<<<< HEAD
-=======
     connection->unref();
->>>>>>> b5384e3d
     LBASSERT( connection );
 
     _impl->connectionNodes[ connection ] = this;
@@ -1948,10 +1841,7 @@
     _initService(); // update zeroconf
 
     ConnectionPtr connection = rawConnection;
-<<<<<<< HEAD
-=======
     connection->unref( this );
->>>>>>> b5384e3d
     LBASSERT( connection );
 
     if( connection->getDescription()->type >= CONNECTIONTYPE_MULTICAST )
@@ -1985,13 +1875,9 @@
         CommandQueue* queue = i->second.second;
         if( queue )
         {
-            command.getBuffer()->setDispatchFunction( CmdFunc( this,
+            command.setDispatchFunction( CmdFunc( this,
                                                 &LocalNode::_cmdCommandAsync ));
-<<<<<<< HEAD
-            queue->push( command.getBuffer( ));
-=======
             queue->push( command );
->>>>>>> b5384e3d
             return true;
         }
         // else
