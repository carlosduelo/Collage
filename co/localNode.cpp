--- conflicted
+++ resolved
@@ -27,14 +27,8 @@
 #include "dataIStream.h"
 #include "exception.h"
 #include "global.h"
-<<<<<<< HEAD
-#include "nodeICommand.h"
-#include "nodeOCommand.h"
-#include "nodePackets.h"
-=======
 #include "nodeCommand.h"
 #include "nodeOCommand.h"
->>>>>>> ca8fc58c
 #include "object.h"
 #include "objectCommand.h"
 #include "objectStore.h"
@@ -1031,16 +1025,9 @@
     const uint32_t requestID = registerRequest( node.get( ));
 
     // send connect packet to peer
-<<<<<<< HEAD
-    {
-        NodeOCommand packet( connection, PACKETTYPE_CO_NODE, CMD_NODE_CONNECT );
-        packet << getNodeID() << requestID << getType() << serialize();
-    }
-=======
     NodeOCommand( Connections( 1, connection ), COMMANDTYPE_CO_NODE,
                   CMD_NODE_CONNECT ) << getNodeID() << requestID << getType()
                                      << serialize();
->>>>>>> ca8fc58c
 
     bool connected = false;
     if( !waitRequest( requestID, connected, 10000 /*ms*/ ))
@@ -1209,13 +1196,8 @@
     {
         NodePtr node = i->second;
         node->ref(); // extend lifetime to give cmd handler a chance
-<<<<<<< HEAD
-        send( CMD_NODE_REMOVE_NODE ) << node.get()
-                                     << uint32_t( LB_UNDEFINED_UINT32 );
-=======
         send( CMD_NODE_REMOVE_NODE )
             << node.get() << uint32_t( LB_UNDEFINED_UINT32 );
->>>>>>> ca8fc58c
 
         if( node->getConnection() == connection )
             _closeNode( node );
@@ -1255,7 +1237,7 @@
     }
 
     LBASSERT( sizePtr );
-    uint64_t size = *reinterpret_cast< uint64_t* >( sizePtr );
+    const uint64_t size = *reinterpret_cast< uint64_t* >( sizePtr );
     if( bytes == 0 ) // fluke signal
     {
         LBWARN << "Erronous network event on " << connection->getDescription()
@@ -1264,43 +1246,15 @@
         return false;
     }
 
-    // TEMP: check for new datastream 'packet'
-    const bool newPacket = size == 0;
-    if( newPacket )
-    {
-        // get actual size of datastream 'packet'
-        connection->recvNB( sizePtr, sizeof( uint64_t ));
-        connection->recvSync( &sizePtr, &bytes, false );
-        size = *reinterpret_cast< uint64_t* >( sizePtr );
-    }
-
     LBASSERT( size );
     LBASSERTINFO( bytes == sizeof( uint64_t ), bytes );
-<<<<<<< HEAD
-    if( !newPacket )
-    {
-        LBASSERT( size > sizeof( size ));
-    }
-=======
->>>>>>> ca8fc58c
 
     if( node )
         node->_setLastReceive( getTime64( ));
 
-<<<<<<< HEAD
-    CommandPtr command = _impl->commandCache.alloc( node, this, size );
-    uint8_t* ptr = reinterpret_cast< uint8_t* >(
-        command->getModifiable< Packet >()) + sizeof( uint64_t );
-
-    if( newPacket )
-        connection->recvNB( ptr, size );
-    else
-        connection->recvNB( ptr, size - sizeof( uint64_t ));
-=======
     BufferPtr buffer = _impl->commandCache.alloc( node, this, size );
     LBASSERT( buffer->getRefCount() == 1 );
     connection->recvNB( buffer->getData(), size );
->>>>>>> ca8fc58c
     const bool gotData = connection->recvSync( 0, 0 );
 
     Command command( buffer );
@@ -1316,10 +1270,6 @@
         LBERROR << "Incomplete packet read: " << command << std::endl;
         return false;
     }
-
-    if( newPacket )
-        // will update type & command inside the command for dispatching
-        NodeICommand stream( command );
 
     // This is one of the initial packets during the connection handshake, at
     // this point the remote node is not yet available.
@@ -1462,12 +1412,7 @@
 
 bool LocalNode::_cmdAckRequest( Command& command )
 {
-<<<<<<< HEAD
-    NodeICommand stream( &command );
-    const uint32_t requestID = stream.get< uint32_t >();
-=======
     const uint32_t requestID = command.get< uint32_t >();
->>>>>>> ca8fc58c
     LBASSERT( requestID != LB_UNDEFINED_UINT32 );
 
     serveRequest( requestID );
@@ -1498,12 +1443,7 @@
 
 bool LocalNode::_cmdSetAffinity( Command& command )
 {
-<<<<<<< HEAD
-    NodeICommand stream( &command );
-    const int32_t affinity = stream.get< int32_t >();
-=======
     const int32_t affinity = command.get< int32_t >();
->>>>>>> ca8fc58c
 
     lunchbox::Thread::setAffinity( affinity );
     return true;
@@ -1515,18 +1455,10 @@
     LBASSERT( _impl->inReceiverThread( ));
     LBVERB << "handle connect " << command << std::endl;
 
-<<<<<<< HEAD
-    NodeICommand stream( &command );
-    const NodeID& nodeID = stream.get< NodeID >();
-    const uint32_t requestID = stream.get< uint32_t >();
-    const uint32_t nodeType = stream.get< uint32_t >();
-    std::string data = stream.get< std::string >();
-=======
     const NodeID& nodeID = command.get< NodeID >();
     const uint32_t requestID = command.get< uint32_t >();
     const uint32_t nodeType = command.get< uint32_t >();
     std::string data = command.get< std::string >();
->>>>>>> ca8fc58c
 
     ConnectionPtr connection = _impl->incoming.getConnection();
 
@@ -1548,17 +1480,9 @@
                    << std::endl;
 
             // refuse connection
-<<<<<<< HEAD
-            {
-                NodeOCommand reply( connection, PACKETTYPE_CO_NODE,
-                                    CMD_NODE_CONNECT_REPLY );
-                reply << nodeID << requestID << nodeType;
-            }
-=======
             NodeOCommand( Connections( 1, connection ), COMMANDTYPE_CO_NODE,
                           CMD_NODE_CONNECT_REPLY) << nodeID << requestID
                                                   << nodeType;
->>>>>>> ca8fc58c
 
             // NOTE: There is no close() here. The reply packet above has to be
             // received by the peer first, before closing the connection.
@@ -1586,18 +1510,9 @@
     LBVERB << "Added node " << nodeID << std::endl;
 
     // send our information as reply
-<<<<<<< HEAD
-    {
-        NodeOCommand reply( connection, PACKETTYPE_CO_NODE,
-                            CMD_NODE_CONNECT_REPLY );
-        reply << getNodeID() << requestID << getType() << serialize();
-    }
-
-=======
     NodeOCommand( Connections( 1, connection ), COMMANDTYPE_CO_NODE,
                   CMD_NODE_CONNECT_REPLY ) << getNodeID() << requestID
                                            << getType() << serialize();
->>>>>>> ca8fc58c
     return true;
 }
 
@@ -1607,18 +1522,10 @@
     LBASSERT( _impl->inReceiverThread( ));
     LBVERB << "handle connect reply " << command << std::endl;
 
-<<<<<<< HEAD
-    NodeICommand stream( &command );
-    const NodeID& nodeID = stream.get< NodeID >();
-    const uint32_t requestID = stream.get< uint32_t >();
-    const uint32_t nodeType = stream.get< uint32_t >();
-    std::string data = stream.get< std::string >();
-=======
     const NodeID& nodeID = command.get< NodeID >();
     const uint32_t requestID = command.get< uint32_t >();
     const uint32_t nodeType = command.get< uint32_t >();
     std::string data = command.get< std::string >();
->>>>>>> ca8fc58c
 
     ConnectionPtr connection = _impl->incoming.getConnection();
     LBASSERT( _impl->connectionNodes.find( connection ) ==
@@ -1703,16 +1610,9 @@
 {
     LBASSERT( _impl->inReceiverThread( ));
 
-<<<<<<< HEAD
-    NodeICommand stream( &command );
-    const NodeID& nodeID = stream.get< NodeID >();
-    uint32_t nodeType = stream.get< uint32_t >();
-    std::string data = stream.get< std::string >();
-=======
     const NodeID& nodeID = command.get< NodeID >();
     uint32_t nodeType = command.get< uint32_t >();
     std::string data = command.get< std::string >();
->>>>>>> ca8fc58c
 
     if( command.getNode().isValid( ))
     {
@@ -1770,12 +1670,7 @@
 {
     LBASSERT( _impl->inReceiverThread( ));
 
-<<<<<<< HEAD
-    NodeICommand stream( &command );
-    const uint32_t requestID = stream.get< uint32_t >();
-=======
     const uint32_t requestID = command.get< uint32_t >();
->>>>>>> ca8fc58c
 
     NodePtr node = static_cast<Node*>( getRequestData( requestID ));
     LBASSERT( node.isValid( ));
@@ -1790,23 +1685,13 @@
 {
     LBVERB << "cmd get node data: " << command << std::endl;
 
-<<<<<<< HEAD
-    NodeICommand stream( &command );
-    const NodeID& nodeID = stream.get< NodeID >();
-    const uint32_t requestID = stream.get< uint32_t >();
-=======
     const NodeID& nodeID = command.get< NodeID >();
     const uint32_t requestID = command.get< uint32_t >();
->>>>>>> ca8fc58c
 
     NodePtr node = getNode( nodeID );
     NodePtr toNode = command.getNode();
 
-<<<<<<< HEAD
-    uint32_t nodeType;
-=======
     uint32_t nodeType = NODETYPE_CO_INVALID;
->>>>>>> ca8fc58c
     std::string nodeData;
     if( node.isValid( ))
     {
@@ -1815,20 +1700,9 @@
         LBINFO << "Sent node data '" << nodeData << "' for " << nodeID << " to "
                << toNode << std::endl;
     }
-<<<<<<< HEAD
-    else
-    {
-        LBVERB << "Node " << nodeID << " unknown" << std::endl;
-        nodeType = NODETYPE_CO_INVALID;
-    }
-
-    toNode->send( CMD_NODE_GET_NODE_DATA_REPLY ) << nodeID << requestID
-                                                 << nodeType << nodeData;
-=======
 
     toNode->send( CMD_NODE_GET_NODE_DATA_REPLY )
         << nodeID << requestID << nodeType << nodeData;
->>>>>>> ca8fc58c
     return true;
 }
 
@@ -1837,18 +1711,10 @@
     LBASSERT( _impl->inReceiverThread( ));
     LBVERB << "cmd get node data reply: " << command << std::endl;
 
-<<<<<<< HEAD
-    NodeICommand stream( &command );
-    const NodeID& nodeID = stream.get< NodeID >();
-    const uint32_t requestID = stream.get< uint32_t >();
-    const uint32_t nodeType = stream.get< uint32_t >();
-    std::string nodeData = stream.get< std::string >();
-=======
     const NodeID& nodeID = command.get< NodeID >();
     const uint32_t requestID = command.get< uint32_t >();
     const uint32_t nodeType = command.get< uint32_t >();
     std::string nodeData = command.get< std::string >();
->>>>>>> ca8fc58c
 
     // No locking needed, only recv thread writes
     NodeHash::const_iterator i = _impl->nodes->find( nodeID );
@@ -1901,24 +1767,14 @@
 
     _impl->sendToken = false;
 
-<<<<<<< HEAD
-    NodeICommand stream( &command );
-    const uint32_t requestID = stream.get< uint32_t >();
-=======
     const uint32_t requestID = command.get< uint32_t >();
->>>>>>> ca8fc58c
     command.getNode()->send( CMD_NODE_ACQUIRE_SEND_TOKEN_REPLY ) << requestID;
     return true;
 }
 
 bool LocalNode::_cmdAcquireSendTokenReply( Command& command )
 {
-<<<<<<< HEAD
-    NodeICommand stream( &command );
-    const uint32_t requestID = stream.get< uint32_t >();
-=======
     const uint32_t requestID = command.get< uint32_t >();
->>>>>>> ca8fc58c
     serveRequest( requestID );
     return true;
 }
@@ -1939,27 +1795,15 @@
     Command& request = _impl->sendTokenQueue.front();
     _impl->sendTokenQueue.pop_front();
 
-<<<<<<< HEAD
-    NodeICommand stream( request );
-    const uint32_t requestID = stream.get< uint32_t >();
-    request->getNode()->send( CMD_NODE_ACQUIRE_SEND_TOKEN_REPLY ) << requestID;
-=======
     const uint32_t requestID = request.get< uint32_t >();
     request.getNode()->send( CMD_NODE_ACQUIRE_SEND_TOKEN_REPLY ) << requestID;
->>>>>>> ca8fc58c
     return true;
 }
 
 bool LocalNode::_cmdAddListener( Command& command )
 {
-<<<<<<< HEAD
-    NodeICommand stream( &command );
-    Connection* rawConnection = stream.get< Connection* >();
-    std::string data = stream.get< std::string >();
-=======
     Connection* rawConnection = command.get< Connection* >();
     std::string data = command.get< std::string >();
->>>>>>> ca8fc58c
 
     ConnectionDescriptionPtr description = new ConnectionDescription( data );
     command.getNode()->addConnectionDescription( description );
@@ -1982,16 +1826,9 @@
 
 bool LocalNode::_cmdRemoveListener( Command& command )
 {
-<<<<<<< HEAD
-    NodeICommand stream( &command );
-    const uint32_t requestID = stream.get< uint32_t >();
-    Connection* rawConnection = stream.get< Connection* >();
-    std::string data = stream.get< std::string >();
-=======
     const uint32_t requestID = command.get< uint32_t >();
     Connection* rawConnection = command.get< Connection* >();
     std::string data = command.get< std::string >();
->>>>>>> ca8fc58c
 
     ConnectionDescriptionPtr description = new ConnectionDescription( data );
     LBCHECK( command.getNode()->removeConnectionDescription( description ));
@@ -2024,12 +1861,7 @@
 
 bool LocalNode::_cmdCommand( Command& command )
 {
-<<<<<<< HEAD
-    NodeICommand stream( &command );
-    const uint128_t& commandID = stream.get< uint128_t >();
-=======
     const uint128_t& commandID = command.get< uint128_t >();
->>>>>>> ca8fc58c
     CommandHandler func;
     {
         lunchbox::ScopedFastRead mutex( _impl->commandHandlers );
@@ -2055,12 +1887,7 @@
 
 bool LocalNode::_cmdCommandAsync( Command& command )
 {
-<<<<<<< HEAD
-    NodeICommand stream( &command );
-    const uint128_t& commandID = stream.get< uint128_t >();
-=======
     const uint128_t& commandID = command.get< uint128_t >();
->>>>>>> ca8fc58c
     CommandHandler func;
     {
         lunchbox::ScopedFastRead mutex( _impl->commandHandlers );
