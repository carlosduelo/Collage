
/* Copyright (c)  2005-2012, Stefan Eilemann <eile@equalizergraphics.com>
 *                     2010, Cedric Stalder <cedric.stalder@gmail.com>
 *                     2012, Daniel Nachbaur <danielnachbaur@gmail.com>
 *
 * This library is free software; you can redistribute it and/or modify it under
 * the terms of the GNU Lesser General Public License version 2.1 as published
 * by the Free Software Foundation.
 *
 * This library is distributed in the hope that it will be useful, but WITHOUT
 * ANY WARRANTY; without even the implied warranty of MERCHANTABILITY or FITNESS
 * FOR A PARTICULAR PURPOSE.  See the GNU Lesser General Public License for more
 * details.
 *
 * You should have received a copy of the GNU Lesser General Public License
 * along with this library; if not, write to the Free Software Foundation, Inc.,
 * 51 Franklin Street, Fifth Floor, Boston, MA 02110-1301 USA.
 */

#include "localNode.h"

#include "buffer.h"
#include "bufferCache.h"
#include "command.h"
#include "commandQueue.h"
#include "connectionDescription.h"
#include "connectionSet.h"
#include "dataIStream.h"
#include "exception.h"
#include "global.h"
#include "nodeCommand.h"
#include "nodeOCommand.h"
#include "object.h"
#include "objectCommand.h"
#include "objectStore.h"
#include "pipeConnection.h"
#include "worker.h"
#include "zeroconf.h"

#include <lunchbox/clock.h>
#include <lunchbox/hash.h>
#include <lunchbox/lockable.h>
#include <lunchbox/log.h>
#include <lunchbox/requestHandler.h>
#include <lunchbox/rng.h>
#include <lunchbox/scopedMutex.h>
#include <lunchbox/sleep.h>
#include <lunchbox/spinLock.h>
#include <lunchbox/types.h>
#include <lunchbox/servus.h>

namespace co
{
namespace
{
typedef CommandFunc<LocalNode> CmdFunc;
typedef std::list< Command > CommandList;
typedef lunchbox::RefPtrHash< Connection, NodePtr > ConnectionNodeHash;
typedef ConnectionNodeHash::const_iterator ConnectionNodeHashCIter;
typedef ConnectionNodeHash::iterator ConnectionNodeHashIter;
typedef stde::hash_map< uint128_t, NodePtr > NodeHash;
typedef NodeHash::const_iterator NodeHashCIter;
typedef stde::hash_map< uint128_t, LocalNode::PushHandler > HandlerHash;
typedef HandlerHash::const_iterator HandlerHashCIter;
typedef std::pair< LocalNode::CommandHandler, CommandQueue* > CommandPair;
typedef stde::hash_map< uint128_t, CommandPair > CommandHash;
typedef CommandHash::const_iterator CommandHashCIter;
}

namespace detail
{
class ReceiverThread : public lunchbox::Thread
{
public:
    ReceiverThread( co::LocalNode* localNode ) : _localNode( localNode ) {}
    virtual bool init()
        {
            setName( std::string("R ") + lunchbox::className(_localNode));
            return _localNode->_startCommandThread();
        }
    virtual void run() { _localNode->_runReceiverThread(); }

private:
    co::LocalNode* const _localNode;
};

class CommandThread : public Worker
{
public:
    CommandThread( co::LocalNode* localNode ) : _localNode( localNode ){}

protected:
    virtual bool init()
        {
            setName( std::string( "C " ) + lunchbox::className( _localNode ));
            return true;
        }

    virtual bool stopRunning() { return _localNode->isClosed(); }
    virtual bool notifyIdle()
        {
            return _localNode->_notifyCommandThreadIdle();
        }

private:
    co::LocalNode* const _localNode;
};

class LocalNode
{
public:
    LocalNode()
            : sendToken( true ), lastSendToken( 0 ), objectStore( 0 )
            , receiverThread( 0 ), commandThread( 0 )
            , service( "_collage._tcp" )
        {
        }

    ~LocalNode()
        {
            LBASSERT( incoming.isEmpty( ));
            LBASSERT( connectionNodes.empty( ));
            LBASSERT( pendingCommands.empty( ));
            LBASSERT( nodes->empty( ));

            delete objectStore;
            objectStore = 0;
            LBASSERT( !commandThread->isRunning( ));
            delete commandThread;
            commandThread = 0;

            LBASSERT( !receiverThread->isRunning( ));
            delete receiverThread;
            receiverThread = 0;
        }

    bool inReceiverThread() const { return receiverThread->isCurrent(); }

    /** Commands re-scheduled for dispatch. */
    CommandList  pendingCommands;

    /** The command buffer 'allocator' */
    co::BufferCache bufferCache;

    bool sendToken; //!< send token availability.
    uint64_t lastSendToken; //!< last used time for timeout detection
    std::deque< co::Command > sendTokenQueue; //!< pending requests

    /** Manager of distributed object */
    ObjectStore* objectStore;

    /** Needed for thread-safety during nodeID-based connect() */
    lunchbox::Lock connectLock;

    /** The node for each connection. */
    ConnectionNodeHash connectionNodes; // read and write: recv only

    /** The connected nodes. */
    lunchbox::Lockable< NodeHash, lunchbox::SpinLock > nodes; // r: all, w: recv

    /** The connection set of all connections from/to this node. */
    co::ConnectionSet incoming;

    /** The process-global clock. */
    lunchbox::Clock clock;

    /** The registered push handlers. */
    lunchbox::Lockable< HandlerHash, lunchbox::Lock > pushHandlers;

    /** The registered custom command handlers. */
    lunchbox::Lockable< CommandHash, lunchbox::SpinLock > commandHandlers;

    ReceiverThread* receiverThread;
    CommandThread* commandThread;

    lunchbox::Lockable< lunchbox::Servus > service;
};
}

LocalNode::LocalNode( )
        : _impl( new detail::LocalNode )
{
    _impl->receiverThread = new detail::ReceiverThread( this );
    _impl->commandThread  = new detail::CommandThread( this );
    _impl->objectStore = new ObjectStore( this );

    CommandQueue* queue = getCommandThreadQueue();
    registerCommand( CMD_NODE_ACK_REQUEST,
                     CmdFunc( this, &LocalNode::_cmdAckRequest ), 0 );
    registerCommand( CMD_NODE_STOP_RCV,
                     CmdFunc( this, &LocalNode::_cmdStopRcv ), 0 );
    registerCommand( CMD_NODE_STOP_CMD,
                     CmdFunc( this, &LocalNode::_cmdStopCmd ), queue );
    registerCommand( CMD_NODE_SET_AFFINITY_RCV,
                     CmdFunc( this, &LocalNode::_cmdSetAffinity ), 0 );
    registerCommand( CMD_NODE_SET_AFFINITY_CMD,
                     CmdFunc( this, &LocalNode::_cmdSetAffinity ), queue );
    registerCommand( CMD_NODE_CONNECT,
                     CmdFunc( this, &LocalNode::_cmdConnect ), 0);
    registerCommand( CMD_NODE_CONNECT_REPLY,
                     CmdFunc( this, &LocalNode::_cmdConnectReply ), 0 );
    registerCommand( CMD_NODE_CONNECT_ACK,
                     CmdFunc( this, &LocalNode::_cmdConnectAck ), 0 );
    registerCommand( CMD_NODE_ID,
                     CmdFunc( this, &LocalNode::_cmdID ), 0 );
    registerCommand( CMD_NODE_DISCONNECT,
                     CmdFunc( this, &LocalNode::_cmdDisconnect ), 0 );
    registerCommand( CMD_NODE_GET_NODE_DATA,
                     CmdFunc( this, &LocalNode::_cmdGetNodeData), queue );
    registerCommand( CMD_NODE_GET_NODE_DATA_REPLY,
                     CmdFunc( this, &LocalNode::_cmdGetNodeDataReply ), 0 );
    registerCommand( CMD_NODE_ACQUIRE_SEND_TOKEN,
                     CmdFunc( this, &LocalNode::_cmdAcquireSendToken ), queue );
    registerCommand( CMD_NODE_ACQUIRE_SEND_TOKEN_REPLY,
                     CmdFunc( this, &LocalNode::_cmdAcquireSendTokenReply ), 0);
    registerCommand( CMD_NODE_RELEASE_SEND_TOKEN,
                     CmdFunc( this, &LocalNode::_cmdReleaseSendToken ), queue );
    registerCommand( CMD_NODE_ADD_LISTENER,
                     CmdFunc( this, &LocalNode::_cmdAddListener ), 0 );
    registerCommand( CMD_NODE_REMOVE_LISTENER,
                     CmdFunc( this, &LocalNode::_cmdRemoveListener ), 0 );
    registerCommand( CMD_NODE_PING,
                     CmdFunc( this, &LocalNode::_cmdPing ), queue );
    registerCommand( CMD_NODE_PING_REPLY,
                     CmdFunc( this, &LocalNode::_cmdDiscard ), 0 );
    registerCommand( CMD_NODE_COMMAND,
                     CmdFunc( this, &LocalNode::_cmdCommand ), 0 );
}

LocalNode::~LocalNode( )
{
    LBASSERT( !hasPendingRequests( ));
    delete _impl;
}

bool LocalNode::initLocal( const int argc, char** argv )
{
#ifndef NDEBUG
    LBVERB << lunchbox::disableFlush << "args: ";
    for( int i=0; i<argc; i++ )
         LBVERB << argv[i] << ", ";
    LBVERB << std::endl << lunchbox::enableFlush;
#endif

    // We do not use getopt_long because it really does not work due to the
    // following aspects:
    // - reordering of arguments
    // - different behavior of GNU and BSD implementations
    // - incomplete man pages
    for( int i=1; i<argc; ++i )
    {
        if( std::string( "--eq-listen" ) == argv[i] )
        {
            if( (i+1)<argc && argv[i+1][0] != '-' )
            {
                std::string data = argv[++i];
                ConnectionDescriptionPtr desc = new ConnectionDescription;
                desc->port = Global::getDefaultPort();

                if( desc->fromString( data ))
                {
                    addConnectionDescription( desc );
                    LBASSERTINFO( data.empty(), data );
                }
                else
                    LBWARN << "Ignoring listen option: " << argv[i] <<std::endl;
            }
            else
            {
                LBWARN << "No argument given to --eq-listen!" << std::endl;
            }
        }
        else if ( std::string( "--co-globals" ) == argv[i] )
        {
            if( (i+1)<argc && argv[i+1][0] != '-' )
            {
                const std::string data = argv[++i];
                if( !Global::fromString( data ))
                {
                    LBWARN << "Invalid global variables string: " << data
                           << ", using default global variables." << std::endl;
                }
            }
            else
            {
                LBWARN << "No argument given to --co-globals!" << std::endl;
            }
        }
    }

    if( !listen( ))
    {
        LBWARN << "Can't setup listener(s) on " << *static_cast< Node* >( this )
               << std::endl;
        return false;
    }
    return true;
}

bool LocalNode::listen()
{
    LBVERB << "Listener data: " << serialize() << std::endl;
    if( !isClosed() || !_connectSelf( ))
        return false;

    const ConnectionDescriptions& descriptions = getConnectionDescriptions();
    for( ConnectionDescriptionsCIter i = descriptions.begin();
         i != descriptions.end(); ++i )
    {
        ConnectionDescriptionPtr description = *i;
        ConnectionPtr connection = Connection::create( description );

        if( !connection || !connection->listen( ))
        {
            LBWARN << "Can't create listener connection: " << description
                   << std::endl;
            return false;
        }

        _impl->connectionNodes[ connection ] = this;
        _impl->incoming.addConnection( connection );
        if( description->type >= CONNECTIONTYPE_MULTICAST )
            _addMulticast( this, connection );

        connection->acceptNB();

        LBVERB << "Added node " << getNodeID() << " using " << connection
               << std::endl;
    }

    LBVERB << lunchbox::className(this) << " start command and receiver thread "
           << std::endl;

    _setListening();
    _impl->receiverThread->start();

    LBINFO << *this << std::endl;
    return true;
}

bool LocalNode::listen( ConnectionPtr connection )
{
    if( !listen( ))
        return false;
    _addConnection( connection );
    return true;
}

bool LocalNode::close()
{
    if( !isListening() )
        return false;

    send( CMD_NODE_STOP_RCV );

    LBCHECK( _impl->receiverThread->join( ));
    _cleanup();

    LBINFO << _impl->incoming.getSize() << " connections open after close"
           << std::endl;
#ifndef NDEBUG
    const Connections& connections = _impl->incoming.getConnections();
    for( Connections::const_iterator i = connections.begin();
         i != connections.end(); ++i )
    {
        LBINFO << "    " << *i << std::endl;
    }
#endif

    LBASSERTINFO( !hasPendingRequests(),
                  *static_cast< lunchbox::RequestHandler* >( this ));
    return true;
}

void LocalNode::setAffinity( const int32_t affinity )
{
    send( CMD_NODE_SET_AFFINITY_RCV ) << affinity;
    send( CMD_NODE_SET_AFFINITY_CMD ) << affinity;

    lunchbox::Thread::setAffinity( affinity );
}

ConnectionPtr LocalNode::addListener( ConnectionDescriptionPtr desc )
{
    LBASSERT( isListening( ));

    ConnectionPtr connection = Connection::create( desc );

    if( connection && connection->listen( ))
    {
        addListener( connection );
        return connection;
    }
    return 0;
}

void LocalNode::addListener( ConnectionPtr connection )
{
    LBASSERT( isListening( ));
    LBASSERT( connection->isListening( ));

    connection->ref( this );

    // Update everybody's description list of me
    // I will add the listener to myself in my handler
    Nodes nodes;
    getNodes( nodes );

    for( NodesIter i = nodes.begin(); i != nodes.end(); ++i )
        (*i)->send( CMD_NODE_ADD_LISTENER )
               << connection.get() << connection->getDescription()->toString();
}

void LocalNode::removeListeners( const Connections& connections )
{
    std::vector< uint32_t > requests;
    for( ConnectionsCIter i = connections.begin(); i != connections.end(); ++i )
    {
        co::ConnectionPtr connection = *i;
        requests.push_back( _removeListenerNB( connection ));
    }

    for( size_t i = 0; i < connections.size(); ++i )
    {
        co::ConnectionPtr connection = connections[i];
        waitRequest( requests[ i ] );
        connection->close();
        // connection and connections hold a reference
        LBASSERTINFO( connection->getRefCount()==2 ||
             connection->getDescription()->type >= co::CONNECTIONTYPE_MULTICAST,
                      connection->getRefCount() << ": " << *connection );
    }
}

uint32_t LocalNode::_removeListenerNB( ConnectionPtr connection )
{
    LBASSERT( isListening( ));
    LBASSERTINFO( !connection->isConnected(), connection );

    connection->ref( this );
    const uint32_t requestID = registerRequest();
    Nodes nodes;
    getNodes( nodes );

    for( NodesIter i = nodes.begin(); i != nodes.end(); ++i )
        (*i)->send( CMD_NODE_REMOVE_LISTENER ) << requestID << connection.get()
                                    << connection->getDescription()->toString();

    return requestID;
}

void LocalNode::_addConnection( ConnectionPtr connection )
{
    _impl->incoming.addConnection( connection );
    connection->recvNB( new uint64_t, sizeof( uint64_t ));
}

void LocalNode::_removeConnection( ConnectionPtr connection )
{
    LBASSERT( connection );

    _impl->incoming.removeConnection( connection );

    void* buffer( 0 );
    uint64_t bytes( 0 );
    connection->resetRecvData( &buffer, &bytes );
    LBASSERTINFO( !connection->isConnected() || buffer, *connection );
    LBASSERT( !buffer || bytes == sizeof( uint64_t ));

    if( !connection->isClosed( ))
        connection->close(); // cancels pending IO's
    delete reinterpret_cast< uint64_t* >( buffer );
}

void LocalNode::_cleanup()
{
    LBVERB << "Clean up stopped node" << std::endl;
    LBASSERTINFO( isClosed(), *this );

    ConnectionPtr connection = getConnection();
    PipeConnectionPtr pipe = LBSAFECAST( PipeConnection*, connection.get( ));
    connection = pipe->acceptSync();
    _removeConnection( connection );
    _impl->connectionNodes.erase( connection );
    _disconnect();

    const Connections& connections = _impl->incoming.getConnections();
    while( !connections.empty( ))
    {
        connection = connections.back();
        NodePtr node = _impl->connectionNodes[ connection ];

        if( node )
            _closeNode( node );
        _removeConnection( connection );
    }

    if( !_impl->connectionNodes.empty( ))
        LBINFO << _impl->connectionNodes.size() << " open connections during cleanup"
               << std::endl;
#ifndef NDEBUG
    for( ConnectionNodeHashCIter i = _impl->connectionNodes.begin();
         i != _impl->connectionNodes.end(); ++i )
    {
        NodePtr node = i->second;
        LBINFO << "    " << i->first << " : " << node << std::endl;
    }
#endif

    _impl->connectionNodes.clear();

    if( !_impl->nodes->empty( ))
        LBINFO << _impl->nodes->size() << " nodes connected during cleanup"
               << std::endl;

#ifndef NDEBUG
    for( NodeHashCIter i = _impl->nodes->begin(); i != _impl->nodes->end(); ++i)
    {
        NodePtr node = i->second;
        LBINFO << "    " << node << std::endl;
    }
#endif

    _impl->nodes->clear();
}

void LocalNode::_closeNode( NodePtr node )
{
    ConnectionPtr connection = node->getConnection();
    ConnectionPtr mcConnection = node->getMulticast();

    node->_disconnect();

    if( connection )
    {
        LBASSERTINFO( _impl->connectionNodes.find( connection ) !=
                      _impl->connectionNodes.end(), connection );

        _removeConnection( connection );
        _impl->connectionNodes.erase( connection );
    }

    if( mcConnection )
    {
        _removeConnection( mcConnection );
        _impl->connectionNodes.erase( mcConnection );
    }

    _impl->objectStore->removeInstanceData( node->getNodeID( ));

    lunchbox::ScopedFastWrite mutex( _impl->nodes );
    _impl->nodes->erase( node->getNodeID( ));
    LBINFO << node << " disconnected from " << *this << std::endl;
}

bool LocalNode::_connectSelf()
{
    // setup local connection to myself
    PipeConnectionPtr connection = new PipeConnection;
    if( !connection->connect( ))
    {
        LBERROR << "Could not create local connection to receiver thread."
                << std::endl;
        return false;
    }

    Node::_connect( connection->acceptSync( ));
    _setClosed(); // reset state after _connect set it to connected

    // add to connection set
    LBASSERT( connection->getDescription().isValid( ));
    LBASSERT( _impl->connectionNodes.find( connection ) ==
              _impl->connectionNodes.end( ));

    _impl->connectionNodes[ connection ] = this;
    _impl->nodes.data[ getNodeID() ] = this;
    _addConnection( connection );

    LBVERB << "Added node " << getNodeID() << " using " << connection
           << std::endl;
    return true;
}

bool LocalNode::disconnect( NodePtr node )
{
    if( !node || !isListening() )
        return false;

    if( !node->isConnected( ))
        return true;

    LBASSERT( !inCommandThread( ));

    const uint32_t requestID = registerRequest( node.get( ));
    send( CMD_NODE_DISCONNECT ) << requestID;

    waitRequest( requestID );
    _impl->objectStore->removeNode( node );
    return true;
}

void LocalNode::ackRequest( NodePtr node, const uint32_t requestID )
{
    if( requestID == LB_UNDEFINED_UINT32 ) // no need to ack operation
        return;

    if( node == this ) // OPT
        serveRequest( requestID );
    else
        node->send( CMD_NODE_ACK_REQUEST ) << requestID;
}

void LocalNode::ping( NodePtr remoteNode )
{
    LBASSERT( !_impl->inReceiverThread( ) );
    remoteNode->send( CMD_NODE_PING );
}

bool LocalNode::pingIdleNodes()
{
    LBASSERT( !_impl->inReceiverThread( ) );
    const int64_t timeout = co::Global::getKeepaliveTimeout();
    Nodes nodes;
    getNodes( nodes, false );

    bool pinged = false;
    for( NodesCIter i = nodes.begin(); i != nodes.end(); ++i )
    {
        NodePtr node = *i;
        if( getTime64() - node->getLastReceiveTime() > timeout )
        {
            LBINFO << " Ping Node: " <<  node->getNodeID() << " last seen "
                   << node->getLastReceiveTime() << std::endl;
            node->send( CMD_NODE_PING );
            pinged = true;
        }
    }
    return pinged;
}

//----------------------------------------------------------------------
// Object functionality
//----------------------------------------------------------------------
void LocalNode::disableInstanceCache()
{
    _impl->objectStore->disableInstanceCache();
}

void LocalNode::expireInstanceData( const int64_t age )
{
    _impl->objectStore->expireInstanceData( age );
}

void LocalNode::enableSendOnRegister()
{
    _impl->objectStore->enableSendOnRegister();
}

void LocalNode::disableSendOnRegister()
{
    _impl->objectStore->disableSendOnRegister();
}

bool LocalNode::registerObject( Object* object )
{
    return _impl->objectStore->registerObject( object );
}

void LocalNode::deregisterObject( Object* object )
{
    _impl->objectStore->deregisterObject( object );
}
bool LocalNode::mapObject( Object* object, const UUID& id,
                           const uint128_t& version )
{
    const uint32_t requestID = mapObjectNB( object, id, version );
    return mapObjectSync( requestID );
}

uint32_t LocalNode::mapObjectNB( Object* object, const UUID& id,
                                 const uint128_t& version )
{
    return _impl->objectStore->mapObjectNB( object, id, version );
}

uint32_t LocalNode::mapObjectNB( Object* object, const UUID& id,
                                 const uint128_t& version, NodePtr master )
{
    return _impl->objectStore->mapObjectNB( object, id, version, master );
}


bool LocalNode::mapObjectSync( const uint32_t requestID )
{
    return _impl->objectStore->mapObjectSync( requestID );
}

void LocalNode::unmapObject( Object* object )
{
    _impl->objectStore->unmapObject( object );
}

void LocalNode::swapObject( Object* oldObject, Object* newObject )
{
    _impl->objectStore->swapObject( oldObject, newObject );
}

void LocalNode::releaseObject( Object* object )
{
    LBASSERT( object );
    if( !object || !object->isAttached( ))
        return;

    if( object->isMaster( ))
        _impl->objectStore->deregisterObject( object );
    else
        _impl->objectStore->unmapObject( object );
}

void LocalNode::objectPush( const uint128_t& groupID,
                            const uint128_t& objectType,
                            const uint128_t& objectID, DataIStream& istream )
{
    lunchbox::ScopedRead mutex( _impl->pushHandlers );
    HandlerHashCIter i = _impl->pushHandlers->find( groupID );
    if( i != _impl->pushHandlers->end( ))
        i->second( groupID, objectType, objectID, istream );

    if( istream.hasData( ))
        LBWARN << "Incomplete Object::push for group " << groupID << " type "
               << objectType << " object " << objectID << std::endl;
}

void LocalNode::registerPushHandler( const uint128_t& groupID,
                                     const PushHandler& handler )
{
    lunchbox::ScopedWrite mutex( _impl->pushHandlers );
    (*_impl->pushHandlers)[ groupID ] = handler;
}

bool LocalNode::registerCommandHandler( const uint128_t& command,
                                        const CommandHandler& func,
                                        CommandQueue* queue )
{
    lunchbox::ScopedFastWrite mutex( _impl->commandHandlers );
    if( _impl->commandHandlers->find(command) != _impl->commandHandlers->end( ))
    {
        LBWARN << "Already got a registered handler for custom command "
               << command << std::endl;
        return false;
    }

    _impl->commandHandlers->insert( std::make_pair( command,
                                                std::make_pair( func, queue )));
    return true;
}

LocalNode::SendToken LocalNode::acquireSendToken( NodePtr node )
{
    LBASSERT( !inCommandThread( ));
    LBASSERT( !_impl->inReceiverThread( ));

    const uint32_t requestID = registerRequest();
    node->send( CMD_NODE_ACQUIRE_SEND_TOKEN ) << requestID;

    bool ret = false;
    if( waitRequest( requestID, ret, Global::getTimeout( )))
        return node;

    LBERROR << "Timeout while acquiring send token " << requestID
            << std::endl;
    return 0;
}

void LocalNode::releaseSendToken( SendToken& node )
{
    LBASSERT( !_impl->inReceiverThread( ));
    if( !node )
        return;

    node->send( CMD_NODE_RELEASE_SEND_TOKEN );
    node = 0; // In case app stores token in member variable
}

//----------------------------------------------------------------------
// Connecting a node
//----------------------------------------------------------------------
namespace
{
enum ConnectResult
{
    CONNECT_OK,
    CONNECT_TRY_AGAIN,
    CONNECT_BAD_STATE,
    CONNECT_TIMEOUT,
    CONNECT_UNREACHABLE
};
}

NodePtr LocalNode::connect( const NodeID& nodeID )
{
    LBASSERT( nodeID != NodeID::ZERO );
    LBASSERT( isListening( ));

    // Make sure that only one connection request based on the node identifier
    // is pending at a given time. Otherwise a node with the same id might be
    // instantiated twice in _cmdGetNodeDataReply(). The alternative to this
    // mutex is to register connecting nodes with this local node, and handle
    // all cases correctly, which is far more complex. Node connections only
    // happen a lot during initialization, and are therefore not time-critical.
    lunchbox::ScopedWrite mutex( _impl->connectLock );

    Nodes nodes;
    getNodes( nodes );

    for( NodesCIter i = nodes.begin(); i != nodes.end(); ++i )
    {
        NodePtr peer = *i;
        if( peer->getNodeID() == nodeID && peer->isReachable( )) // early out
            return peer;
    }

    LBINFO << "Connecting node " << nodeID << std::endl;
    for( NodesCIter i = nodes.begin(); i != nodes.end(); ++i )
    {
        NodePtr peer = *i;
        NodePtr node = _connect( nodeID, peer );
        if( node )
            return node;
    }

    NodePtr node = _connectFromZeroconf( nodeID );
    if( node )
        return node;

    // check again if node connected by itself by now
    nodes.clear();
    getNodes( nodes );
    for( NodesCIter i = nodes.begin(); i != nodes.end(); ++i )
    {
        node = *i;
        if( node->getNodeID() == nodeID && node->isReachable( ))
            return node;
    }

    LBWARN << "Node " << nodeID << " connection failed" << std::endl;
    LBUNREACHABLE;
    return 0;
}

NodePtr LocalNode::_connect( const NodeID& nodeID, NodePtr peer )
{
    LBASSERT( nodeID != NodeID::ZERO );

    NodePtr node;
    {
        lunchbox::ScopedFastRead mutexNodes( _impl->nodes );
        NodeHash::const_iterator i = _impl->nodes->find( nodeID );
        if( i != _impl->nodes->end( ))
            node = i->second;
    }

    if( node )
    {
        LBASSERT( node->isReachable( ));
        if( !node->isReachable( ))
            connect( node );
        return node->isReachable() ? node : 0;
    }
    LBASSERT( getNodeID() != nodeID );

    const uint32_t requestID = registerRequest();
    peer->send( CMD_NODE_GET_NODE_DATA ) << nodeID << requestID;

    void* result = 0;
    waitRequest( requestID, result );

    if( !result )
    {
        LBINFO << "Node " << nodeID << " not found on " << peer->getNodeID()
               << std::endl;
        return 0;
    }

    LBASSERT( dynamic_cast< Node* >( (Dispatcher*)result ));
    node = static_cast< Node* >( result );
    node->unref( this ); // ref'd before serveRequest()

    if( node->isReachable( ))
        return node;

    size_t tries = 10;
    while( --tries )
    {
        switch( _connect( node ))
        {
          case CONNECT_OK:
              return node;
          case CONNECT_TRY_AGAIN:
          {
              lunchbox::RNG rng;
              lunchbox::sleep( rng.get< uint8_t >( )); // collision avoidance
              break;
          }
          case CONNECT_BAD_STATE:
              LBWARN << "Internal connect error" << std::endl;
              // no break;
          case CONNECT_TIMEOUT:
              return 0;

          case CONNECT_UNREACHABLE:
              break; // maybe peer talks to us
        }

        lunchbox::ScopedFastRead mutexNodes( _impl->nodes );
        // connect failed - check for simultaneous connect from peer
        NodeHash::const_iterator i = _impl->nodes->find( nodeID );
        if( i != _impl->nodes->end( ))
            node = i->second;
    }

    return node->isReachable() ? node : 0;
}

NodePtr LocalNode::_connectFromZeroconf( const NodeID& nodeID )
{
    lunchbox::ScopedWrite mutex( _impl->service );

    const Strings& instances =
        _impl->service->discover( lunchbox::Servus::IF_ALL, 500 );
    for( StringsCIter i = instances.begin(); i != instances.end(); ++i )
    {
        const std::string& instance = *i;
        const NodeID candidate = uint128_t( instance );
        if( candidate != nodeID )
            continue;

        const std::string& typeStr = _impl->service->get( instance, "co_type" );
        if( typeStr.empty( ))
            return 0;

        std::istringstream in( typeStr );
        uint32_t type = 0;
        in >> type;

        NodePtr node = createNode( type );
        const std::string& numStr = _impl->service->get( instance,
                                                         "co_numPorts" );
        uint32_t num = 0;

        in.clear();
        in.str( numStr );
        in >> num;
        LBASSERT( num > 0 );
        for( size_t j = 0; j < num; ++j )
        {
            ConnectionDescriptionPtr desc = new ConnectionDescription;
            std::ostringstream out;
            out << "co_port" << j;

            std::string descStr = _impl->service->get( instance, out.str( ));
            LBASSERT( !descStr.empty( ));
            LBCHECK( desc->fromString( descStr ));
            LBASSERT( descStr.empty( ));
            node->addConnectionDescription( desc );
        }
        mutex.leave();
        if( connect( node ))
            return node;
    }
    return 0;
}

bool LocalNode::connect( NodePtr node )
{
    return ( _connect( node ) == CONNECT_OK );
}

uint32_t LocalNode::_connect( NodePtr node )
{
    LBASSERTINFO( isListening(), *this );
    if( node->isReachable( ))
        return CONNECT_OK;

    LBASSERT( node->isClosed( ));
    LBINFO << "Connecting " << node << std::endl;

    // try connecting using the given descriptions
    const ConnectionDescriptions& cds = node->getConnectionDescriptions();
    for( ConnectionDescriptionsCIter i = cds.begin();
        i != cds.end(); ++i )
    {
        ConnectionDescriptionPtr description = *i;
        if( description->type >= CONNECTIONTYPE_MULTICAST )
            continue; // Don't use multicast for primary connections

        ConnectionPtr connection = Connection::create( description );
        if( !connection || !connection->connect( ))
            continue;

        return _connect( node, connection );
    }

    LBWARN << "Node unreachable, all connections failed to connect" <<std::endl;
    return CONNECT_UNREACHABLE;
}

bool LocalNode::connect( NodePtr node, ConnectionPtr connection )
{
    return ( _connect( node, connection ) == CONNECT_OK );
}

uint32_t LocalNode::_connect( NodePtr node, ConnectionPtr connection )
{
    LBASSERT( connection.isValid( ));
    LBASSERT( node->getNodeID() != getNodeID( ));

    if( !node || !isListening() || !connection->isConnected() ||
        !node->isClosed( ))
    {
        return CONNECT_BAD_STATE;
    }

    _addConnection( connection );

    const uint32_t requestID = registerRequest( node.get( ));

<<<<<<< HEAD
    // send connect packet to peer
=======
    // send connect command to peer
>>>>>>> 5e7e1c58
    NodeOCommand( Connections( 1, connection ), CMD_NODE_CONNECT )
            << getNodeID() << requestID << getType() << serialize();

    bool connected = false;
    if( !waitRequest( requestID, connected, 10000 /*ms*/ ))
    {
        LBWARN << "Node connection handshake timeout - " << node
               << " not a Collage node?" << std::endl;
        return CONNECT_TIMEOUT;
    }
    if( !connected )
        return CONNECT_TRY_AGAIN;

    LBASSERT( node->getNodeID() != NodeID::ZERO );
    LBASSERTINFO( node->getNodeID() != getNodeID(), getNodeID() );
    LBINFO << node << " connected to " << *(Node*)this << std::endl;
    return CONNECT_OK;
}

NodePtr LocalNode::getNode( const NodeID& id ) const
{
    lunchbox::ScopedFastRead mutex( _impl->nodes );
    NodeHash::const_iterator i = _impl->nodes->find( id );
    if( i == _impl->nodes->end( ))
        return 0;
    LBASSERT( i->second->isReachable( ));
    return i->second;
}

void LocalNode::getNodes( Nodes& nodes, const bool addSelf ) const
{
    lunchbox::ScopedFastRead mutex( _impl->nodes );
    for( NodeHashCIter i = _impl->nodes->begin(); i != _impl->nodes->end(); ++i )
    {
        NodePtr node = i->second;
        LBASSERTINFO( node->isReachable(), node );
        if( node->isReachable() && ( addSelf || node != this ))
            nodes.push_back( i->second );
    }
}

CommandQueue* LocalNode::getCommandThreadQueue()
{
    return _impl->commandThread->getWorkerQueue();
}

bool LocalNode::inCommandThread() const
{
    return _impl->commandThread->isCurrent();
}

int64_t LocalNode::getTime64() const
{
    return _impl->clock.getTime64();
}

void LocalNode::flushCommands()
{
    _impl->incoming.interrupt();
}

//----------------------------------------------------------------------
// receiver thread functions
//----------------------------------------------------------------------
void LocalNode::_runReceiverThread()
{
    LB_TS_THREAD( _rcvThread );
    _initService();

    int nErrors = 0;
    while( isListening( ))
    {
        const ConnectionSet::Event result = _impl->incoming.select();
        switch( result )
        {
            case ConnectionSet::EVENT_CONNECT:
                _handleConnect();
                break;

            case ConnectionSet::EVENT_DATA:
                _handleData();
                break;

            case ConnectionSet::EVENT_DISCONNECT:
            case ConnectionSet::EVENT_INVALID_HANDLE:
                _handleDisconnect();
                break;

            case ConnectionSet::EVENT_TIMEOUT:
                LBINFO << "select timeout" << std::endl;
                break;

            case ConnectionSet::EVENT_ERROR:
                ++nErrors;
                LBWARN << "Connection error during select" << std::endl;
                if( nErrors > 100 )
                {
                    LBWARN << "Too many errors in a row, capping connection"
                           << std::endl;
                    _handleDisconnect();
                }
                break;

            case ConnectionSet::EVENT_SELECT_ERROR:
                LBWARN << "Error during select" << std::endl;
                ++nErrors;
                if( nErrors > 10 )
                {
                    LBWARN << "Too many errors in a row" << std::endl;
                    LBUNIMPLEMENTED;
                }
                break;

            case ConnectionSet::EVENT_INTERRUPT:
                _redispatchCommands();
                break;

            default:
                LBUNIMPLEMENTED;
        }
        if( result != ConnectionSet::EVENT_ERROR &&
            result != ConnectionSet::EVENT_SELECT_ERROR )

            nErrors = 0;
    }

    if( !_impl->pendingCommands.empty( ))
        LBWARN << _impl->pendingCommands.size()
               << " commands pending while leaving command thread" << std::endl;

    _impl->pendingCommands.clear();
    LBCHECK( _impl->commandThread->join( ));
    _impl->objectStore->clear();
    _impl->pendingCommands.clear();
    _impl->bufferCache.flush();

    LBINFO << "Leaving receiver thread of " << lunchbox::className( this )
           << std::endl;
}

void LocalNode::_handleConnect()
{
    ConnectionPtr connection = _impl->incoming.getConnection();
    ConnectionPtr newConn = connection->acceptSync();
    connection->acceptNB();

    if( !newConn )
    {
        LBINFO << "Received connect event, but accept() failed" << std::endl;
        return;
    }
    _addConnection( newConn );
}

void LocalNode::_handleDisconnect()
{
    while( _handleData( )) ; // read remaining data off connection

    ConnectionPtr connection = _impl->incoming.getConnection();
    ConnectionNodeHash::iterator i = _impl->connectionNodes.find( connection );

    if( i != _impl->connectionNodes.end( ))
    {
        NodePtr node = i->second;

        node->ref(); // extend lifetime to give cmd handler a chance

        // local command dispatching
        NodeOCommand( this, this, CMD_NODE_REMOVE_NODE )
                << node.get() << uint32_t( LB_UNDEFINED_UINT32 );

        if( node->getConnection() == connection )
            _closeNode( node );
        else
            node->_removeMulticast( connection );

        notifyDisconnect( node );
    }

    _removeConnection( connection );
}

bool LocalNode::_handleData()
{
    ConnectionPtr connection = _impl->incoming.getConnection();
    LBASSERT( connection );

    NodePtr node;
    ConnectionNodeHashCIter i = _impl->connectionNodes.find( connection );
    if( i != _impl->connectionNodes.end( ))
        node = i->second;
    LBASSERTINFO( !node || // unconnected node
                  *(node->getConnection()) == *connection || // correct UC conn
                  connection->getDescription()->type>=CONNECTIONTYPE_MULTICAST,
                  lunchbox::className( node ));

    LBVERB << "Handle data from " << node << std::endl;

    void* sizePtr( 0 );
    uint64_t bytes( 0 );
    const bool gotSize = connection->recvSync( &sizePtr, &bytes, false );

    if( !gotSize ) // Some systems signal data on dead connections.
    {
        connection->recvNB( sizePtr, sizeof( uint64_t ));
        return false;
    }

    LBASSERT( sizePtr );
    const uint64_t size = *reinterpret_cast< uint64_t* >( sizePtr );
    if( bytes == 0 ) // fluke signal
    {
        LBWARN << "Erronous network event on " << connection->getDescription()
               << std::endl;
        _impl->incoming.setDirty();
        return false;
    }

    LBASSERT( size );
    LBASSERTINFO( bytes == sizeof( uint64_t ), bytes );

    if( node )
        node->_setLastReceive( getTime64( ));

    BufferPtr buffer = _impl->bufferCache.alloc( node, this, size );
    LBASSERT( buffer->getRefCount() == 1 );
    connection->recvNB( buffer->getData(), size );
    const bool gotData = connection->recvSync( 0, 0 );

    Command command( buffer );

    LBASSERT( gotData );
    LBASSERT( command.isValid( ));

    // start next receive
    connection->recvNB( sizePtr, sizeof( uint64_t ));

    if( !gotData )
    {
        LBERROR << "Incomplete command read: " << command << std::endl;
        return false;
    }

    // This is one of the initial commands during the connection handshake, at
    // this point the remote node is not yet available.
    LBASSERTINFO( node.isValid() ||
                 ( command.getType() == COMMANDTYPE_CO_NODE &&
                  ( command.getCommand() == CMD_NODE_CONNECT  ||
                    command.getCommand() == CMD_NODE_CONNECT_REPLY ||
                    command.getCommand() == CMD_NODE_ID )),
                  command << " connection " << connection );

    _dispatchCommand( command );
    return true;
}

BufferPtr LocalNode::allocCommand( const uint64_t size )
{
    LBASSERT( _impl->inReceiverThread( ));
    return _impl->bufferCache.alloc( this, this, size );
}

void LocalNode::_dispatchCommand( Command& command )
{
    LBASSERT( command.isValid( ));

    if( dispatchCommand( command ))
        _redispatchCommands();
    else
    {
        _redispatchCommands();
        _impl->pendingCommands.push_back( command );
    }
}

bool LocalNode::dispatchCommand( Command& command )
{
    LBVERB << "dispatch " << command << " by " << getNodeID() << std::endl;
    LBASSERT( command.isValid( ));

    const uint32_t type = command.getType();
    switch( type )
    {
        case COMMANDTYPE_CO_NODE:
            LBCHECK( Dispatcher::dispatchCommand( command ));
            return true;

        case COMMANDTYPE_CO_OBJECT:
            return _impl->objectStore->dispatchObjectCommand( command );

        default:
            LBABORT( "Unknown command type " << type << " for " << command );
            return true;
    }
}

void LocalNode::_redispatchCommands()
{
    bool changes = true;
    while( changes && !_impl->pendingCommands.empty( ))
    {
        changes = false;

        for( CommandList::iterator i = _impl->pendingCommands.begin();
             i != _impl->pendingCommands.end(); ++i )
        {
            Command& command = *i;
            LBASSERT( command.isValid( ));

            if( dispatchCommand( command ))
            {
                _impl->pendingCommands.erase( i );
                changes = true;
                break;
            }
        }
    }

#ifndef NDEBUG
    if( !_impl->pendingCommands.empty( ))
        LBVERB << _impl->pendingCommands.size() << " undispatched commands"
               << std::endl;
    LBASSERT( _impl->pendingCommands.size() < 200 );
#endif
}

void LocalNode::_initService()
{
    LB_TS_SCOPED( _rcvThread );
    _impl->service->withdraw(); // go silent during k/v update

    const ConnectionDescriptions& descs = getConnectionDescriptions();
    if( descs.empty( ))
        return;

    std::ostringstream out;
    out << getType();
    _impl->service->set( "co_type", out.str( ));

    out.str("");
    out << descs.size();
    _impl->service->set( "co_numPorts", out.str( ));

    for( ConnectionDescriptionsCIter i = descs.begin(); i != descs.end(); ++i )
    {
        ConnectionDescriptionPtr desc = *i;
        out.str("");
        out << "co_port" << i - descs.begin();
        _impl->service->set( out.str(), desc->toString( ));
    }

    _impl->service->announce( descs.front()->port, getNodeID().getString( ));
}

void LocalNode::_exitService()
{
    _impl->service->withdraw();
}

Zeroconf LocalNode::getZeroconf()
{
    lunchbox::ScopedWrite mutex( _impl->service );
    _impl->service->discover( lunchbox::Servus::IF_ALL, 500 );
    return Zeroconf( _impl->service.data );
}


//----------------------------------------------------------------------
// command thread functions
//----------------------------------------------------------------------
bool LocalNode::_startCommandThread()
{
    return _impl->commandThread->start();
}

bool LocalNode::_notifyCommandThreadIdle()
{
    return _impl->objectStore->notifyCommandThreadIdle();
}

bool LocalNode::_cmdAckRequest( Command& command )
{
    const uint32_t requestID = command.get< uint32_t >();
    LBASSERT( requestID != LB_UNDEFINED_UINT32 );

    serveRequest( requestID );
    return true;
}

bool LocalNode::_cmdStopRcv( Command& command )
{
    LB_TS_THREAD( _rcvThread );
    LBASSERT( isListening( ));

    _exitService();
    _setClosing(); // causes rcv thread exit

    command.setCommand( CMD_NODE_STOP_CMD ); // causes cmd thread exit
    _dispatchCommand( command );
    return true;
}

bool LocalNode::_cmdStopCmd( Command& command )
{
    LB_TS_THREAD( _cmdThread );
    LBASSERT( isClosing( ));

    _setClosed();
    return true;
}

bool LocalNode::_cmdSetAffinity( Command& command )
{
    const int32_t affinity = command.get< int32_t >();

    lunchbox::Thread::setAffinity( affinity );
    return true;
}

bool LocalNode::_cmdConnect( Command& command )
{
    LBASSERT( !command.getNode().isValid( ));
    LBASSERT( _impl->inReceiverThread( ));

    const NodeID& nodeID = command.get< NodeID >();
    const uint32_t requestID = command.get< uint32_t >();
    const uint32_t nodeType = command.get< uint32_t >();
    std::string data = command.get< std::string >();

    LBVERB << "handle connect " << command << " req " << requestID << " type "
           << nodeType << " data " << data << std::endl;

    ConnectionPtr connection = _impl->incoming.getConnection();

    LBASSERT( nodeID != getNodeID() );
    LBASSERT( _impl->connectionNodes.find( connection ) ==
              _impl->connectionNodes.end( ));

    NodePtr remoteNode;

    // No locking needed, only recv thread modifies
    NodeHashCIter i = _impl->nodes->find( nodeID );
    if( i != _impl->nodes->end( ))
    {
        remoteNode = i->second;
        if( remoteNode->isReachable( ))
        {
            // Node exists, probably simultaneous connect from peer
            LBINFO << "Already got node " << nodeID << ", refusing connect"
                   << std::endl;

            // refuse connection
            NodeOCommand( Connections( 1, connection ), CMD_NODE_CONNECT_REPLY )
                    << nodeID << requestID << nodeType;

            // NOTE: There is no close() here. The reply command above has to be
            // received by the peer first, before closing the connection.
            _removeConnection( connection );
            return true;
        }
    }

    // create and add connected node
    if( !remoteNode )
        remoteNode = createNode( nodeType );

    if( !remoteNode->deserialize( data ))
        LBWARN << "Error during node initialization" << std::endl;
    LBASSERTINFO( data.empty(), data );
    LBASSERTINFO( remoteNode->getNodeID() == nodeID,
                  remoteNode->getNodeID() << "!=" << nodeID );

    remoteNode->_connect( connection );
    _impl->connectionNodes[ connection ] = remoteNode;
    {
        lunchbox::ScopedFastWrite mutex( _impl->nodes );
        _impl->nodes.data[ remoteNode->getNodeID() ] = remoteNode;
    }
    LBVERB << "Added node " << nodeID << std::endl;

    // send our information as reply
    NodeOCommand( Connections( 1, connection ), CMD_NODE_CONNECT_REPLY )
            << getNodeID() << requestID << getType() << serialize();
    return true;
}

bool LocalNode::_cmdConnectReply( Command& command )
{
    LBASSERT( !command.getNode( ));
    LBASSERT( _impl->inReceiverThread( ));

    const NodeID& nodeID = command.get< NodeID >();
    const uint32_t requestID = command.get< uint32_t >();
    const uint32_t nodeType = command.get< uint32_t >();
    std::string data = command.get< std::string >();

    LBVERB << "handle connect reply " << command << " req " << requestID
           << " type " << nodeType << " data " << data << std::endl;

    ConnectionPtr connection = _impl->incoming.getConnection();
    LBASSERT( _impl->connectionNodes.find( connection ) ==
              _impl->connectionNodes.end( ));

    // connection refused
    if( nodeID == NodeID::ZERO )
    {
        LBINFO << "Connection refused, node already connected by peer"
               << std::endl;

        _removeConnection( connection );
        serveRequest( requestID, false );
        return true;
    }

    // No locking needed, only recv thread modifies
    NodeHash::const_iterator i = _impl->nodes->find( nodeID );
    NodePtr peer;
    if( i != _impl->nodes->end( ))
        peer = i->second;

    if( peer && peer->isReachable( )) // simultaneous connect
    {
        LBINFO << "Closing simultaneous connection from " << peer << " on "
               << connection << std::endl;
        _removeConnection( connection );

        _closeNode( peer );
        serveRequest( requestID, false );
        return true;
    }

    // create and add node
    if( !peer )
    {
        if( requestID != LB_UNDEFINED_UINT32 )
        {
            void* ptr = getRequestData( requestID );
            LBASSERT( dynamic_cast< Node* >( (Dispatcher*)ptr ));
            peer = static_cast< Node* >( ptr );
        }
        else
            peer = createNode( nodeType );
    }

    LBASSERT( peer->getType() == nodeType );
    LBASSERT( peer->isClosed( ));

    if( !peer->deserialize( data ))
        LBWARN << "Error during node initialization" << std::endl;
    LBASSERT( data.empty( ));
    LBASSERT( peer->getNodeID() == nodeID );

    peer->_connect( connection );
    _impl->connectionNodes[ connection ] = peer;
    {
        lunchbox::ScopedFastWrite mutex( _impl->nodes );
        _impl->nodes.data[ peer->getNodeID() ] = peer;
    }
    LBVERB << "Added node " << nodeID << std::endl;

    serveRequest( requestID, true );

    peer->send( CMD_NODE_CONNECT_ACK );
    _connectMulticast( peer );
    return true;
}

bool LocalNode::_cmdConnectAck( Command& command )
{
    NodePtr node = command.getNode();
    LBASSERT( node.isValid( ));
    LBASSERT( _impl->inReceiverThread( ));
    LBVERB << "handle connect ack" << std::endl;

    _connectMulticast( node );
    return true;
}

bool LocalNode::_cmdID( Command& command )
{
    LBASSERT( _impl->inReceiverThread( ));

    const NodeID& nodeID = command.get< NodeID >();
    uint32_t nodeType = command.get< uint32_t >();
    std::string data = command.get< std::string >();

    if( command.getNode().isValid( ))
    {
        LBASSERT( nodeID == command.getNode()->getNodeID( ));
        LBASSERT( command.getNode()->getMulticast( ));
        return true;
    }

    LBINFO << "handle ID " << command << " node " << nodeID << std::endl;

    ConnectionPtr connection = _impl->incoming.getConnection();
    LBASSERT( connection->getDescription()->type >= CONNECTIONTYPE_MULTICAST );
    LBASSERT( _impl->connectionNodes.find( connection ) ==
              _impl->connectionNodes.end( ));

    NodePtr node;
    if( nodeID == getNodeID() ) // 'self' multicast connection
        node = this;
    else
    {
        // No locking needed, only recv thread writes
        NodeHash::const_iterator i = _impl->nodes->find( nodeID );

        if( i == _impl->nodes->end( ))
        {
            // unknown node: create and add unconnected node
            node = createNode( nodeType );

            if( !node->deserialize( data ))
                LBWARN << "Error during node initialization" << std::endl;
            LBASSERTINFO( data.empty(), data );

            {
                lunchbox::ScopedFastWrite mutex( _impl->nodes );
                _impl->nodes.data[ nodeID ] = node;
            }
            LBVERB << "Added node " << nodeID << " with multicast "
                   << connection << std::endl;
        }
        else
            node = i->second;
    }
    LBASSERT( node.isValid( ));
    LBASSERTINFO( node->getNodeID() == nodeID,
                  node->getNodeID() << "!=" << nodeID );

    _connectMulticast( node, connection );
    _impl->connectionNodes[ connection ] = node;
    LBINFO << "Added multicast connection " << connection << " from " << nodeID
           << " to " << getNodeID() << std::endl;
    return true;
}

bool LocalNode::_cmdDisconnect( Command& command )
{
    LBASSERT( _impl->inReceiverThread( ));

    const uint32_t requestID = command.get< uint32_t >();

    NodePtr node = static_cast<Node*>( getRequestData( requestID ));
    LBASSERT( node.isValid( ));

    _closeNode( node );
    LBASSERT( node->isClosed( ));
    serveRequest( requestID );
    return true;
}

bool LocalNode::_cmdGetNodeData( Command& command )
{
    const NodeID& nodeID = command.get< NodeID >();
    const uint32_t requestID = command.get< uint32_t >();

    LBVERB << "cmd get node data: " << command << " req " << requestID
           << " nodeID " << nodeID << std::endl;

    NodePtr node = getNode( nodeID );
    NodePtr toNode = command.getNode();

    uint32_t nodeType = NODETYPE_CO_INVALID;
    std::string nodeData;
    if( node.isValid( ))
    {
        nodeType = node->getType();
        nodeData = node->serialize();
        LBINFO << "Sent node data '" << nodeData << "' for " << nodeID << " to "
               << toNode << std::endl;
    }

    toNode->send( CMD_NODE_GET_NODE_DATA_REPLY )
        << nodeID << requestID << nodeType << nodeData;
    return true;
}

bool LocalNode::_cmdGetNodeDataReply( Command& command )
{
    LBASSERT( _impl->inReceiverThread( ));

    const NodeID& nodeID = command.get< NodeID >();
    const uint32_t requestID = command.get< uint32_t >();
    const uint32_t nodeType = command.get< uint32_t >();
    std::string nodeData = command.get< std::string >();

    LBVERB << "cmd get node data reply: " << command << " req " << requestID
           << " type " << nodeType << " data " << nodeData << std::endl;

    // No locking needed, only recv thread writes
    NodeHash::const_iterator i = _impl->nodes->find( nodeID );
    if( i != _impl->nodes->end( ))
    {
        // Requested node connected to us in the meantime
        NodePtr node = i->second;

        node->ref( this );
        serveRequest( requestID, node.get( ));
        return true;
    }

    if( nodeType == NODETYPE_CO_INVALID )
    {
        serveRequest( requestID, (void*)0 );
        return true;
    }

    // new node: create and add unconnected node
    NodePtr node = createNode( nodeType );
    LBASSERT( node.isValid( ));

    if( !node->deserialize( nodeData ))
        LBWARN << "Failed to initialize node data" << std::endl;
    LBASSERT( nodeData.empty( ));

    node->ref( this );
    serveRequest( requestID, node.get( ));
    return true;
}

bool LocalNode::_cmdAcquireSendToken( Command& command )
{
    LBASSERT( inCommandThread( ));
    if( !_impl->sendToken == 0 ) // enqueue command if no token available
    {
        const uint32_t timeout = Global::getTimeout();
        if( timeout == LB_TIMEOUT_INDEFINITE ||
            ( getTime64() - _impl->lastSendToken <= timeout ))
        {
            _impl->sendTokenQueue.push_back( command );
            return true;
        }

        // timeout! - clear old requests
        _impl->sendTokenQueue.clear();
        // 'generate' new token - release is robust
    }

    _impl->sendToken = false;

    const uint32_t requestID = command.get< uint32_t >();
    command.getNode()->send( CMD_NODE_ACQUIRE_SEND_TOKEN_REPLY ) << requestID;
    return true;
}

bool LocalNode::_cmdAcquireSendTokenReply( Command& command )
{
    const uint32_t requestID = command.get< uint32_t >();
    serveRequest( requestID );
    return true;
}

bool LocalNode::_cmdReleaseSendToken( Command& )
{
    LBASSERT( inCommandThread( ));
    _impl->lastSendToken = getTime64();

    if( _impl->sendToken )
        return true; // double release due to timeout
    if( _impl->sendTokenQueue.empty( ))
    {
        _impl->sendToken = true;
        return true;
    }

    Command& request = _impl->sendTokenQueue.front();
    _impl->sendTokenQueue.pop_front();

    const uint32_t requestID = request.get< uint32_t >();
    request.getNode()->send( CMD_NODE_ACQUIRE_SEND_TOKEN_REPLY ) << requestID;
    return true;
}

bool LocalNode::_cmdAddListener( Command& command )
{
    Connection* rawConnection = command.get< Connection* >();
    std::string data = command.get< std::string >();

    ConnectionDescriptionPtr description = new ConnectionDescription( data );
    command.getNode()->addConnectionDescription( description );

    if( command.getNode() != this )
        return true;

    ConnectionPtr connection = rawConnection;
    connection->unref();
    LBASSERT( connection );

    _impl->connectionNodes[ connection ] = this;
    _impl->incoming.addConnection( connection );
    if( connection->getDescription()->type >= CONNECTIONTYPE_MULTICAST )
        _addMulticast( this, connection );

    connection->acceptNB();
    _initService(); // update zeroconf
    return true;
}

bool LocalNode::_cmdRemoveListener( Command& command )
{
    const uint32_t requestID = command.get< uint32_t >();
    Connection* rawConnection = command.get< Connection* >();
    std::string data = command.get< std::string >();

    ConnectionDescriptionPtr description = new ConnectionDescription( data );
    LBCHECK( command.getNode()->removeConnectionDescription( description ));

    if( command.getNode() != this )
        return true;

    _initService(); // update zeroconf

    ConnectionPtr connection = rawConnection;
    connection->unref( this );
    LBASSERT( connection );

    if( connection->getDescription()->type >= CONNECTIONTYPE_MULTICAST )
        _removeMulticast( connection );

    _impl->incoming.removeConnection( connection );
    LBASSERT( _impl->connectionNodes.find( connection ) !=
              _impl->connectionNodes.end( ));
    _impl->connectionNodes.erase( connection );
    serveRequest( requestID );
    return true;
}

bool LocalNode::_cmdPing( Command& command )
{
    LBASSERT( inCommandThread( ));
    command.getNode()->send( CMD_NODE_PING_REPLY );
    return true;
}

bool LocalNode::_cmdCommand( Command& command )
{
    const uint128_t& commandID = command.get< uint128_t >();
    CommandHandler func;
    {
        lunchbox::ScopedFastRead mutex( _impl->commandHandlers );
        CommandHashCIter i = _impl->commandHandlers->find( commandID );
        if( i == _impl->commandHandlers->end( ))
            return false;

        CommandQueue* queue = i->second.second;
        if( queue )
        {
            command.setDispatchFunction( CmdFunc( this,
                                                &LocalNode::_cmdCommandAsync ));
            queue->push( command );
            return true;
        }
        // else

        func = i->second.first;
    }

    return func( command );
}

bool LocalNode::_cmdCommandAsync( Command& command )
{
    const uint128_t& commandID = command.get< uint128_t >();
    CommandHandler func;
    {
        lunchbox::ScopedFastRead mutex( _impl->commandHandlers );
        CommandHashCIter i = _impl->commandHandlers->find( commandID );
        LBASSERT( i != _impl->commandHandlers->end( ));
        if( i ==  _impl->commandHandlers->end( ))
            return true; // deregistered between dispatch and now
        func = i->second.first;
    }
    return func( command );
}

}<|MERGE_RESOLUTION|>--- conflicted
+++ resolved
@@ -1025,11 +1025,7 @@
 
     const uint32_t requestID = registerRequest( node.get( ));
 
-<<<<<<< HEAD
-    // send connect packet to peer
-=======
     // send connect command to peer
->>>>>>> 5e7e1c58
     NodeOCommand( Connections( 1, connection ), CMD_NODE_CONNECT )
             << getNodeID() << requestID << getType() << serialize();
 
