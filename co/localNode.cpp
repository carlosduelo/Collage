--- conflicted
+++ resolved
@@ -19,10 +19,7 @@
 #include "localNode.h"
 
 #include "buffer.h"
-<<<<<<< HEAD
-=======
 #include "bufferCache.h"
->>>>>>> 1ad69f2c
 #include "command.h"
 #include "commandQueue.h"
 #include "connectionDescription.h"
@@ -401,11 +398,8 @@
     LBASSERT( isListening( ));
     LBASSERT( connection->isListening( ));
 
-<<<<<<< HEAD
-=======
     connection->ref( this );
 
->>>>>>> 1ad69f2c
     // Update everybody's description list of me
     // I will add the listener to myself in my handler
     Nodes nodes;
@@ -1092,14 +1086,6 @@
     _impl->incoming.interrupt();
 }
 
-<<<<<<< HEAD
-BufferPtr LocalNode::cloneCommand( BufferPtr command )
-{
-    return _impl->commandCache.clone( command );
-}
-
-=======
->>>>>>> 1ad69f2c
 //----------------------------------------------------------------------
 // receiver thread functions
 //----------------------------------------------------------------------
@@ -1203,18 +1189,12 @@
     if( i != _impl->connectionNodes.end( ))
     {
         NodePtr node = i->second;
-<<<<<<< HEAD
-        node->ref(); // extend lifetime to give cmd handler a chance
-        send( CMD_NODE_REMOVE_NODE )
-            << node.get() << uint32_t( LB_UNDEFINED_UINT32 );
-=======
 
         node->ref(); // extend lifetime to give cmd handler a chance
 
         // local command dispatching
         NodeOCommand( this, this, CMD_NODE_REMOVE_NODE )
                 << node.get() << uint32_t( LB_UNDEFINED_UINT32 );
->>>>>>> 1ad69f2c
 
         if( node->getConnection() == connection )
             _closeNode( node );
@@ -1269,11 +1249,7 @@
     if( node )
         node->_setLastReceive( getTime64( ));
 
-<<<<<<< HEAD
-    BufferPtr buffer = _impl->commandCache.alloc( node, this, size );
-=======
     BufferPtr buffer = _impl->bufferCache.alloc( node, this, size );
->>>>>>> 1ad69f2c
     LBASSERT( buffer->getRefCount() == 1 );
     connection->recvNB( buffer->getData(), size );
     const bool gotData = connection->recvSync( 0, 0 );
@@ -1324,21 +1300,10 @@
     }
 }
 
-<<<<<<< HEAD
-bool LocalNode::dispatchCommand( Command& cmd )
-=======
 bool LocalNode::dispatchCommand( Command& command )
->>>>>>> 1ad69f2c
-{
-    LBASSERT( cmd.isValid( ));
-
-    // #145 introduce reset() on command to read from the buffer front
-    Command command( cmd );
+{
     LBVERB << "dispatch " << command << " by " << getNodeID() << std::endl;
-<<<<<<< HEAD
-=======
     LBASSERT( command.isValid( ));
->>>>>>> 1ad69f2c
 
     const uint32_t type = command.getType();
     switch( type )
@@ -1875,10 +1840,7 @@
     _initService(); // update zeroconf
 
     ConnectionPtr connection = rawConnection;
-<<<<<<< HEAD
-=======
     connection->unref( this );
->>>>>>> 1ad69f2c
     LBASSERT( connection );
 
     if( connection->getDescription()->type >= CONNECTIONTYPE_MULTICAST )
@@ -1912,13 +1874,9 @@
         CommandQueue* queue = i->second.second;
         if( queue )
         {
-            command.getBuffer()->setDispatchFunction( CmdFunc( this,
+            command.setDispatchFunction( CmdFunc( this,
                                                 &LocalNode::_cmdCommandAsync ));
-<<<<<<< HEAD
-            queue->push( command.getBuffer( ));
-=======
             queue->push( command );
->>>>>>> 1ad69f2c
             return true;
         }
         // else
