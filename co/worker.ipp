
/* Copyright (c) 2011-2012, Stefan Eilemann <eile@eyescale.ch>
 *
 * This library is free software; you can redistribute it and/or modify it under
 * the terms of the GNU Lesser General Public License version 2.1 as published
 * by the Free Software Foundation.
 *
 * This library is distributed in the hope that it will be useful, but WITHOUT
 * ANY WARRANTY; without even the implied warranty of MERCHANTABILITY or FITNESS
 * FOR A PARTICULAR PURPOSE.  See the GNU Lesser General Public License for more
 * details.
 *
 * You should have received a copy of the GNU Lesser General Public License
 * along with this library; if not, write to the Free Software Foundation, Inc.,
 * 51 Franklin Street, Fifth Floor, Boston, MA 02110-1301 USA.
 */

#include "worker.h"

#include "buffer.h"
#include "command.h"

namespace co
{
template< class Q > void WorkerThread< Q >::run()
{
    while( !stopRunning( ))
    {
<<<<<<< HEAD
        BufferPtr buffer = _commands.pop();
        LBASSERT( buffer->isValid( ));

        Command command( buffer );
=======
        Command command = _commands.pop();
        LBASSERT( command.isValid( ));

>>>>>>> 1ad69f2c
        if( !command( ))
        {
            LBABORT( "Error handling " << command );
        }

        while( _commands.isEmpty( ))
            if( !notifyIdle( )) // nothing to do
                break;
    }

    _commands.flush();
    LBINFO << "Leaving worker thread " << lunchbox::className( this ) << std::endl;
}

}<|MERGE_RESOLUTION|>--- conflicted
+++ resolved
@@ -17,7 +17,6 @@
 
 #include "worker.h"
 
-#include "buffer.h"
 #include "command.h"
 
 namespace co
@@ -26,16 +25,9 @@
 {
     while( !stopRunning( ))
     {
-<<<<<<< HEAD
-        BufferPtr buffer = _commands.pop();
-        LBASSERT( buffer->isValid( ));
-
-        Command command( buffer );
-=======
         Command command = _commands.pop();
         LBASSERT( command.isValid( ));
 
->>>>>>> 1ad69f2c
         if( !command( ))
         {
             LBABORT( "Error handling " << command );
