
/* Copyright (c) 2005-2012, Stefan Eilemann <eile@equalizergraphics.com>
 *
 * This library is free software; you can redistribute it and/or modify it under
 * the terms of the GNU Lesser General Public License version 2.1 as published
 * by the Free Software Foundation.
 *
 * This library is distributed in the hope that it will be useful, but WITHOUT
 * ANY WARRANTY; without even the implied warranty of MERCHANTABILITY or FITNESS
 * FOR A PARTICULAR PURPOSE.  See the GNU Lesser General Public License for more
 * details.
 *
 * You should have received a copy of the GNU Lesser General Public License
 * along with this library; if not, write to the Free Software Foundation, Inc.,
 * 51 Franklin Street, Fifth Floor, Boston, MA 02110-1301 USA.
 */

#ifndef CO_COMMANDQUEUE_H
#define CO_COMMANDQUEUE_H

#include <co/api.h>
#include <co/types.h>
#include <lunchbox/thread.h>

namespace co
{
namespace detail { class CommandQueue; }

    /** A thread-safe queue for Command buffers. */
    class CommandQueue : public lunchbox::NonCopyable
    {
    public:
        /** Construct a new command queue. @version 1.0 */
        CO_API CommandQueue();

        /** Destruct a new command queue. @version 1.0 */
        CO_API virtual ~CommandQueue();

        /**
         * Push a command to the queue.
<<<<<<< HEAD
         * 
         * @param buffer the command buffer.
         * @version 1.0
         */
        CO_API virtual void push( BufferPtr buffer );

        /** Push a command to the front of the queue. @version 1.0 */
        CO_API virtual void pushFront( BufferPtr buffer );
=======
         *
         * @param command the command.
         * @version 1.0
         */
        CO_API virtual void push( const Command& command );

        /** Push a command to the front of the queue. @version 1.0 */
        CO_API virtual void pushFront( const Command& command );
>>>>>>> 1ad69f2c

        /**
         * Pop a command from the queue.
         *
         * @param timeout the time in ms to wait for the operation.
         * @return the next command in the queue.
         * @throw Exception on timeout.
         * @version 1.0
         */
<<<<<<< HEAD
        CO_API virtual BufferPtr pop( const uint32_t timeout =
=======
        CO_API virtual Command pop( const uint32_t timeout =
>>>>>>> 1ad69f2c
                                       LB_TIMEOUT_INDEFINITE );

        /**
         * Try to pop a command from the queue.
         *
         * @return the next command in the queue, or 0 if no command is queued.
         * @version 1.0
         */
<<<<<<< HEAD
        CO_API virtual BufferPtr tryPop();
=======
        CO_API virtual Command tryPop();
>>>>>>> 1ad69f2c

        /**
         * @return <code>true</code> if the command queue is empty,
         *         <code>false</code> if not.
         * @version 1.0
         */
        CO_API bool isEmpty() const;

        /** Flush all pending commands. @version 1.0 */
        CO_API void flush();

        /** @return the size of the queue. @version 1.0 */
        CO_API size_t getSize() const;

        LB_TS_VAR( _thread );

    private:
        detail::CommandQueue* const _impl;
    };
}

#endif //CO_COMMANDQUEUE_H<|MERGE_RESOLUTION|>--- conflicted
+++ resolved
@@ -38,16 +38,6 @@
 
         /**
          * Push a command to the queue.
-<<<<<<< HEAD
-         * 
-         * @param buffer the command buffer.
-         * @version 1.0
-         */
-        CO_API virtual void push( BufferPtr buffer );
-
-        /** Push a command to the front of the queue. @version 1.0 */
-        CO_API virtual void pushFront( BufferPtr buffer );
-=======
          *
          * @param command the command.
          * @version 1.0
@@ -56,7 +46,6 @@
 
         /** Push a command to the front of the queue. @version 1.0 */
         CO_API virtual void pushFront( const Command& command );
->>>>>>> 1ad69f2c
 
         /**
          * Pop a command from the queue.
@@ -66,11 +55,7 @@
          * @throw Exception on timeout.
          * @version 1.0
          */
-<<<<<<< HEAD
-        CO_API virtual BufferPtr pop( const uint32_t timeout =
-=======
         CO_API virtual Command pop( const uint32_t timeout =
->>>>>>> 1ad69f2c
                                        LB_TIMEOUT_INDEFINITE );
 
         /**
@@ -79,11 +64,7 @@
          * @return the next command in the queue, or 0 if no command is queued.
          * @version 1.0
          */
-<<<<<<< HEAD
-        CO_API virtual BufferPtr tryPop();
-=======
         CO_API virtual Command tryPop();
->>>>>>> 1ad69f2c
 
         /**
          * @return <code>true</code> if the command queue is empty,
