
/* Copyright (c) 2005-2012, Stefan Eilemann <eile@equalizergraphics.com>
 *
 * This library is free software; you can redistribute it and/or modify it under
 * the terms of the GNU Lesser General Public License version 2.1 as published
 * by the Free Software Foundation.
 *
 * This library is distributed in the hope that it will be useful, but WITHOUT
 * ANY WARRANTY; without even the implied warranty of MERCHANTABILITY or FITNESS
 * FOR A PARTICULAR PURPOSE.  See the GNU Lesser General Public License for more
 * details.
 *
 * You should have received a copy of the GNU Lesser General Public License
 * along with this library; if not, write to the Free Software Foundation, Inc.,
 * 51 Franklin Street, Fifth Floor, Boston, MA 02110-1301 USA.
 */

#include "dispatcher.h"

#include "buffer.h"
#include "command.h"
#include "commandQueue.h"
#include "node.h"

#include <lunchbox/log.h>

namespace co
{
namespace detail
{
class Dispatcher
{
public:
    /** The command handler function table. */
    std::vector< co::Dispatcher::Func > fTable;

    /** Defines a queue to which commands are dispatched from the recv. */
    std::vector< co::CommandQueue* > qTable;
};
}

Dispatcher::Dispatcher()
        : _impl( new detail::Dispatcher )
{}

Dispatcher::Dispatcher( const Dispatcher& from )
        : _impl( new detail::Dispatcher )
{}

Dispatcher::~Dispatcher()
{
    delete _impl;
}

//===========================================================================
// command handling
//===========================================================================
void Dispatcher::_registerCommand( const uint32_t command, const Func& func,
                                   CommandQueue* destinationQueue )
{
    LBASSERT( _impl->fTable.size() == _impl->qTable.size( ));

    if( _impl->fTable.size() <= command )
    {
        while( _impl->fTable.size() < command )
        {
            _impl->fTable.push_back( Func( this, &Dispatcher::_cmdUnknown ));
            _impl->qTable.push_back( 0 );
        }

        _impl->fTable.push_back( func );
        _impl->qTable.push_back( destinationQueue );

        LBASSERT( _impl->fTable.size() == command + 1 );
    }
    else
    {
        _impl->fTable[command] = func;
        _impl->qTable[command] = destinationQueue;
    }
}


<<<<<<< HEAD
bool Dispatcher::dispatchCommand( BufferPtr buffer )
{
    LBASSERT( buffer->isValid( ));

    Command command( buffer );
=======
bool Dispatcher::dispatchCommand( Command& command )
{
    LBASSERT( command.isValid( ));
>>>>>>> 1ad69f2c

    LBVERB << "dispatch " << command << " on " << lunchbox::className( this )
           << std::endl;

    const uint32_t which = command.getCommand();
#ifndef NDEBUG
    if( which >= _impl->qTable.size( ))
    {
        LBABORT( "Command " << command
                 << " higher than number of registered command handlers ("
                 << _impl->qTable.size() << ") for object of type "
                 << lunchbox::className( this ) << std::endl );
        return false;
    }
#endif

    CommandQueue* queue = _impl->qTable[which];
    if( queue )
    {
<<<<<<< HEAD
        buffer->setDispatchFunction( _impl->fTable[which] );
        queue->push( buffer );
=======
        command.setDispatchFunction( _impl->fTable[which] );
        queue->push( command );
>>>>>>> 1ad69f2c
        return true;
    }
    // else

    LBCHECK( _impl->fTable[which]( command ));
    return true;
}

bool Dispatcher::_cmdUnknown( Command& command )
{
    LBERROR << "Unknown " << command << " for " << lunchbox::className( this )
            << lunchbox::backtrace << std::endl;
    LBUNREACHABLE;
    return false;
}

}<|MERGE_RESOLUTION|>--- conflicted
+++ resolved
@@ -17,7 +17,6 @@
 
 #include "dispatcher.h"
 
-#include "buffer.h"
 #include "command.h"
 #include "commandQueue.h"
 #include "node.h"
@@ -81,17 +80,9 @@
 }
 
 
-<<<<<<< HEAD
-bool Dispatcher::dispatchCommand( BufferPtr buffer )
-{
-    LBASSERT( buffer->isValid( ));
-
-    Command command( buffer );
-=======
 bool Dispatcher::dispatchCommand( Command& command )
 {
     LBASSERT( command.isValid( ));
->>>>>>> 1ad69f2c
 
     LBVERB << "dispatch " << command << " on " << lunchbox::className( this )
            << std::endl;
@@ -111,13 +102,8 @@
     CommandQueue* queue = _impl->qTable[which];
     if( queue )
     {
-<<<<<<< HEAD
-        buffer->setDispatchFunction( _impl->fTable[which] );
-        queue->push( buffer );
-=======
         command.setDispatchFunction( _impl->fTable[which] );
         queue->push( command );
->>>>>>> 1ad69f2c
         return true;
     }
     // else
