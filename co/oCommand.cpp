--- conflicted
+++ resolved
@@ -112,11 +112,7 @@
 
         // #145 proper local command dispatch?
         BufferPtr buffer =
-<<<<<<< HEAD
-            _impl->localNode->allocCommand( getBuffer().getSize( ));
-=======
-                _impl->localNode->allocBuffer( getBuffer().getSize( ));
->>>>>>> 87310e87
+            _impl->localNode->allocBuffer( getBuffer().getSize( ));
         buffer->swap( getBuffer( ));
         Command cmd( buffer, false, _impl->localNode, _impl->localNode );
         _impl->dispatcher->dispatchCommand( cmd );
