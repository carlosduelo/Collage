
/* Copyright (c) 2011, Stefan Eilemann <eile@eyescale.ch>
 *
 * This library is free software; you can redistribute it and/or modify it under
 * the terms of the GNU Lesser General Public License version 2.1 as published
 * by the Free Software Foundation.
 *
 * This library is distributed in the hope that it will be useful, but WITHOUT
 * ANY WARRANTY; without even the implied warranty of MERCHANTABILITY or FITNESS
 * FOR A PARTICULAR PURPOSE.  See the GNU Lesser General Public License for more
 * details.
 *
 * You should have received a copy of the GNU Lesser General Public License
 * along with this library; if not, write to the Free Software Foundation, Inc.,
 * 51 Franklin Street, Fifth Floor, Boston, MA 02110-1301 USA.
 */

#ifndef CO_DATAISTREAMQUEUE_H
#define CO_DATAISTREAMQUEUE_H

#include <co/types.h>

#include <lunchbox/mtQueue.h> // member
#include <lunchbox/pool.h>    // member
#include <lunchbox/stdExt.h>  // member
#include <lunchbox/thread.h>  // thread-safety check

#include "objectDataIStream.h" // pooled object

namespace co
{
    /**
     * @internal
     * Manages lifecycle of DataIStreams (assembles, queues and reuses them).
     */
    class DataIStreamQueue
    {
    public:
        DataIStreamQueue();
        ~DataIStreamQueue();

<<<<<<< HEAD
        bool addDataPacket( const uint128_t& key, BufferPtr buffer );
=======
        bool addDataCommand( const uint128_t& key, Command& command );
>>>>>>> b5384e3d

        ObjectDataIStream* pop() { return _queued.pop().second; }
        ObjectDataIStream* tryPop();
        ObjectDataIStream* pull( const uint128_t& key );
        void recycle( ObjectDataIStream* stream );

    protected:
        typedef stde::hash_map< uint128_t, ObjectDataIStream* > PendingStreams;
        typedef PendingStreams::const_iterator PendingStreamsCIter;

        /** Not yet ready streams. */
        PendingStreams _pending;

        typedef std::pair< uint128_t, ObjectDataIStream* > QueuedStream;
        typedef std::vector< QueuedStream > QueuedStreams;

        /** The change queue. */
        lunchbox::MTQueue< QueuedStream > _queued;

        /** Cached input streams (+decompressor) */
        lunchbox::Pool< ObjectDataIStream, true > _iStreamCache;

        LB_TS_VAR( _thread );
    };
}

#endif // CO_DATAISTREAMQUEUE_H<|MERGE_RESOLUTION|>--- conflicted
+++ resolved
@@ -39,11 +39,7 @@
         DataIStreamQueue();
         ~DataIStreamQueue();
 
-<<<<<<< HEAD
-        bool addDataPacket( const uint128_t& key, BufferPtr buffer );
-=======
         bool addDataCommand( const uint128_t& key, Command& command );
->>>>>>> b5384e3d
 
         ObjectDataIStream* pop() { return _queued.pop().second; }
         ObjectDataIStream* tryPop();
