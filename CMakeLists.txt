
# Copyright (c) 2010 Daniel Pfeifer <daniel@pfeifer-mail.de>
#               2010-2014 Stefan Eilemann <eile@eyescale.ch>

cmake_minimum_required(VERSION 2.8 FATAL_ERROR)
project(Collage)

list(APPEND CMAKE_MODULE_PATH ${CMAKE_SOURCE_DIR}/CMake
  ${CMAKE_SOURCE_DIR}/CMake/common)
include(GitExternal)

include(Buildyard)

if(BUILDYARD_STOP)
  return()
endif()

option(COLLAGE_BUILD_V2_API
  "Enable for pure 2.0 API (breaks compatibility with 1.x API)" OFF)

set(LAST_RELEASE 1.1.1)
set(VERSION_MAJOR "1")
set(VERSION_MINOR "1")
set(VERSION_PATCH "1")
set(VERSION_ABI 2)

set(GITTARGETS_RELEASE_BRANCH minor)
set(DPUT_HOST "ppa:eilemann/equalizer-dev")
set(PROJECT_INCLUDE_NAME co)

set(LUNCHBOX_DESCRIPTION "Multi-threaded C++ toolbox library for all application developers creating high-performance multi-threaded programs.")
set(COMMON_PROJECT_DOMAIN ch.eyescale)
set(COLLAGE_DESCRIPTION "High-performance C++ library for developing object-oriented distributed applications.")
set(COLLAGE_DEPENDENT_LIBRARIES Lunchbox)

include(Common)
include(FindPackages)

<<<<<<< HEAD
=======
list(APPEND CPPCHECK_EXTRA_ARGS -DCO_API=)

if(MPI_FOUND)
  add_definitions(-DMPICH_SKIP_MPICXX)
endif()

>>>>>>> 48db2218
if(NOT MSVC)
  set(PTHREAD_LIBRARIES pthread)
endif()

if(APPLE)
  add_definitions(-DDarwin)
endif(APPLE)

add_subdirectory(tools)
add_subdirectory(tests)

add_subdirectory(co)
add_subdirectory(doc)

include(CPackConfig)

set(DOXYGEN_EXTRA_INPUT @CMAKE_BINARY_DIR@/doc/RelNotes.md)
include(DoxygenRule)<|MERGE_RESOLUTION|>--- conflicted
+++ resolved
@@ -36,15 +36,10 @@
 include(Common)
 include(FindPackages)
 
-<<<<<<< HEAD
-=======
-list(APPEND CPPCHECK_EXTRA_ARGS -DCO_API=)
-
 if(MPI_FOUND)
   add_definitions(-DMPICH_SKIP_MPICXX)
 endif()
 
->>>>>>> 48db2218
 if(NOT MSVC)
   set(PTHREAD_LIBRARIES pthread)
 endif()
