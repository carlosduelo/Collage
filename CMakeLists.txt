
# Copyright (c) 2010 Daniel Pfeifer <daniel@pfeifer-mail.de>
#               2010-2014 Stefan Eilemann <eile@eyescale.ch>

cmake_minimum_required(VERSION 2.8 FATAL_ERROR)
project(Collage)

list(APPEND CMAKE_MODULE_PATH ${CMAKE_SOURCE_DIR}/CMake
  ${CMAKE_SOURCE_DIR}/CMake/common)
include(GitExternal)

include(Buildyard)

if(BUILDYARD_STOP)
  return()
endif()

option(COLLAGE_BUILD_V2_API
  "Enable for pure 2.0 API (breaks compatibility with 1.x API)" OFF)

set(LAST_RELEASE 1.1.1)
set(VERSION_MAJOR "1")
set(VERSION_MINOR "1")
set(VERSION_PATCH "1")
set(VERSION_ABI 2)

set(GITTARGETS_RELEASE_BRANCH minor)
set(DPUT_HOST "ppa:eilemann/equalizer-dev")
set(PROJECT_INCLUDE_NAME co)

set(LUNCHBOX_DESCRIPTION "Multi-threaded C++ toolbox library for all application developers creating high-performance multi-threaded programs.")
set(COMMON_PROJECT_DOMAIN ch.eyescale)
set(COLLAGE_DESCRIPTION "High-performance C++ library for developing object-oriented distributed applications.")
set(COLLAGE_DEPENDENT_LIBRARIES Lunchbox)

include(Common)
include(FindPackages)

list(APPEND CPPCHECK_EXTRA_ARGS -DCO_API=)

<<<<<<< HEAD
if(LUNCHBOX_USE_OPENMP)
  find_package(OpenMP REQUIRED)
  set(CMAKE_C_FLAGS "${CMAKE_C_FLAGS} ${OpenMP_C_FLAGS}")
  set(CMAKE_CXX_FLAGS "${CMAKE_CXX_FLAGS} ${OpenMP_CXX_FLAGS}")
endif()

if(MPI_FOUND)
  add_definitions(-DMPICH_SKIP_MPICXX)
endif()

=======
>>>>>>> b1b03d3c
if(NOT MSVC)
  set(PTHREAD_LIBRARIES pthread)
endif()

if(APPLE)
  add_definitions(-DDarwin)
endif(APPLE)

add_subdirectory(tools)
add_subdirectory(tests)

add_subdirectory(co)
add_subdirectory(doc)

include(CPackConfig)

set(DOXYGEN_EXTRA_INPUT @CMAKE_BINARY_DIR@/doc/RelNotes.md)
include(DoxygenRule)<|MERGE_RESOLUTION|>--- conflicted
+++ resolved
@@ -38,19 +38,10 @@
 
 list(APPEND CPPCHECK_EXTRA_ARGS -DCO_API=)
 
-<<<<<<< HEAD
-if(LUNCHBOX_USE_OPENMP)
-  find_package(OpenMP REQUIRED)
-  set(CMAKE_C_FLAGS "${CMAKE_C_FLAGS} ${OpenMP_C_FLAGS}")
-  set(CMAKE_CXX_FLAGS "${CMAKE_CXX_FLAGS} ${OpenMP_CXX_FLAGS}")
-endif()
-
 if(MPI_FOUND)
   add_definitions(-DMPICH_SKIP_MPICXX)
 endif()
 
-=======
->>>>>>> b1b03d3c
 if(NOT MSVC)
   set(PTHREAD_LIBRARIES pthread)
 endif()
