--- conflicted
+++ resolved
@@ -9,11 +9,8 @@
 option(EQUALIZER_USE_BOOST "Test for Boost support" ON)
 option(EQUALIZER_USE_OPENMP "Test for OpenMP support" ON)
 option(EQUALIZER_USE_GPUSD "Test for GPU-SD support" ON)
-<<<<<<< HEAD
 option(EQUALIZER_USE_HWLOC "Test for hwloc support" ON)
-=======
 option(EQUALIZER_USE_MAGELLAN "Test for SpaceMouse support" ON)
->>>>>>> 130dd95c
 option(EQUALIZER_FORCE_OPENMP "Force usage of buggy OpenMP implementation" OFF)
 option(EQUALIZER_NIGHTLY "Package nightly builds" OFF)
 option(EQUALIZER_USE_SOLUTION_FOLDERS "Enable project grouping in IDE" ON)
