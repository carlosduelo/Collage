--- conflicted
+++ resolved
@@ -117,11 +117,7 @@
   endif()
   set(Boost_USE_MULTITHREADED ON)
   set(Boost_ADDITIONAL_VERSIONS "1.42" "1.43" "1.44")
-<<<<<<< HEAD
-  find_package(Boost COMPONENTS system regex date_time thread)
-=======
   find_package(Boost COMPONENTS system regex date_time asio)
->>>>>>> 5a1be3c6
   if(Boost_FOUND)
     add_definitions(-DBOOST_ALL_NO_LIB)
     link_directories(${Boost_LIBRARY_DIRS})
