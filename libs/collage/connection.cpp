--- conflicted
+++ resolved
@@ -324,20 +324,6 @@
     uint64_t bytesLeft = bytes;
     while( bytesLeft )
     {
-<<<<<<< HEAD
-        int64_t wrote = 0;
-        try
-        {
-            wrote = this->write( ptr, bytesLeft );
-        }
-        catch( co::Exception )
-        {
-            EQERROR << "Error timout after " << bytes - bytesLeft 
-                    << " bytes, closing connection" << std::endl;
-            close();
-            return false;
-        }
-=======
         try
         {
             const int64_t wrote = this->write( ptr, bytesLeft );
@@ -350,7 +336,6 @@
             }
             else if( wrote == 0 )
                 EQWARN << "Zero bytes write" << std::endl;
->>>>>>> 8e34f02a
 
             bytesLeft -= wrote;
             ptr += wrote;
@@ -414,8 +399,7 @@
          i<connections.end(); ++i )
     {        
         ConnectionPtr connection = *i;
-        if( !connection->send( &packet, packet.size, isLocked ) &&
-             !base::Global::getIAttribute( base::Global::IATTR_ROBUSTNESS ))
+        if( !connection->send( &packet, packet.size, isLocked ))
             return false;
     }
     return true;
@@ -454,7 +438,7 @@
                              connection->send( data, dataSize, true ));
             if( !isLocked )
                 connection->unlockSend();
-            if( !ok && !base::Global::getIAttribute( base::Global::IATTR_ROBUSTNESS ))
+            if( !ok )
                 return false;
         }
         return true;
@@ -470,8 +454,7 @@
          i < connections.end(); ++i )
     {        
         ConnectionPtr connection = *i;
-        if( !connection->send( buffer, size, isLocked ) && 
-            !base::Global::getIAttribute( base::Global::IATTR_ROBUSTNESS ))
+        if( !connection->send( buffer, size, isLocked ))
             return false;
     }
 
@@ -506,8 +489,7 @@
                     && connection->send( items[j], sizes[j], true );
 
         connection->unlockSend();
-        if( !ok && 
-            !base::Global::getIAttribute( base::Global::IATTR_ROBUSTNESS ))
+        if( !ok )
             return false;
     }
     return true;
