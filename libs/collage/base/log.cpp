
/* Copyright (c) 2005-2011, Stefan Eilemann <eile@equalizergraphics.com> 
 *
 * This library is free software; you can redistribute it and/or modify it under
 * the terms of the GNU Lesser General Public License version 2.1 as published
 * by the Free Software Foundation.
 *  
 * This library is distributed in the hope that it will be useful, but WITHOUT
 * ANY WARRANTY; without even the implied warranty of MERCHANTABILITY or FITNESS
 * FOR A PARTICULAR PURPOSE.  See the GNU Lesser General Public License for more
 * details.
 * 
 * You should have received a copy of the GNU Lesser General Public License
 * along with this library; if not, write to the Free Software Foundation, Inc.,
 * 51 Franklin Street, Fifth Floor, Boston, MA 02110-1301 USA.
 */

#include <pthread.h>

#include "log.h"

#include "clock.h"
#include "perThread.h"
#include "scopedMutex.h"
#include "thread.h"

#include "scopedMutex.h"

#include <cstdio>
#ifdef WIN32_API
#  include <process.h>
#endif

#ifdef _MSC_VER
#  define atoll _atoi64
#  define snprintf _snprintf
#  define getpid _getpid
#endif


namespace co
{
namespace base
{

static int      getLogLevel();
static unsigned getLogTopics();

namespace
{
class LogTable
{
public:
    LogTable( const LogLevel _level, const std::string& _name )
            : level( _level ), name( _name ) {}

    LogLevel level;
    std::string name;
};

#define LOG_TABLE_ENTRY( name ) LogTable( LOG_ ## name, std::string( #name ))
#define LOG_TABLE_SIZE (5)

static LogTable _logTable[ LOG_TABLE_SIZE ] =
{
    LOG_TABLE_ENTRY( ERROR ),
    LOG_TABLE_ENTRY( WARN ),
    LOG_TABLE_ENTRY( INFO ),
    LOG_TABLE_ENTRY( VERB ),
    LOG_TABLE_ENTRY( ALL )
};
}

int      Log::level  = getLogLevel();
unsigned Log::topics = getLogTopics();
Clock    _defaultClock;
Clock*   _clock = &_defaultClock;
Lock     LogBuffer::_lock;

static PerThread< Log > _logInstance;

#ifdef NDEBUG
    static std::ostream* _logStream = &std::cout;
#else
    static std::ostream* _logStream = &std::cerr;
#endif

int getLogLevel()
{
    const char *env = getenv("EQ_LOG_LEVEL");
    if( env )
    {
        const int level = atoi( env );
        if( level )
            return level;

        const std::string envString( env );
        for( uint32_t i=0; i<LOG_TABLE_SIZE; ++i )
            if( _logTable[i].name == envString )
                return _logTable[i].level;
    }

#ifdef NDEBUG
    return LOG_WARN;
#else
    return LOG_INFO;
#endif
}

std::string& Log::getLogLevelString()
{
    for( uint32_t i=0; i<LOG_TABLE_SIZE; ++i )
        if( _logTable[i].level == level )
                return _logTable[i].name;

    return _logTable[0].name;
}

unsigned getLogTopics()
{
    const char *env = getenv("EQ_LOG_TOPICS");
    if( env )
        return atoll(env);

    if( getLogLevel() == LOG_ALL )
        return 0xffffffffu;

    return 0;
}

Log& Log::instance()
{
    Log* log = _logInstance.get();
    if( !log )
    {
        log = new Log();
        _logInstance = log;
    }

    return *log;
}

Log& Log::instance( const char* file, const int line )
{
    Log& log = instance();
    log.setLogInfo( file, line );
    return log;
}

void Log::exit()
{
    Log* log = _logInstance.get();
    _logInstance = 0;
    delete log;
}

void Log::setOutput( std::ostream& stream )
{
    _logStream = &stream;
    exit();
}

void Log::setClock( Clock* clock )
{
    if( clock )
        _clock = clock;
    else
        _clock = &_defaultClock;
}

std::ostream& Log::getOutput()
{
    return *_logStream;
}


void LogBuffer::setThreadName( const std::string& name )
{
    EQASSERT( !name.empty( ));
    snprintf( _thread, 12, "%s", name.c_str( ));
    _thread[11] = 0;
}

LogBuffer::int_type LogBuffer::overflow( LogBuffer::int_type c )
{
    if( c == EOF )
        return EOF;

    if( _newLine )
    {
        if( !_noHeader )
        {
            //assert( _thread[0] );
            _stringStream << getpid()  << " " << _thread << " " << _file << ":"
                          << _line << " " << _clock->getTime64() << " ";
        }

        for( int i=0; i<_indent; ++i )
            _stringStream << "    ";
        _newLine = false;
    }

    _stringStream << (char)c;
    return c;
}

int LogBuffer::sync()
{
    if( !_blocked )
    {
<<<<<<< HEAD
        static co::base::Lock _lock;
        co::base::ScopedMutex< co::base::Lock > mutex( _lock ); 
        const std::string& string = _stringStream.str();
        _stream.write( string.c_str(), string.length( ));
        _stream.rdbuf()->pubsync();
=======
        const std::string& string = _stringStream.str();
        {
            ScopedMutex< Lock > mutex( _lock ); 
            _stream.write( string.c_str(), string.length( ));
            _stream.rdbuf()->pubsync();
        }
>>>>>>> 4b8e8889
        _stringStream.str( "" );
    }
    _newLine = true;
    return 0;
}


std::ostream& indent( std::ostream& os )
{
    Log* log = dynamic_cast<Log*>(&os);
    if( log )
        log->indent();
    return os;
}
std::ostream& exdent( std::ostream& os )
{
    Log* log = dynamic_cast<Log*>(&os);
    if( log )
        log->exdent();
        return os;
}

std::ostream& disableFlush( std::ostream& os )
{
    Log* log = dynamic_cast<Log*>(&os);
    if( log )
        log->disableFlush();
    return os;
}
std::ostream& enableFlush( std::ostream& os )
{
    Log* log = dynamic_cast<Log*>(&os);
    if( log )
        log->enableFlush();
    return os;
}
std::ostream& forceFlush( std::ostream& os )
{
    Log* log = dynamic_cast<Log*>(&os);
    if( log )
        log->forceFlush();
    return os;
}

std::ostream& disableHeader( std::ostream& os )
{
    Log* log = dynamic_cast<Log*>(&os);
    if( log )
        log->disableHeader();
    return os;
}
std::ostream& enableHeader( std::ostream& os )
{
    Log* log = dynamic_cast<Log*>(&os);
    if( log )
        log->enableHeader();
    return os;
}

}
}<|MERGE_RESOLUTION|>--- conflicted
+++ resolved
@@ -24,8 +24,6 @@
 #include "scopedMutex.h"
 #include "thread.h"
 
-#include "scopedMutex.h"
-
 #include <cstdio>
 #ifdef WIN32_API
 #  include <process.h>
@@ -208,20 +206,12 @@
 {
     if( !_blocked )
     {
-<<<<<<< HEAD
-        static co::base::Lock _lock;
-        co::base::ScopedMutex< co::base::Lock > mutex( _lock ); 
-        const std::string& string = _stringStream.str();
-        _stream.write( string.c_str(), string.length( ));
-        _stream.rdbuf()->pubsync();
-=======
         const std::string& string = _stringStream.str();
         {
             ScopedMutex< Lock > mutex( _lock ); 
             _stream.write( string.c_str(), string.length( ));
             _stream.rdbuf()->pubsync();
         }
->>>>>>> 4b8e8889
         _stringStream.str( "" );
     }
     _newLine = true;
