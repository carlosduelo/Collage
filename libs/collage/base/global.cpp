
/* Copyright (c) 2005-2011, Stefan Eilemann <eile@equalizergraphics.com> 
 *
 * This library is free software; you can redistribute it and/or modify it under
 * the terms of the GNU Lesser General Public License version 2.1 as published
 * by the Free Software Foundation.
 *  
 * This library is distributed in the hope that it will be useful, but WITHOUT
 * ANY WARRANTY; without even the implied warranty of MERCHANTABILITY or FITNESS
 * FOR A PARTICULAR PURPOSE.  See the GNU Lesser General Public License for more
 * details.
 * 
 * You should have received a copy of the GNU Lesser General Public License
 * along with this library; if not, write to the Free Software Foundation, Inc.,
 * 51 Franklin Street, Fifth Floor, Boston, MA 02110-1301 USA.
 */

#include "file.h"
#include "global.h"
#include "errorRegistry.h"
#include "pluginRegistry.h"

#include <algorithm>


namespace co
{
namespace base
{
namespace
{
static PluginRegistry _pluginRegistry;
static ErrorRegistry _errorRegistry;

static uint32_t _getTimeout()
{
    const char* env = getenv( "CO_TIMEOUT" );
    if( !env )
        return 2000; // ms

    const int64_t size = atoi( env );
    if( size == 0 )
        return 2000; // ms

    return size;
}

int32_t _iAttributes[Global::IATTR_ALL] =
{
<<<<<<< HEAD
    0,            // IATTR_ROBUSTNESS
=======
    1,            // IATTR_ROBUSTNESS
>>>>>>> 8e34f02a
    _getTimeout(),// IATTR_TIMEOUT_DEFAULT
};
}

PluginRegistry& Global::getPluginRegistry()
{
    return _pluginRegistry;
}

ErrorRegistry& Global::getErrorRegistry()
{
    return _errorRegistry;
}

void Global::setIAttribute( const IAttribute attr, const int32_t value )
{
    _iAttributes[ attr ] = value;
}

int32_t Global::getIAttribute( const IAttribute attr )
{
    return _iAttributes[ attr ];
}

}
}<|MERGE_RESOLUTION|>--- conflicted
+++ resolved
@@ -47,11 +47,7 @@
 
 int32_t _iAttributes[Global::IATTR_ALL] =
 {
-<<<<<<< HEAD
-    0,            // IATTR_ROBUSTNESS
-=======
     1,            // IATTR_ROBUSTNESS
->>>>>>> 8e34f02a
     _getTimeout(),// IATTR_TIMEOUT_DEFAULT
 };
 }
