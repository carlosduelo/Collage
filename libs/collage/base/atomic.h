
//  Copyright (C) 2007, 2008 Tim Blechmann & Thomas Grill
//
//  Distributed under the Boost Software License, Version 1.0. (See
//  accompanying file LICENSE_1_0.txt or copy at
//  http://www.boost.org/LICENSE_1_0.txt)

//  Disclaimer: Not a Boost library.

/* Copyright (c) 2008-2011, Stefan Eilemann <eile@equalizergraphics.com> 
   Modifications to use within co::base namespace and naming conventions.
   Original at http://tim.klingt.org/git?p=boost_lockfree.git;a=tree
*/

#ifndef COBASE_ATOMIC_H
#define COBASE_ATOMIC_H

#include <co/base/nonCopyable.h>    // base class
#include <co/base/compareAndSwap.h> // used in inline methods
#include <co/base/compiler.h>       // GCC version

#include <string> // _Atomic_word

namespace co
{
namespace base
{
#ifdef EQ_GCC_4_1_OR_LATER

/**
 * A variable with atomic operations.
 *
 * Atomic variables can be modified safely from multiple threads
 * concurrently. They are useful to implement lock-free algorithms.
 *
 * For implementation reasons, only signed atomic variables are supported, of
 * which only int32_t is implemented right now.
 */
template <typename T> class Atomic
{
public:
    /** Construct a new atomic variable with an initial value. @version 1.0 */
    explicit Atomic( const T v = 0 )
            : _value(v)
    {}

    /** Construct a copy of an atomic variable. Not thread-safe! @version 1.0 */
    Atomic( const Atomic< T >& v )
            : _value( v._value )
    {}

    /** @return the current value @version 1.0 */
    operator T(void) const
    {
        return __sync_fetch_and_add(&_value, 0);
    }

    /** Assign a new value @version 1.0 */
    void operator = ( const T v )
    {
        _value = v;
        __sync_synchronize();
    }

    /** Assign a new value. Not thread-safe! @version 1.0 */
    void operator = ( const Atomic< T >& v)
    {
        _value = v._value;
        __sync_synchronize();
    }

    /** Atomically add a value and return the new value. @version 1.0 */
    T operator +=(T v)
    {
        return __sync_add_and_fetch(&_value, v);
    }

    /** Atomically substract a value and return the new value. @version 1.0 */
    T operator -=(T v)
    {
        return __sync_sub_and_fetch(&_value, v);
    }

    /** Atomically increment by one and return the new value. @version 1.0 */
    T operator ++(void)
    {
        return __sync_add_and_fetch(&_value, 1);
    }

    /** Atomically decrement by one and return the new value. @version 1.0 */
    T operator --(void)
    {
        return __sync_sub_and_fetch(&_value, 1);
    }

    /** Atomically increment by one and return the old value. @version 1.0 */
    T operator ++(int)
    {
        return __sync_fetch_and_add(&_value, 1);
    }

    /** Atomically decrement by one and return the old value. @version 1.0 */
    T operator --(int)
    {
        return __sync_fetch_and_sub(&_value, 1);
    }

private:
    mutable T _value;
};

#elif defined(__GLIBCPP__) || defined(__GLIBCXX__)

template <typename T> class Atomic
{
public:
    explicit Atomic( T v = 0 ) : _value(v) {}
    Atomic( const Atomic< T >& v ) : _value( v._value ) {}

    operator T(void) const
    {
        return __gnu_cxx::__exchange_and_add(&_value, 0);
    }

    void operator = ( const T v ) { _value = v; }
    void operator = ( const Atomic< T >& v ) { _value = v._value; }

    T operator +=(T v)
    {
        return __gnu_cxx::__exchange_and_add(&_value, v) + v;
    }

    T operator -=(T v)
    {
        return __gnu_cxx::__exchange_and_add(&_value, -v) - v;
    }

    /* prefix operator */
    T operator ++(void)
    {
        return operator+=(1);
    }

    /* prefix operator */
    T operator --(void)
    {
        return operator-=(1);
    }

    /* postfix operator */
    T operator ++(int)
    {
        return __gnu_cxx::__exchange_and_add(&_value, 1);
    }

    /* postfix operator */
    T operator --(int)
    {
        return __gnu_cxx::__exchange_and_add(&_value, -1);
    }

private:
    mutable _Atomic_word _value;
};

#elif defined (EQ_HAS_COMPARE_AND_SWAP) /* emulate via compareAndSwap */

template <typename T> class Atomic
{
public:
<<<<<<< HEAD
    explicit Atomic ) { *this = 0; }
=======
    explicit Atomic () { *this = 0; }
>>>>>>> 2285912f
    explicit Atomic( const T v ) { *this = v; }
    Atomic( const Atomic< T >& v ) { *this = v; }
    
    operator T(void) const
    {
        memoryBarrier();
        return _value;
    }

    void operator = ( const T v )
    {
        _value = v;
        memoryBarrier();
    }

    void operator = ( const Atomic< T >& v )
    {
        _value = v._value;
        memoryBarrier();
    }

    /* prefix operator */
    T operator ++()
    {
        return *this += 1;
    }

    /* prefix operator */
    T operator --()
    {
        return *this -= 1;
    }

    T operator +=(T v)
    {
        for(;;)
        {
            T oldv = _value;
            T newv = oldv+v;
            if(compareAndSwap(&_value,oldv,newv))
                return newv;
        }
    }

    T operator -=(T v)
    {
        for(;;)
        {
            T oldv = _value;
            T newv = oldv-v;
            if(compareAndSwap(&_value,oldv,newv))
                return newv;
        }
    }

    /* postfix operator */
    T operator ++(int)
    {
        for(;;)
        {
            T oldv = _value;
            if(compareAndSwap(&_value,oldv,oldv+1))
                return oldv;
        }
    }

    /* postfix operator */
    T operator --(int)
    {
        for(;;)
        {
            T oldv = _value;
            if(compareAndSwap(&_value,oldv,oldv-1))
                return oldv;
        }
    }

private:
    T _value;
};

#else
#  error No Atomic Support
#  include <co/base/lock.h>       // used in inline methods

template <typename T>
class Atomic: public NonCopyable
{
public:
    explicit Atomic(T v = 0)
    {
        *this = v;
    }

    operator T(void) const
    {
        return _value;
    }

    void operator =(T v)
    {
        _lock.set();
        _value = v;
        _lock.unset();
    }

    /* prefix operator */
    T operator ++()
    {
        return *this += 1;
    }

    /* prefix operator */
    T operator --()
    {
        return *this -= 1;
    }

    T operator +=(T v)
    {
        _lock.set();
        _value += v;
        T newv = _value;
        _lock.unset();

        return newv;
    }

    T operator -=(T v)
    {
        _lock.set();
        _value -= v;
        T newv = _value;
        _lock.unset();

        return newv;
    }

    /* postfix operator */
    T operator ++(int)
    {
        _lock.set();
        T oldv = _value;
        ++_value;
        _lock.unset();
        
        return oldv;
    }

    /* postfix operator */
    T operator --(int)
    {
        _lock.set();
        T oldv = _value;
        --_value;
        _lock.unset();

        return oldv;
    }

private:
    T    _value;
    Lock _lock;
};
#endif
typedef Atomic< long > a_int32_t; //!< An atomic 32 bit integer variable

}
}
#endif  // COBASE_ATOMIC_H<|MERGE_RESOLUTION|>--- conflicted
+++ resolved
@@ -168,11 +168,7 @@
 template <typename T> class Atomic
 {
 public:
-<<<<<<< HEAD
-    explicit Atomic ) { *this = 0; }
-=======
     explicit Atomic () { *this = 0; }
->>>>>>> 2285912f
     explicit Atomic( const T v ) { *this = v; }
     Atomic( const Atomic< T >& v ) { *this = v; }
     
