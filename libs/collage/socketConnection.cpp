--- conflicted
+++ resolved
@@ -494,10 +494,6 @@
     ResetEvent( _overlappedWrite.hEvent );
     if( WSASend( _writeFD, &wsaBuffer, 1, &wrote, 0, &_overlappedWrite, 
                  0 ) ==  0 ) // ok
-<<<<<<< HEAD
-    {
-        return wrote;
-=======
     {
         return wrote;
     }
@@ -526,50 +522,10 @@
                                 &flags ))
     {
         return got;
->>>>>>> 8e34f02a
     }
 
     switch( WSAGetLastError() )
     {
-<<<<<<< HEAD
-      case WSA_IO_PENDING:
-          break;
-      case WSAEWOULDBLOCK:
-          {
-              // Buffer full - try again, wait for writable socket
-              EQUNREACHABLE;
-              break;
-          }
-      default:
-          return -1;
-    }
-
-    const uint32_t timeOut = _getTimeOut();
-    const DWORD err = WaitForSingleObject( _overlappedWrite.hEvent, 
-                                           timeOut );
-    switch( err )
-    {
-      case WAIT_FAILED:
-      case WAIT_ABANDONED:
-        {
-            EQWARN << "Write error" << base::sysError << std::endl;
-            return -1;
-        }
-      default:;
-    }
-
-    DWORD got = 0;
-    DWORD flags = 0;
-    if( WSAGetOverlappedResult( _writeFD, &_overlappedWrite, &got, false, 
-                                &flags ))
-    {
-        return got;
-    }
-
-    switch( WSAGetLastError() )
-    {
-=======
->>>>>>> 8e34f02a
       case WSA_IO_INCOMPLETE:
         {
             EQWARN << "Write timeout" << std::endl;
