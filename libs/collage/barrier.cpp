--- conflicted
+++ resolved
@@ -127,11 +127,7 @@
     {
         if( !_leaveNotify.timedWaitEQ( leaveVal, timeout ))
         {
-<<<<<<< HEAD
-            EQWARN << "Barrier Timeout " << getID() << " v" << getVersion() << std::endl;
-=======
             EQWARN << "Barrier Timeout " << *this << std::endl;
->>>>>>> 4b8e8889
             throw Exception( Exception::EXCEPTION_BARRIER_TIMEOUT );
         }
     }
