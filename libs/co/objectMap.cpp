--- conflicted
+++ resolved
@@ -226,16 +226,8 @@
 
 void ObjectMap::notifyAttached()
 {
-<<<<<<< HEAD
-    if( isMaster( ))
-    {
-        _impl->added.clear();
-        _impl->changed.clear();
-    }
-=======
     _impl->added.clear();
     _impl->changed.clear();
->>>>>>> 3a4f8b32
 }
 
 bool ObjectMap::register_( Object* object, const uint32_t type )
