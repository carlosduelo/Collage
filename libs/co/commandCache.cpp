
/* Copyright (c) 2006-2012, Stefan Eilemann <eile@equalizergraphics.com> 
 *
 * This library is free software; you can redistribute it and/or modify it under
 * the terms of the GNU Lesser General Public License version 2.1 as published
 * by the Free Software Foundation.
 *  
 * This library is distributed in the hope that it will be useful, but WITHOUT
 * ANY WARRANTY; without even the implied warranty of MERCHANTABILITY or FITNESS
 * FOR A PARTICULAR PURPOSE.  See the GNU Lesser General Public License for more
 * details.
 * 
 * You should have received a copy of the GNU Lesser General Public License
 * along with this library; if not, write to the Free Software Foundation, Inc.,
 * 51 Franklin Street, Fifth Floor, Boston, MA 02110-1301 USA.
 */

#include "commandCache.h"

#include "command.h"
#include "node.h"

#define COMPACT
//#define PROFILE
// 31300 hits, 35 misses, 297640 lookups, 126976b allocated in 31 packets
// 31300 hits, 35 misses, 49228 lookups, 135168b allocated in 34 packets

namespace co
{
namespace
{
// minimum number of free packets, at least 2
static const int32_t _minFree[2] = { 200, 20 };
static const uint32_t _freeShift = 1; // 'size >> shift' packets can be free


#ifdef PROFILE
static base::a_int32_t _hits;
static base::a_int32_t _misses;
static base::a_int32_t _lookups;
static base::a_int32_t _allocs;
static base::a_int32_t _frees;
#endif
}

CommandCache::CommandCache()
{
    for( size_t i = 0; i < CACHE_ALL; ++i )
    {
        _cache[i].push_back( new Command( _free[i] ));
        _position[i] = _cache[i].begin();
        _free[i] = 1;
        _maxFree[i] = _minFree[i];
    }
}

CommandCache::~CommandCache()
{
    flush();

    for( size_t i = 0; i < CACHE_ALL; ++i )
    {
        EQASSERT( _cache[i].size() == 1 );
        EQASSERT( _cache[i].front()->isFree( ));

        delete _cache[i].front();
        _cache[i].clear();
    }
}

void CommandCache::flush()
{
    for( size_t i = 0; i < CACHE_ALL; ++i )
    {
        Data& cache = _cache[i];
        EQASSERTINFO( size_t( _free[i] ) == cache.size(),
                      _free[i] << " != " << cache.size() );

        for( DataCIter j = cache.begin(); j != cache.end(); ++j )
        {
            Command* command = *j;
            EQASSERT( command->isFree( ));
            delete command;
        }

        cache.clear();
        cache.push_back( new Command( _free[i] ));
        _free[i] = 1;
        _maxFree[i] = _minFree[i];
        _position[i] = _cache[i].begin();
    }
}

void CommandCache::_compact( const Cache which )
{
#ifdef COMPACT
    EQ_TS_THREAD( _thread );

    base::a_int32_t& currentFree = _free[ which ];
    int32_t& maxFree = _maxFree[ which ];
    if( currentFree <= maxFree )
        return;

    const int32_t target = maxFree >> 1;
    EQASSERT( target > 0 );
    Data& cache = _cache[ which ];
    for( Data::iterator i = cache.begin(); i != cache.end(); )
    {
        const Command* cmd = *i;
        if( cmd->isFree( ))
        {
            EQASSERT( currentFree > 0 );
            i = cache.erase( i );
            delete cmd;

#  ifdef PROFILE
            ++_frees;
#  endif
            if( --currentFree <= target )
                break;
        }
        else
            ++i;
    }

    const int32_t num = int32_t( cache.size() >> _freeShift );
    maxFree = EQ_MAX( _minFree[ which ] , num );
    _position[ which ] = cache.begin();
    if ( which == CACHE_SMALL )
        _compact( CACHE_BIG );
#endif // COMPACT
}

Command& CommandCache::_newCommand( const Cache which )
{
    EQ_TS_THREAD( _thread );
<<<<<<< HEAD
    _compact( which );
=======
    _compact( CACHE_SMALL );
    _compact( CACHE_BIG );
>>>>>>> b7951fe2

    Data& cache = _cache[ which ];
    const uint32_t cacheSize = uint32_t( cache.size( ));
    base::a_int32_t& freeCounter = _free[ which ];
    EQASSERTINFO( size_t( freeCounter ) <= cacheSize,
                  freeCounter << " > " << cacheSize );

    if( freeCounter > 0 )
    {
        EQASSERT( cacheSize > 0 );

        const DataCIter end = _position[ which ];
        DataCIter& i = _position[ which ];

        for( ++i; i != end; ++i )
        {
            if( i == cache.end( ))
                i = cache.begin();
#ifdef PROFILE
            ++_lookups;
#endif
            Command* command = *i;
            if( command->isFree( ))
            {
#ifdef PROFILE
                const long hits = ++_hits;
                if( (hits%1000) == 0 )
                {
                    for( size_t j = 0; j < CACHE_ALL; ++j )
                    {
                        size_t size = 0;
                        const Data& cmds = _cache[ j ];
                        for( DataCIter k = cmds.begin(); k != cmds.end(); ++k )
                            size += (*k)->getAllocationSize();

                        EQINFO << _hits << "/" << _hits + _misses << " hits, "
                               << _lookups << " lookups, " << _free[j] << " of "
                               << cmds.size() << " packets free (min "
                               << _minFree[ j ] << " max " << _maxFree[ j ]
                               << "), " << _allocs << " allocs, " << _frees
                               << " frees, " << size / 1024 << "KB" << std::endl;
                    }
                }
#endif
                return *command;
            }
        }
    }
#ifdef PROFILE
    ++_misses;
#endif
    
    const uint32_t add = (cacheSize >> 3) + 1;
    for( size_t j = 0; j < add; ++j )
        cache.push_back( new Command( freeCounter ));

    freeCounter += add;
    const int32_t num = int32_t( cache.size() >> _freeShift );
    _maxFree[ which ] = EQ_MAX( _minFree[ which ], num );
    _position[ which ] = cache.begin();

#ifdef PROFILE
    _allocs += add;
#endif

    return *( cache.back( ));
}

Command& CommandCache::alloc( NodePtr node, LocalNodePtr localNode, 
                              const uint64_t size )
{
    EQ_TS_THREAD( _thread );
    EQASSERTINFO( size < EQ_BIT48,
                  "Out-of-sync network stream: packet size " << size << "?" );

    const Cache which = (size > Packet::minSize) ? CACHE_BIG : CACHE_SMALL;
    Command& command = _newCommand( which );

    command.alloc_( node, localNode, size );
    return command;
}

Command& CommandCache::clone( Command& from )
{
    EQ_TS_THREAD( _thread );

    const Cache which = (from->size>Packet::minSize) ? CACHE_BIG : CACHE_SMALL;
    Command& command = _newCommand( which );
    
    command.clone_( from );
    return command;
}

std::ostream& operator << ( std::ostream& os, const CommandCache& cache )
{
    const CommandCache::Data& commands =
        cache._cache[ CommandCache::CACHE_SMALL ];
    os << base::disableFlush << "Cache has "
       << commands.size() - cache._free[ CommandCache::CACHE_SMALL ]
       << " used small packets:" << std::endl
       << base::indent << base::disableHeader;

    for( CommandCache::DataCIter i = commands.begin(); i != commands.end(); ++i)
    {
        const Command* command = *i;
        if( !command->isFree( ))
            os << *command << std::endl;
    }
    os << base::enableHeader << base::exdent << base::enableFlush ;
    return os;
}

}<|MERGE_RESOLUTION|>--- conflicted
+++ resolved
@@ -126,20 +126,14 @@
     const int32_t num = int32_t( cache.size() >> _freeShift );
     maxFree = EQ_MAX( _minFree[ which ] , num );
     _position[ which ] = cache.begin();
-    if ( which == CACHE_SMALL )
-        _compact( CACHE_BIG );
 #endif // COMPACT
 }
 
 Command& CommandCache::_newCommand( const Cache which )
 {
     EQ_TS_THREAD( _thread );
-<<<<<<< HEAD
-    _compact( which );
-=======
     _compact( CACHE_SMALL );
     _compact( CACHE_BIG );
->>>>>>> b7951fe2
 
     Data& cache = _cache[ which ];
     const uint32_t cacheSize = uint32_t( cache.size( ));
