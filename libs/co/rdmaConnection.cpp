--- conflicted
+++ resolved
@@ -246,13 +246,7 @@
         goto err;
     }
 
-<<<<<<< HEAD
     if( !_resolveRoute( ))
-=======
-    _updateInfo( &_cm_id->route.addr.dst_addr );
-
-    if( !_initVerbs( ))
->>>>>>> 2910f4f0
     {
         EQERROR << "Failed to resolve route to destination : "
             << _addr << ":" << _serv << std::endl;
@@ -801,31 +795,7 @@
     return false;
 }
 
-<<<<<<< HEAD
 bool RDMAConnection::_lookupAddress( const bool passive )
-=======
-void RDMAConnection::_updateInfo( struct sockaddr *addr )
-{
-    char node[NI_MAXHOST], serv[NI_MAXSERV];
-
-    int err;
-    if(( err = ::getnameinfo( addr, ( AF_INET == addr->sa_family ) ?
-                sizeof(struct sockaddr_in) : sizeof(struct sockaddr_in6),
-            node, sizeof(node), serv, sizeof(serv),
-            NI_NUMERICHOST | NI_NUMERICSERV )))
-        EQWARN << "Name info lookup failed : " << err << std::endl;
-    else
-    {
-        if( _description->getHostname( ).empty( ))
-            _description->setHostname( node );
-        if( 0u == _description->port )
-            _description->port = atoi( serv );
-    }
-}
-
-bool RDMAConnection::_parseAddress( struct sockaddr &address,
-    const bool passive ) const
->>>>>>> 2910f4f0
 {
     struct rdma_addrinfo hints;
     char *node = NULL, *service = NULL;
