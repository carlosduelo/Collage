// -*- mode: c++ -*-
/* Copyright (c) 2012, Computer Integration & Programming Solutions, Corp. and
 *                     United States Naval Research Laboratory
 *               2012, Stefan Eilemann <eile@eyescale.ch>
 *
 * This library is free software; you can redistribute it and/or modify it under
 * the terms of the GNU Lesser General Public License version 2.1 as published
 * by the Free Software Foundation.
 *
 * This library is distributed in the hope that it will be useful, but WITHOUT
 * ANY WARRANTY; without even the implied warranty of MERCHANTABILITY or FITNESS
 * FOR A PARTICULAR PURPOSE.  See the GNU Lesser General Public License for more
 * details.
 *
 * You should have received a copy of the GNU Lesser General Public License
 * along with this library; if not, write to the Free Software Foundation, Inc.,
 * 51 Franklin Street, Fifth Floor, Boston, MA 02110-1301 USA.
 */
#include "rdmaConnection.h"

#include "connectionType.h"
#include "connectionDescription.h"
#include "global.h"

#include <lunchbox/clock.h>
#include <lunchbox/sleep.h>

#include <arpa/inet.h>
#include <errno.h>
#include <fcntl.h>
#include <limits>
#include <sstream>
#include <stddef.h>
#include <unistd.h>
#include <sys/epoll.h>
#include <sys/eventfd.h>
#include <sys/mman.h>

#include <rdma/rdma_verbs.h>

#define IPV6_DEFAULT 0

#define RDMA_PROTOCOL_MAGIC     0xC0
#define RDMA_PROTOCOL_VERSION   0x02

#define RDMA_CONNECT_ATTEMPTS    3
#define RDMA_CONNECT_RETRY_SLEEP 500 // ms

namespace co
{
namespace { static const uint64_t ONE = 1ULL; }

/**
 * Message types
 */
enum OpCode
{
    SETUP = 1 << 0,
    FC    = 1 << 1,
};

/**
 * Initial setup message used to exchange sink MR parameters
 */
struct RDMASetupPayload
{
    uint64_t rbase;
    uint64_t rlen;
    uint64_t rkey;
};

/**
 * "ACK" messages sent after read, tells source about read progress
 */
struct RDMAFCPayload
{
    uint32_t bytes_read;
};

/**
 * Payload wrapper
 */
struct RDMAMessage
{
    enum OpCode opcode;
    uint8_t length;
    union
    {
        struct RDMASetupPayload setup;
        struct RDMAFCPayload fc;
    } payload;
};

/**
 * "IMM" data sent with RDMA write, tells sink about send progress
 */
typedef uint32_t RDMAFCImm;

/**
 * An RDMA connection implementation.
 *
 * The protocol is simple, e.g.:
 *
 *      initiator                        target
 * -----------------------------------------------------
 *                                  resolve/bind/listen
 * resolve/prepost/connect
 *                                    prepost/accept
 *     send setup         <------->    send setup
 *   wait for setup                   wait for setup
 * WR_RDMA_WRITE_WITH_IMM  -------> WC_RDMA_WRITE(DATA)
 *     WC_RECV(ACK)       <-------      WR_SEND
 *                            .
 *                            .
 *                            .
 *
 * The setup phase exchanges the MR parameters of a fixed size circular buffer
 * to which remote writes are sent.  Sender tracks available space on the
 * receiver by accepting "Flow Control" messages (aka ACKs) that update the
 * tail pointer of the local "view" of the remote sink MR.
 *
 * Once setup is complete, either side may begin operations on the other's MR
 * (the initiator doesn't have to send first, as in the above example).
 *
 * If either credits or buffer space are exhausted, sender will spin waiting
 * for flow control messages.  Receiver will also not send flow control if
 * there are no credits available.  Flow control is currently sent on every
 * read, a possible optimization might be to send it less frequently.
 *
 * One catch is that Collage will only monitor a single "notifier" for events
 * and we have two that need to be monitored: one for the receive completion
 * queue (upon incoming RDMA write), and the other for connection status events
 * (the RDMA event channel) - RDMA_CM_EVENT_DISCONNECTED in particular.
 * Collage gets the receive completion queue's file descriptor and would never
 * detect a remote hangup as that fd does not signal on that condition.  This
 * is addressed by having a singleton "ChannelEventThread" who's sole purpose
 * in life is to watch for disconnect events and trigger a local flush so that
 * the receive queue is awoken (since errors *do* wake up the selector and
 * flush is an error condition).  This thread is launched on demand and will
 * exit when there are no active RDMA connections to monitor.
 *
 * Quite interesting is the effect of RDMA_RING_BUFFER_SIZE_MB and
 * RDMA_SEND_QUEUE_DEPTH depending on the communication pattern.  Basically,
 * bigger doesn't necessarily equate to faster!  The defaults are suited for
 * low latency conditions and would need tuning otherwise.
 *
 * ib_write_bw
 * -----------
 *  #bytes     #iterations    BW peak[MB/sec]    BW average[MB/sec]
 * 1048576    10000           3248.10            3247.94
 *
 * netperf
 * -------
 * Send perf: 3240.72MB/s (3240.72pps)
 * Send perf: 3240.72MB/s (3240.72pps)
 * Send perf: 3240.95MB/s (3240.95pps)
 *
 * TODO : Consider using WR_SEND_WITH_IMM and doing away with the message buffer
 * entirely.  We'd still need to register memory for the setup message, but
 * after that we'd just send acks via imm_data.
 */
RDMAConnection::RDMAConnection( )
    : _notifier( -1 )
    , _timeout( Global::getIAttribute( Global::IATTR_RDMA_RESOLVE_TIMEOUT_MS ))
    , _rai( NULL )
    , _cm( NULL )
    , _cm_id( NULL )
    , _pd( NULL )
    , _established( false )
    , _depth( 0L )
    , _credits( 0L )
    , _completions( 0U )
    , _msgbuf( sizeof(RDMAMessage) )
    , _sourcebuf( 0 )
    , _sourceptr( 0 )
    , _sinkbuf( IBV_ACCESS_LOCAL_WRITE | IBV_ACCESS_REMOTE_WRITE )
    , _sinkptr( 0 )
    , _rptr( 0UL )
    , _rbase( 0ULL )
    , _rkey( 0ULL )
    , _context( this )
    , _registered( false )
{
    LBVERB << (void *)this << ".new" << std::showbase
        << std::hex << "(" << RDMA_PROTOCOL_MAGIC
        << std::dec << ":" << RDMA_PROTOCOL_VERSION << ")"
        << std::endl;

    ::memset( (void *)&_addr, 0, sizeof(_addr) );
    ::memset( (void *)&_serv, 0, sizeof(_serv) );

    _description->type = CONNECTIONTYPE_RDMA;
    _description->bandwidth = // QDR default, report "actual" 8b/10b bandwidth
        ( ::ibv_rate_to_mult( IBV_RATE_40_GBPS ) * 2.5 * 1024000 / 8 ) * 0.8;
}

bool RDMAConnection::connect( )
{
    int attempt = 1;

    LBVERB << (void *)this << ".connect( )" << std::endl;

    LBASSERT( CONNECTIONTYPE_RDMA == _description->type );

    if( STATE_CLOSED != _state )
        return false;

    if( 0u == _description->port )
        return false;

retry:
    bool retry = false;

    _cleanup( );

    setState( STATE_CONNECTING );

    if( !_lookupAddress( false ) || ( NULL == _rai ))
    {
        LBERROR << "Failed to lookup destination address." << std::endl;
        goto err;
    }

    if( !_createEventChannel( ))
    {
        LBERROR << "Failed to create communication event channel." << std::endl;
        goto err;
    }

    if( !_createId( ))
    {
        LBERROR << "Failed to create communication identifier." << std::endl;
        goto err;
    }

    _updateInfo( _rai->ai_dst_addr );

    if( !_resolveAddress( ))
    {
        LBERROR << "Failed to resolve destination address for : "
            << _addr << ":" << _serv << std::endl;
        goto err;
    }

    _updateInfo( ::rdma_get_peer_addr( _cm_id ));

    _device_name = ::ibv_get_device_name( _cm_id->verbs->device );

    LBVERB << "Initiating connection on " << std::dec
        << _device_name << ":" << (int)_cm_id->port_num
        << " to "
        << _addr << ":" << _serv
        << " (" << _description->toString( ) << ")"
        << std::endl;

    _credits = _depth =
        Global::getIAttribute( Global::IATTR_RDMA_SEND_QUEUE_DEPTH );
    if( _depth <= 0L )
    {
        LBERROR << "Invalid queue depth." << std::endl;
        goto err;
    }

    if( !_createQP( ))
    {
        LBERROR << "Failed to create queue pair." << std::endl;
        goto err;
    }

    if( !_resolveRoute( ))
    {
        LBERROR << "Failed to resolve route to destination : "
            << _addr << ":" << _serv << std::endl;
        goto err;
    }

    if( !_initBuffers( ))
    {
        LBERROR << "Failed to initialize ring buffers." << std::endl;
        goto err;
    }

    if( !_postReceives( static_cast< uint32_t >( _depth )))
    {
        LBERROR << "Failed to pre-post receives." << std::endl;
        goto err;
    }

    if( !_connect( ))
    {
        LBERROR << "Failed to connect to destination : "
            << _addr << ":" << _serv << std::endl;
        retry = true;
        goto err;
    }

    if(( RDMA_PROTOCOL_MAGIC != _cpd.magic ) ||
        ( RDMA_PROTOCOL_VERSION != _cpd.version ))
    {
        LBERROR << "Protocol mismatch with target : "
            << _addr << ":" << _serv << std::endl;
        goto err;
    }

    if( !_eventThreadRegister( ))
    {
        LBERROR << "Failed to register with event thread." << std::endl;
        goto err;
    }

    if( !_postSetup( ))
    {
        LBERROR << "Failed to post setup message." << std::endl;
        goto err;
    }

    if( !_waitRecvSetup( ))
    {
        LBERROR << "Failed to receive setup message." << std::endl;
        goto err;
    }

    LBVERB << "Connection established on " << std::dec
        << _device_name << ":" << (int)_cm_id->port_num
        << " to "
        << _addr << ":" << _serv
        << " (" << _description->toString( ) << ")"
        << std::endl;

    // For a connected instance, the receive completion channel fd will indicate
    // on events such as new incoming data by waking up any polling operation.
    _notifier = _cm_id->recv_cq_channel->fd;
    setState( STATE_CONNECTED );
    return true;

err:
    LBINFO << "Connection attempt #" << attempt
        << " failed to remote address : " << _addr << ":" << _serv << std::endl;

    close( );

    if( retry && ( ++attempt <= RDMA_CONNECT_ATTEMPTS ))
    {
        lunchbox::sleep( RDMA_CONNECT_RETRY_SLEEP );
        goto retry;
    }

    return false;
}

bool RDMAConnection::listen( )
{
    LBVERB << (void *)this << ".listen( )" << std::endl;

    LBASSERT( CONNECTIONTYPE_RDMA == _description->type );

    if( STATE_CLOSED != _state )
        return false;

    _cleanup( );

    setState( STATE_CONNECTING );

    if( !_lookupAddress( true ))
    {
        LBERROR << "Failed to lookup local address." << std::endl;
        goto err;
    }

    if( !_createEventChannel( ))
    {
        LBERROR << "Failed to create communication event channel." << std::endl;
        goto err;
    }

    if( !_createId( ))
    {
        LBERROR << "Failed to create communication identifier." << std::endl;
        goto err;
    }

#if 0
    /* NOT IMPLEMENTED */

    if( ::rdma_set_option( _cm_id, RDMA_OPTION_ID, RDMA_OPTION_ID_REUSEADDR,
            (void *)&ONE, sizeof(ONE) ))
    {
        LBERROR << "rdma_set_option : " << lunchbox::sysError << std::endl;
        goto err;
    }
#endif

    if( NULL != _rai )
        _updateInfo( _rai->ai_src_addr );

    if( !_bindAddress( ))
    {
        LBERROR << "Failed to bind to local address : "
            << _addr << ":" << _serv << std::endl;
        goto err;
    }

    _updateInfo( ::rdma_get_local_addr( _cm_id ));

    if( !_listen( ))
    {
        LBERROR << "Failed to listen on bound address : "
            << _addr << ":" << _serv << std::endl;
        goto err;
    }

    if( NULL != _cm_id->verbs )
        _device_name = ::ibv_get_device_name( _cm_id->verbs->device );

    LBVERB << "Listening on " << std::dec
        << _device_name << ":" << (int)_cm_id->port_num
        << " at "
        << _addr << ":" << _serv
        << " (" << _description->toString( ) << ")"
        << std::endl;

    // For a listening instance, the connection manager fd will indicate
    // on events such as new incoming connections by waking up any polling
    // operation.
    _notifier = _cm->fd;
    setState( STATE_LISTENING );
    return true;

err:
    close( );
    return false;
}

void RDMAConnection::close( )
{
    LBVERB << (void *)this << ".close( )" << std::endl;

<<<<<<< HEAD
    base::ScopedMutex<> close_mutex( _poll_lock );
=======
    lunchbox::ScopedMutex<> close_mutex( _close_lock );
>>>>>>> b81ea769

    if( STATE_CLOSED != _state )
    {
        LBASSERT( STATE_CLOSING != _state );
        setState( STATE_CLOSING );

#if 0
        lunchbox::Clock clock;
        const int64_t start = clock.getTime64( );
        const uint32_t timeout = Global::getTimeout( );

        // Wait for outstanding acks.
        while( !_rptr.isEmpty( ) && _established && _pollCQ( ))
        {
            if( LB_TIMEOUT_INDEFINITE != timeout )
            {
                if(( clock.getTime64( ) - start ) > timeout )
                {
                    LBERROR << "Timed out waiting for acks." << std::endl;
                    break;
                }
            }

            lunchbox::Thread::yield( );
        }
#endif

        _eventThreadUnregister( );

        // TODO : verify this method of determining if we can call disconnect
        // without getting a error (and spitting out a unnecessary warning).
        if( _cm_id && _cm_id->qp && ( _cm_id->qp->state > IBV_QPS_INIT ) &&
                ::rdma_disconnect( _cm_id ))
            LBWARN << "rdma_disconnect : " << lunchbox::sysError << std::endl;

        _established = false;

        setState( STATE_CLOSED );
    }
}

void RDMAConnection::acceptNB( ) { /* NOP */ }

ConnectionPtr RDMAConnection::acceptSync( )
{
    LBVERB << (void *)this << ".acceptSync( )" << std::endl;

    if( STATE_LISTENING != _state )
        return NULL;

    RDMAConnection *newConnection = new RDMAConnection( );

    if( !newConnection->_finishAccept( _cm ))
    {
        delete newConnection;
        newConnection = NULL;
    }

    return newConnection;
}

void RDMAConnection::readNB( void* buffer, const uint64_t bytes ) { /* NOP */ }

int64_t RDMAConnection::readSync( void* buffer, const uint64_t bytes,
    const bool )
{
//    LBWARN << (void *)this << std::dec << ".read(" << bytes << ")"
//       << std::endl;

    lunchbox::Clock clock;
    const int64_t start = clock.getTime64( );
    const uint32_t timeout = Global::getTimeout( );

    _stats.reads++;

retry1:
    // Modifies _sinkptr.TAIL
    const uint32_t bytes_taken = _drain( buffer, bytes );

retry2:
    // Modifies _sourceptr.TAIL, _sinkptr.HEAD & _rptr.TAIL
    if( !_pollCQ( ))
    {
        LBERROR << "Error while polling completion queues." << std::endl;
        goto err;
    }

    if( 0UL == bytes_taken )
    {
        if( _sinkptr.isEmpty( ) && !_established )
        {
<<<<<<< HEAD
            EQINFO << "Got EOF, closing " << getDescription( )->toString( )
                   << std::endl;
=======
            LBINFO << "Got EOF, closing connection." << std::endl;
>>>>>>> b81ea769
            close( );
            goto err;
        }

        if( LB_TIMEOUT_INDEFINITE != timeout )
        {
            if(( clock.getTime64( ) - start ) > timeout )
            {
                LBERROR << "Timed out trying to drain buffer." << std::endl;
                goto err;
            }
        }

        //LBWARN << "Sink buffer empty." << std::endl;
        lunchbox::Thread::yield( );
        if( _sinkptr.isEmpty( ))
        {
            _stats.buffer_empty++;
            goto zero_read;
        }

        goto retry1;
    }

    LBASSERT( _credits >= 0L );

    if(( 0L == _credits ) && _established )
    {
        if( LB_TIMEOUT_INDEFINITE != timeout )
        {
            if(( clock.getTime64( ) - start ) > timeout )
            {
                LBERROR << "Timed out trying to acquire credit." << std::endl;
                goto err;
            }
        }

        //LBWARN << "No credit for flow control." << std::endl;
        lunchbox::Thread::yield( );
        _stats.no_credits_fc++;
        goto retry2;
    }


    // TODO : post FC less frequently
    if( _established && !_postFC( bytes_taken ))
        LBWARN << "Error while posting flow control message." << std::endl;

    {
        // We only want to clear the "readability" of the notifier when we know
        // we no longer have any data in the buffer and need to be notified
        // when we receive more.  Take the poll mutex so another thread in
        // write() can't take events off the CQ (or modify _sinkptr) between
        // check and rearm.
        lunchbox::ScopedWrite poll_mutex( _poll_lock );

        if( _sinkptr.isEmpty( ) && !_rearmCQ( ))
        {
            LBERROR << "Error while rearming receive channel." << std::endl;
            goto err;
        }
    }

//    LBWARN << (void *)this << std::dec << ".read(" << bytes << ")"
//       << " took " << bytes_taken << " bytes"
//       << " (" << _sinkptr.available( ) << " still available)" << std::endl;

    return static_cast< int64_t >( bytes_taken );

zero_read:
    return 0LL;

err:
    return -1LL;
}

int64_t RDMAConnection::write( const void* buffer, const uint64_t bytes )
{
//    LBWARN << (void *)this << std::dec << ".write(" << bytes << ")"
//        << std::endl;

    if( STATE_CONNECTED != _state )
        return -1LL;

    lunchbox::Clock clock;
    const int64_t start = clock.getTime64( );
    const uint32_t timeout = Global::getTimeout( );

    _stats.writes++;

    // Can only send sizeof(struct ibv_wc.imm_data) per shot.
    const uint32_t can_put = static_cast< uint32_t >( std::min( bytes,
        static_cast< uint64_t >( std::numeric_limits< uint32_t >::max( ))));
    uint32_t bytes_put;

retry:
    // Modifies _sourceptr.TAIL, _sinkptr.HEAD & _rptr.TAIL
    if( !_pollCQ( ))
    {
        LBERROR << "Error while polling completion queues." << std::endl;
        goto err;
    }

    if( !_established )
    {
<<<<<<< HEAD
        EQWARN << "Disconnected during write." << std::endl;
=======
        LBINFO << "Got EOF, closing connection." << std::endl;
        close( );
>>>>>>> b81ea769
        goto err;
    }

    LBASSERT( _credits >= 0L );

    if( 0L == _credits )
    {
        if( LB_TIMEOUT_INDEFINITE != timeout )
        {
            if(( clock.getTime64( ) - start ) > timeout )
            {
                LBERROR << "Timed out trying to acquire credit." << std::endl;
                goto err;
            }
        }

        //LBWARN << "No credits for RDMA." << std::endl;
        lunchbox::Thread::yield( );
        _stats.no_credits_rdma++;
        goto retry;
    }

    // Modifies _sourceptr.HEAD
    bytes_put = _fill( buffer, can_put );

    if( 0UL == bytes_put )
    {
        if( LB_TIMEOUT_INDEFINITE != timeout )
        {
            if(( clock.getTime64( ) - start ) > timeout )
            {
                LBERROR << "Timed out trying to fill buffer." << std::endl;
                goto err;
            }
        }

        //LBWARN << "Source buffer full." << std::endl;
        lunchbox::Thread::yield( );
        if( _sourceptr.isFull( ) || _rptr.isFull( ))
        {
            _stats.buffer_full++;
#if 0 // netperf complains bitterly on zero bytes write
            goto zero_write;
#endif
        }

        goto retry;
    }

    // Modifies _sourceptr.MIDDLE & _rptr.HEAD
    if( !_postRDMAWrite( ))
    {
        LBERROR << "Error while posting RDMA write." << std::endl;
        goto err;
    }

//    LBWARN << (void *)this << std::dec << ".write(" << bytes << ")"
//       << " put " << bytes_put << " bytes" << std::endl;

    return static_cast< int64_t >( bytes_put );

#if 0
zero_write:
    return 0LL;
#endif

err:
    return -1LL;
}

RDMAConnection::~RDMAConnection( )
{
    LBVERB << (void *)this << ".delete" << std::endl;

    close( );

    _cleanup( );
}

void RDMAConnection::setState( const State state )
{
    if( state != _state )
    {
        _state = state;
        _fireStateChanged( );
    }
}

////////////////////////////////////////////////////////////////////////////////

void RDMAConnection::_cleanup( )
{
<<<<<<< HEAD
    EQASSERT( STATE_CLOSED == _state );
=======
    LBASSERT( STATE_CLOSING == _state );
>>>>>>> b81ea769

    _sourcebuf.clear( );
    _sinkbuf.clear( );
    _msgbuf.clear( );

    if( _completions > 0U )
    {
        ::ibv_ack_cq_events( _cm_id->recv_cq, _completions );
        _completions = 0U;
    }

    if( NULL != _cm_id )
        ::rdma_destroy_ep( _cm_id );
    _cm_id = NULL;

    if(( NULL != _pd ) && ::rdma_seterrno( ::ibv_dealloc_pd( _pd )))
        LBWARN << "ibv_dealloc_pd : " << lunchbox::sysError << std::endl;
    _pd = NULL;

    if( NULL != _cm )
        ::rdma_destroy_event_channel( _cm );
    _cm = NULL;

    if( NULL != _rai )
        ::rdma_freeaddrinfo( _rai );
    _rai = NULL;

    _rptr = 0UL;
    _rbase = _rkey = 0ULL;

    _notifier = -1;
}

bool RDMAConnection::_finishAccept( struct rdma_event_channel *listen_channel )
{
    LBASSERT( STATE_CLOSED == _state );
    setState( STATE_CONNECTING );

    if( !_doCMEvent( listen_channel, RDMA_CM_EVENT_CONNECT_REQUEST ))
    {
        LBERROR << "Failed to receive valid connect request." << std::endl;
        goto err;
    }

    LBASSERT( NULL != _cm_id );

    {
        // FIXME : RDMA CM appears to send up invalid addresses when receiving
        // connections that use a different protocol than what was bound.  E.g.
        // if an IPv6 listener gets an IPv4 connection then the sa_family
        // will be AF_INET6 but the actual data is struct sockaddr_in.  Example:
        //
        // 0000000: 0a00 bc10 c0a8 b01a 0000 0000 0000 0000  ................
        //
        // However, in the reverse case, when an IPv4 listener gets an IPv6
        // connection not only is the address family incorrect, but the actual
        // IPv6 address is only partially there:
        //
        // 0000000: 0200 bc11 0000 0000 fe80 0000 0000 0000  ................
        // 0000010: 0000 0000 0000 0000 0000 0000 0000 0000  ................
        // 0000020: 0000 0000 0000 0000 0000 0000 0000 0000  ................
        // 0000030: 0000 0000 0000 0000 0000 0000 0000 0000  ................
        //
        // Surely seems to be a bug in RDMA CM.

        union
        {
            struct sockaddr     addr;
            struct sockaddr_in  sin;
            struct sockaddr_in6 sin6;
            struct sockaddr_storage storage;
        } sss;

        // Make a copy since we might change it.
        //sss.storage = _cm_id->route.addr.dst_storage;
        ::memcpy( (void *)&sss.storage,
            (const void *)::rdma_get_peer_addr( _cm_id ),
            sizeof(struct sockaddr_storage) );

        if(( AF_INET == sss.storage.ss_family ) &&
           ( sss.sin6.sin6_addr.s6_addr32[0] != 0 ||
             sss.sin6.sin6_addr.s6_addr32[1] != 0 ||
             sss.sin6.sin6_addr.s6_addr32[2] != 0 ||
             sss.sin6.sin6_addr.s6_addr32[3] != 0 ))
        {
            LBWARN << "IPv6 address detected but likely invalid!" << std::endl;
            sss.storage.ss_family = AF_INET6;
        }
        else if(( AF_INET6 == sss.storage.ss_family ) &&
                ( INADDR_ANY != sss.sin.sin_addr.s_addr ))
        {
            sss.storage.ss_family = AF_INET;
        }

        _updateInfo( &sss.addr );
    }

    _device_name = ::ibv_get_device_name( _cm_id->verbs->device );

    LBVERB << "Connection initiated on " << std::dec
        << _device_name << ":" << (int)_cm_id->port_num
        << " from "
        << _addr << ":" << _serv
        << " (" << _description->toString( ) << ")"
        << std::endl;

    if(( RDMA_PROTOCOL_MAGIC != _cpd.magic ) ||
        ( RDMA_PROTOCOL_VERSION != _cpd.version ))
    {
        LBERROR << "Protocol mismatch with initiator : "
            << _addr << ":" << _serv << std::endl;
        goto err_reject;
    }

    if( !_createEventChannel( ))
    {
        LBERROR << "Failed to create event channel." << std::endl;
        goto err_reject;
    }

    if( !_migrateId( ))
    {
        LBERROR << "Failed to migrate communication identifier." << std::endl;
        goto err_reject;
    }

    _credits = _depth = _cpd.depth;
    if( _depth <= 0L )
    {
        LBERROR << "Invalid (unsent?) queue depth." << std::endl;
        goto err_reject;
    }

    if( !_createQP( ))
    {
        LBERROR << "Failed to create queue pair." << std::endl;
        goto err_reject;
    }

    if( !_initBuffers( ))
    {
        LBERROR << "Failed to initialize ring buffers." << std::endl;
        goto err_reject;
    }

    if( !_postReceives( static_cast< uint32_t >( _depth )))
    {
        LBERROR << "Failed to pre-post receives." << std::endl;
        goto err_reject;
    }

    if( !_accept( ))
    {
        LBERROR << "Failed to accept remote connection from : "
            << _addr << ":" << _serv << std::endl;
        goto err;
    }

    if( !_eventThreadRegister( ))
    {
        LBERROR << "Failed to register with event thread." << std::endl;
        goto err;
    }

    if( !_postSetup( ))
    {
        LBERROR << "Failed to post setup message." << std::endl;
        goto err;
    }

    if( !_waitRecvSetup( ))
    {
        LBERROR << "Failed to receive setup message." << std::endl;
        goto err;
    }

    LBVERB << "Connection accepted on " << std::dec
        << _device_name << ":" << (int)_cm_id->port_num
        << " from "
        << _addr << ":" << _serv
        << " (" << _description->toString( ) << ")"
        << std::endl;

    // For a connected instance, the receive completion channel fd will indicate
    // on events such as new incoming data by waking up any polling operation.
    _notifier = _cm_id->recv_cq_channel->fd;
    setState( STATE_CONNECTED );
    return true;

err_reject:
    LBWARN << "Rejecting connection from remote address : "
        << _addr << ":" << _serv << std::endl;

    if( !_reject( ))
        LBWARN << "Failed to issue connection reject." << std::endl;

err:
    close( );
    return false;
}

bool RDMAConnection::_lookupAddress( const bool passive )
{
    struct rdma_addrinfo hints;
    char *node = NULL, *service = NULL;
    std::string s;

    ::memset( (void *)&hints, 0, sizeof(struct rdma_addrinfo) );
    //hints.ai_flags |= RAI_NOROUTE;
    if( passive )
        hints.ai_flags |= RAI_PASSIVE;

    const std::string &hostname = _description->getHostname( );
    if( !hostname.empty( ))
        node = const_cast< char * >( hostname.c_str( ));

    if( 0u != _description->port )
    {
        std::stringstream ss;
        ss << _description->port;
        s = ss.str( );
        service = const_cast< char * >( s.c_str( ));
    }

    if(( NULL != node ) && ::rdma_getaddrinfo( node, service, &hints, &_rai ))
    {
        LBERROR << "rdma_getaddrinfo : " << lunchbox::sysError << std::endl;
        goto err;
    }

    if(( NULL != _rai ) && ( NULL != _rai->ai_next ))
        LBWARN << "Multiple getaddrinfo results, using first." << std::endl;

    if(( NULL != _rai ) && ( _rai->ai_connect_len > 0 ))
        LBWARN << "WARNING : ai_connect data specified!" << std::endl;

    return true;

err:
    return false;
}

void RDMAConnection::_updateInfo( struct sockaddr *addr )
{
    int salen = sizeof(struct sockaddr);
    bool is_unspec = false;

    if( AF_INET == addr->sa_family )
    {
        struct sockaddr_in *sin =
            reinterpret_cast< struct sockaddr_in * >( addr );
        is_unspec = ( INADDR_ANY == sin->sin_addr.s_addr );
        salen = sizeof(struct sockaddr_in);
    }
    else if( AF_INET6 == addr->sa_family )
    {
        struct sockaddr_in6 *sin6 =
            reinterpret_cast< struct sockaddr_in6 * >( addr );

        is_unspec = ( sin6->sin6_addr.s6_addr32[0] == 0 &&
                      sin6->sin6_addr.s6_addr32[1] == 0 &&
                      sin6->sin6_addr.s6_addr32[2] == 0 &&
                      sin6->sin6_addr.s6_addr32[3] == 0 );
        salen = sizeof(struct sockaddr_in6);
    }

    int err;
    if(( err = ::getnameinfo( addr, salen, _addr, sizeof(_addr),
            _serv, sizeof(_serv), NI_NUMERICHOST | NI_NUMERICSERV )))
        LBWARN << "Name info lookup failed : " << err << std::endl;

    if( is_unspec )
        ::gethostname( _addr, NI_MAXHOST );

    if( _description->getHostname( ).empty( ))
        _description->setHostname( _addr );
    if( 0u == _description->port )
        _description->port = atoi( _serv );
}

bool RDMAConnection::_createEventChannel( )
{
    LBASSERT( NULL == _cm );

    _cm = ::rdma_create_event_channel( );
    if( NULL == _cm )
    {
        LBERROR << "rdma_create_event_channel : " << lunchbox::sysError <<
            std::endl;
        goto err;
    }

    return true;

err:
    return false;
}

bool RDMAConnection::_createId( )
{
    LBASSERT( NULL != _cm );

    if( ::rdma_create_id( _cm, &_cm_id, NULL, RDMA_PS_TCP ))
    {
        LBERROR << "rdma_create_id : " << lunchbox::sysError << std::endl;
        goto err;
    }

    return true;

err:
    return false;
}

bool RDMAConnection::_createQP( )
{
    struct ibv_qp_init_attr init_attr;
    int flags;

    _pd = ::ibv_alloc_pd( _cm_id->verbs );
    if( NULL == _pd )
    {
        LBERROR << "ibv_alloc_pd : " << lunchbox::sysError << std::endl;
        goto err;
    }

    ::memset( (void *)&init_attr, 0, sizeof(struct ibv_qp_init_attr) );
    init_attr.cap.max_send_wr = static_cast< uint32_t >( _depth );
    init_attr.cap.max_recv_wr = static_cast< uint32_t >( _depth );
    init_attr.cap.max_recv_sge = 1;
    init_attr.cap.max_send_sge = 1;
    init_attr.sq_sig_all = 1; // aka always IBV_SEND_SIGNALED
    init_attr.qp_type = IBV_QPT_RC;
    //init_attr.cap.max_inline_data = sizeof(RDMAMessage);

    if( ::rdma_create_qp( _cm_id, _pd, &init_attr ))
    {
        LBERROR << "rdma_create_qp : " << lunchbox::sysError << std::endl;
        goto err;
    }

    flags = ::fcntl( _cm_id->recv_cq_channel->fd, F_GETFL );
    if( -1 == flags )
    {
        LBERROR << "fcntl : " << lunchbox::sysError << std::endl;
        goto err;
    }

    flags |= O_NONBLOCK;
    if( ::fcntl( _cm_id->recv_cq_channel->fd, F_SETFL, flags ))
    {
        LBERROR << "fcntl : " << lunchbox::sysError << std::endl;
        goto err;
    }

    // Request only solicited events (i.e. don't wake up Collage on ACKs).
    if( ::rdma_seterrno( ::ibv_req_notify_cq( _cm_id->recv_cq, 1 )))
    {
        LBERROR << "ibv_req_notify_cq : " << lunchbox::sysError << std::endl;
        goto err;
    }

    LBVERB << "RDMA QP caps : " << std::dec <<
        init_attr.cap.max_recv_wr << " receives, " <<
        init_attr.cap.max_send_wr << " sends, " << std::endl;

    // Need enough space for sends and receives.
    return _msgbuf.resize( _pd, static_cast< uint32_t >( _depth * 2 ));

err:
    return false;
}

bool RDMAConnection::_initBuffers( )
{
    const size_t rbs = 1024 * 1024 *
        Global::getIAttribute( Global::IATTR_RDMA_RING_BUFFER_SIZE_MB );

    if( 0 == rbs )
    {
        LBERROR << "Invalid RDMA ring buffer size." << std::endl;
        goto err;
    }

    if( !_sourcebuf.resize( _pd, rbs ))
    {
        LBERROR << "Failed to resize source buffer." << std::endl;
        goto err;
    }

    if( !_sinkbuf.resize( _pd, rbs ))
    {
        LBERROR << "Failed to resize sink buffer." << std::endl;
        goto err;
    }

    _sourceptr.clear( _sourcebuf.getSize( ));
    _sinkptr.clear( _sinkbuf.getSize( ));
    return true;

err:
    return false;
}

bool RDMAConnection::_resolveAddress( )
{
    LBASSERT( NULL != _cm_id );
    LBASSERT( NULL != _rai );

    if( ::rdma_resolve_addr( _cm_id, _rai->ai_src_addr, _rai->ai_dst_addr,
            _timeout ))
    {
        LBERROR << "rdma_resolve_addr : " << lunchbox::sysError << std::endl;
        goto err;
    }
    // Block for RDMA_CM_EVENT_ADDR_RESOLVED.
    return _doCMEvent( _cm, RDMA_CM_EVENT_ADDR_RESOLVED );

err:
    return false;
}

bool RDMAConnection::_resolveRoute( )
{
    LBASSERT( NULL != _cm_id );
    LBASSERT( NULL != _rai );

    if(( IBV_TRANSPORT_IB == _cm_id->verbs->device->transport_type ) &&
            ( _rai->ai_route_len > 0 ))
    {
        if( ::rdma_set_option( _cm_id, RDMA_OPTION_IB, RDMA_OPTION_IB_PATH,
                _rai->ai_route, _rai->ai_route_len ))
        {
            LBERROR << "rdma_set_option : " << lunchbox::sysError << std::endl;
            goto err;
        }

        // rdma_resolve_route not required (TODO : is this really true?)
        return true;
    }

    if( ::rdma_resolve_route( _cm_id, _timeout ))
    {
        LBERROR << "rdma_resolve_route : " << lunchbox::sysError << std::endl;
        goto err;
    }
    // Block for RDMA_CM_EVENT_ROUTE_RESOLVED.
    return _doCMEvent( _cm, RDMA_CM_EVENT_ROUTE_RESOLVED );

err:
    return false;
}

bool RDMAConnection::_connect( )
{
    LBASSERT( NULL != _cm_id );
    LBASSERT( !_established );

#if 0 // TODO
    static const uint8_t DSCP = 0;

    if( ::rdma_set_option( _cm_id, RDMA_OPTION_ID, RDMA_OPTION_ID_TOS,
            (void *)&DSCP, sizeof(DSCP) ))
    {
        LBERROR << "rdma_set_option : " << lunchbox::sysError << std::endl;
        goto err;
    }
#endif

    struct rdma_conn_param conn_param;

    ::memset( (void *)&conn_param, 0, sizeof(struct rdma_conn_param) );

    _cpd.magic = RDMA_PROTOCOL_MAGIC;
    _cpd.version = RDMA_PROTOCOL_VERSION;
    _cpd.depth = _depth;
    conn_param.private_data = reinterpret_cast< const void * >( &_cpd );
    conn_param.private_data_len = sizeof(struct RDMAConnParamData);
    conn_param.initiator_depth = RDMA_MAX_INIT_DEPTH;
    conn_param.responder_resources = RDMA_MAX_RESP_RES;
    // Magic 3-bit values.
    conn_param.retry_count = 7;
    conn_param.rnr_retry_count = 7;

    LBINFO << "Connect on source lid : " << std::showbase
        << std::hex << ntohs( _cm_id->route.path_rec->slid ) << " ("
        << std::dec << ntohs( _cm_id->route.path_rec->slid ) << ") "
        << "to dest lid : "
        << std::hex << ntohs( _cm_id->route.path_rec->dlid ) << " ("
        << std::dec << ntohs( _cm_id->route.path_rec->dlid ) << ") "
        << std::endl;

    if( ::rdma_connect( _cm_id, &conn_param ))
    {
        LBERROR << "rdma_connect : " << lunchbox::sysError << std::endl;
        goto err;
    }
    // Block for RDMA_CM_EVENT_ESTABLISHED (TODO : timeout).
    return _doCMEvent( _cm, RDMA_CM_EVENT_ESTABLISHED );

err:
    return false;
}

bool RDMAConnection::_bindAddress( )
{
    LBASSERT( NULL != _cm_id );

#if IPV6_DEFAULT
    struct sockaddr_in6 sin;
    memset( (void *)&sin, 0, sizeof(struct sockaddr_in6) );
    sin.sin6_family = AF_INET6;
    sin.sin6_port = htons( _description->port );
    sin.sin6_addr = in6addr_any;
#else
    struct sockaddr_in sin;
    memset( (void *)&sin, 0, sizeof(struct sockaddr_in) );
    sin.sin_family = AF_INET;
    sin.sin_port = htons( _description->port );
    sin.sin_addr.s_addr = INADDR_ANY;
#endif

    if( ::rdma_bind_addr( _cm_id, ( NULL != _rai ) ? _rai->ai_src_addr :
            reinterpret_cast< struct sockaddr * >( &sin )))
    {
        LBERROR << "rdma_bind_addr : " << lunchbox::sysError << std::endl;
        goto err;
    }

    return true;

err:
    return false;
}

bool RDMAConnection::_listen( )
{
    LBASSERT( NULL != _cm_id );

    if( ::rdma_listen( _cm_id, SOMAXCONN ))
    {
        LBERROR << "rdma_listen : " << lunchbox::sysError << std::endl;
        goto err;
    }

    return true;

err:
    return false;
}

bool RDMAConnection::_migrateId( )
{
    LBASSERT( NULL != _cm_id );
    LBASSERT( NULL != _cm );

    if( ::rdma_migrate_id( _cm_id, _cm ))
    {
        LBERROR << "rdma_migrate_id : " << lunchbox::sysError << std::endl;
        goto err;
    }

    return true;

err:
    return false;
}

bool RDMAConnection::_accept( )
{
    LBASSERT( NULL != _cm_id );
    LBASSERT( !_established );

    struct rdma_conn_param accept_param;

    ::memset( (void *)&accept_param, 0, sizeof(struct rdma_conn_param) );

    _cpd.magic = RDMA_PROTOCOL_MAGIC;
    _cpd.version = RDMA_PROTOCOL_VERSION;
    _cpd.depth = _depth;
    accept_param.private_data = reinterpret_cast< const void * >( &_cpd );
    accept_param.private_data_len = sizeof(struct RDMAConnParamData);
    accept_param.initiator_depth = RDMA_MAX_INIT_DEPTH;
    accept_param.responder_resources = RDMA_MAX_RESP_RES;
    // Magic 3-bit value.
    accept_param.rnr_retry_count = 7;

    LBINFO << "Accept on source lid : "<< std::showbase
           << std::hex << ntohs( _cm_id->route.path_rec->slid ) << " ("
           << std::dec << ntohs( _cm_id->route.path_rec->slid ) << ") "
           << "from dest lid : "
           << std::hex << ntohs( _cm_id->route.path_rec->dlid ) << " ("
           << std::dec << ntohs( _cm_id->route.path_rec->dlid ) << ") "
           << std::endl;

    if( ::rdma_accept( _cm_id, &accept_param ))
    {
        LBERROR << "rdma_accept : " << lunchbox::sysError << std::endl;
        goto err;
    }
    // Block for RDMA_CM_EVENT_ESTABLISHED (TODO : timeout).
    return _doCMEvent( _cm, RDMA_CM_EVENT_ESTABLISHED );

err:
    return false;
}

bool RDMAConnection::_reject( )
{
    if( ::rdma_reject( _cm_id, NULL, 0 ))
    {
        LBERROR << "rdma_reject : " << lunchbox::sysError << std::endl;
        goto err;
    }

    return true;

err:
    return false;
}

bool RDMAConnection::_postReceives( const uint32_t count )
{
    LBASSERT( NULL != _cm_id->qp );
    LBASSERT( count > 0UL );

    struct ibv_sge sge[count];
    struct ibv_recv_wr wrs[count];

    for( uint32_t i = 0UL; i != count; i++ )
    {
        sge[i].addr = (uint64_t)(uintptr_t)_msgbuf.getBuffer( );
        sge[i].length = (uint64_t)_msgbuf.getBufferSize( );
        sge[i].lkey = _msgbuf.getMR( )->lkey;

        wrs[i].wr_id = sge[i].addr;
        wrs[i].next = &wrs[i + 1];
        wrs[i].sg_list = &sge[i];
        wrs[i].num_sge = 1;
    }
    wrs[count - 1].next = NULL;

    struct ibv_recv_wr *bad_wr;
    if( ::rdma_seterrno( ::ibv_post_recv( _cm_id->qp, wrs, &bad_wr )))
    {
        LBERROR << "ibv_post_recv : "  << lunchbox::sysError << std::endl;
        goto err;
    }

    return true;

err:
    return false;
}

/* inline */
void RDMAConnection::_recvRDMAWrite( const uint32_t imm_data )
{
    // Analysis:
    //
    // Since the ring pointers are circular, a malicious (presumably overflow)
    // value here would at worst only result in us reading arbitrary regions
    // from our sink buffer, not segfaulting.  If the other side wanted us to
    // reread a previous message it should just resend it!
    _sinkptr.incrHead( ntohl( imm_data ));
}

bool RDMAConnection::_postRDMAWrite( )
{
    struct ibv_sge sge;
    struct ibv_send_wr wr;

    sge.addr = (uint64_t)( (uintptr_t)_sourcebuf.getBase( ) +
        _sourceptr.ptr( _sourceptr.MIDDLE ));
    sge.length = (uint64_t)_sourceptr.available( _sourceptr.HEAD,
        _sourceptr.MIDDLE );
    sge.lkey = _sourcebuf.getMR( )->lkey;
    _sourceptr.incr( _sourceptr.MIDDLE, (uint32_t)sge.length );

    wr.wr_id = (uint64_t)sge.length;
    wr.next = NULL;
    wr.sg_list = &sge;
    wr.num_sge = 1;
    wr.opcode = IBV_WR_RDMA_WRITE_WITH_IMM;
    wr.send_flags = IBV_SEND_SOLICITED; // Important!
    wr.imm_data = htonl( (uint32_t)sge.length );
    wr.wr.rdma.rkey = _rkey;
    wr.wr.rdma.remote_addr = (uint64_t)( (uintptr_t)_rbase +
        _rptr.ptr( _rptr.HEAD ));
    _rptr.incrHead( (uint32_t)sge.length );

    _credits--;

    LBASSERT( _credits >= 0L );

    struct ibv_send_wr *bad_wr;
    if( ::rdma_seterrno( ::ibv_post_send( _cm_id->qp, &wr, &bad_wr )))
    {
        LBERROR << "ibv_post_send : "  << lunchbox::sysError << std::endl;
        goto err;
    }

    return true;

err:
    return false;
}

void RDMAConnection::_recvMessage( const RDMAMessage &message )
{
    switch( message.opcode )
    {
        case FC:
            if( sizeof(struct RDMAFCPayload) == (size_t)message.length )
                _recvFC( message.payload.fc );
            else
                LBWARN << "Invalid flow control message received!" << std::endl;
            break;
        case SETUP:
            if( sizeof(struct RDMASetupPayload) == (size_t)message.length )
                _recvSetup( message.payload.setup );
            else
                LBWARN << "Invalid setup message received!" << std::endl;
            break;
        default:
            LBWARN << "Invalid message received: "
                << std::hex << (int)message.opcode << std::dec << std::endl;
    }
}

/* inline */
void RDMAConnection::_recvFC( const RDMAFCPayload &fc )
{
    // Analysis:
    //
    // Since we will only write a maximum of _sourceptr.available( ) bytes
    // to our source buffer, a malicious (presumably overflow) value here would
    // have no chance of causing us to write beyond our buffer as we have local
    // control over those ring pointers.  Worst case, we'd and up writing to
    // arbitrary regions of the remote buffer, since this ring pointer is
    // circular as well.
    _rptr.incrTail( fc.bytes_read );
}

bool RDMAConnection::_postMessage( const RDMAMessage &message )
{
    _credits--;

    LBASSERT( _credits >= 0L );

    if( ::rdma_post_send( _cm_id, (void *)&message, (void *)&message,
            offsetof( RDMAMessage, payload ) + message.length, _msgbuf.getMR( ),
            0 /*IBV_SEND_INLINE*/ ))
    {
        LBERROR << "rdma_post_send : "  << lunchbox::sysError << std::endl;
        goto err;
    }

    return true;

err:
    return false;
}

bool RDMAConnection::_postFC( const uint32_t bytes_taken )
{
    RDMAMessage &message =
        *reinterpret_cast< RDMAMessage * >( _msgbuf.getBuffer( ));

    message.opcode = FC;
    message.length = (uint8_t)sizeof(struct RDMAFCPayload);

    message.payload.fc.bytes_read = bytes_taken;

    return _postMessage( message );
}

void RDMAConnection::_recvSetup( const RDMASetupPayload &setup )
{
    // Analysis:
    //
    // Malicious values here would only affect the receiver, we're willing
    // to RDMA write to anywhere specified!
    _rbase = setup.rbase;
    _rptr.clear( setup.rlen );
    _rkey = setup.rkey;

    LBVERB << "RDMA MR: " << std::showbase
        << std::dec << setup.rlen << " @ "
        << std::hex << setup.rbase << std::dec << std::endl;
}

bool RDMAConnection::_postSetup( )
{
    RDMAMessage &message =
        *reinterpret_cast< RDMAMessage * >( _msgbuf.getBuffer( ));

    message.opcode = SETUP;
    message.length = (uint8_t)sizeof(struct RDMASetupPayload);

    message.payload.setup.rbase = (uint64_t)(uintptr_t)_sinkbuf.getBase( );
    message.payload.setup.rlen = (uint64_t)_sinkbuf.getSize( );
    message.payload.setup.rkey = _sinkbuf.getMR( )->rkey;

    return _postMessage( message );
}

bool RDMAConnection::_waitRecvSetup( )
{
    lunchbox::Clock clock;
    const int64_t start = clock.getTime64( );
    const uint32_t timeout = Global::getTimeout( );

retry:
    if( !_pollCQ( ))
    {
        LBERROR << "Error while polling completion queue." << std::endl;
        goto err;
    }

    if(( 0ULL == _rkey ) && _established )
    {
        if( LB_TIMEOUT_INDEFINITE != timeout )
        {
            if(( clock.getTime64( ) - start ) > timeout )
            {
                LBERROR << "Timed out waiting for setup message." << std::endl;
                goto err;
            }
        }

        lunchbox::Thread::yield( );
        goto retry;
    }

    return true;

err:
    return false;
}

////////////////////////////////////////////////////////////////////////////////

bool RDMAConnection::_doCMEvent( struct rdma_event_channel *channel,
    enum rdma_cm_event_type expected )
{
    bool ok = false;
    struct rdma_cm_event *event;

    if( ::rdma_get_cm_event( channel, &event ))
    {
        LBERROR << "rdma_get_cm_event : " << lunchbox::sysError << std::endl;
        goto out;
    }

    ok = ( event->event == expected );

//#ifndef NDEBUG
    if( ok )
<<<<<<< HEAD
        EQINFO << (void *)this
=======
        LBVERB << (void *)this
>>>>>>> b81ea769
            << " (" << _addr << ":" << _serv << ")"
            << " event : " << ::rdma_event_str( event->event )
            << std::endl;
    else
<<<<<<< HEAD
        EQWARN << (void *)this
=======
        LBINFO << (void *)this
>>>>>>> b81ea769
            << " (" << _addr << ":" << _serv << ")"
            << " event : " << ::rdma_event_str( event->event )
            << " expected: " << ::rdma_event_str( expected )
            << std::endl;
//#endif

    if( ok && ( RDMA_CM_EVENT_DISCONNECTED == event->event ))
        _established = false;

    if( ok && ( RDMA_CM_EVENT_ESTABLISHED == event->event ))
    {
        _established = true;

        struct rdma_conn_param *cp = &event->param.conn;

        ::memset( (void *)&_cpd, 0, sizeof(RDMAConnParamData) );
        // Note that the actual amount of data transferred to the remote side
        // is transport dependent and may be larger than that requested.
        if( cp->private_data_len >= sizeof(RDMAConnParamData) )
            _cpd = *reinterpret_cast< const RDMAConnParamData * >(
                cp->private_data );
    }

    if( ok && ( RDMA_CM_EVENT_CONNECT_REQUEST == event->event ))
    {
        _cm_id = event->id;

        struct rdma_conn_param *cp = &event->param.conn;

        ::memset( (void *)&_cpd, 0, sizeof(RDMAConnParamData) );
        // TODO : Not sure what happens when initiator sent ai_connect data
        // (assuming the underlying transport doesn't strip it)?
        if( cp->private_data_len >= sizeof(RDMAConnParamData) )
            _cpd = *reinterpret_cast< const RDMAConnParamData * >(
                cp->private_data );
    }

    if( RDMA_CM_EVENT_REJECTED == event->event )
        LBINFO << "Connection reject status : " << event->status << std::endl;

    if( ::rdma_ack_cm_event( event ))
        LBWARN << "rdma_ack_cm_event : "  << lunchbox::sysError << std::endl;

out:
    return ok;
}

bool RDMAConnection::_pollCQ( )
{
    struct ibv_wc wcs[static_cast< uint32_t >( _depth - _credits + 1 )];
    uint32_t num_recvs = 0UL;
    int count;

    lunchbox::ScopedWrite poll_mutex( _poll_lock );

    if( !_cm_id )
        return true;

    /* CHECK RECEIVE COMPLETIONS */
    count = ::ibv_poll_cq( _cm_id->recv_cq, sizeof(wcs) / sizeof(wcs[0]), wcs );
    if( count < 0 )
    {
        LBERROR << "ibv_poll_cq : " << lunchbox::sysError << std::endl;
        goto err;
    }

    for( int i = 0; i != count ; i++ )
    {
        struct ibv_wc &wc = wcs[i];

        if( IBV_WC_SUCCESS != wc.status )
        {
            // Non-fatal.
            if( IBV_WC_WR_FLUSH_ERR == wc.status )
                continue;

            LBWARN << (void *)this << " !IBV_WC_SUCCESS : " << std::showbase
                << std::hex << "wr_id = " << wc.wr_id
                << ", status = \"" << ::ibv_wc_status_str( wc.status ) << "\""
                << std::dec << " (" << (unsigned int)wc.status << ")"
                << std::hex << ", vendor_err = " << wc.vendor_err
                << std::dec << std::endl;

            // All others are fatal.
            goto err;
        }

        LBASSERT( IBV_WC_SUCCESS == wc.status );
        LBASSERT( IBV_WC_RECV & wc.opcode );

        // All receive completions need to be reposted.
        num_recvs++;

        if( IBV_WC_RECV_RDMA_WITH_IMM == wc.opcode )
            _recvRDMAWrite( wc.imm_data );
        else if( IBV_WC_RECV == wc.opcode )
            _recvMessage( *reinterpret_cast< RDMAMessage * >( wc.wr_id ));
        else
            LBUNREACHABLE;

        _msgbuf.freeBuffer( (void *)(uintptr_t)wc.wr_id );
    }

    if(( num_recvs > 0UL ) && !_postReceives( num_recvs ))
        goto err;

    /* CHECK SEND COMPLETIONS */
    count = ::ibv_poll_cq( _cm_id->send_cq, sizeof(wcs) / sizeof(wcs[0]), wcs );
    if( count < 0 )
    {
        LBERROR << "ibv_poll_cq : " << lunchbox::sysError << std::endl;
        goto err;
    }

    for( int i = 0; i != count ; i++ )
    {
        struct ibv_wc &wc = wcs[i];

        if( IBV_WC_SUCCESS != wc.status )
        {
            // Non-fatal.
            if( IBV_WC_WR_FLUSH_ERR == wc.status )
                continue;

            LBWARN << (void *)this << " !IBV_WC_SUCCESS : " << std::showbase
                << std::hex << "wr_id = " << wc.wr_id
                << ", status = \"" << ::ibv_wc_status_str( wc.status ) << "\""
                << std::dec << " (" << (unsigned int)wc.status << ")"
                << std::hex << ", vendor_err = " << wc.vendor_err
                << std::dec << std::endl;

            // Warning only as we just might be trying to ack a dead sender.
            if(( IBV_WC_RETRY_EXC_ERR == wc.status )/* ||
                ( IBV_WC_RNR_RETRY_EXC_ERR == wc.status )*/)
                continue;

            // All others are fatal.
            goto err;
        }

        LBASSERT( IBV_WC_SUCCESS == wc.status );

        if( IBV_WC_SEND == wc.opcode )
            _msgbuf.freeBuffer( (void *)(uintptr_t)wc.wr_id );
        else if( IBV_WC_RDMA_WRITE == wc.opcode )
            _sourceptr.incrTail( (uint32_t)wc.wr_id );
        else
            LBUNREACHABLE;

        // All send completions replenish credit.
        _credits++;

        LBASSERTINFO( _credits <= _depth, _credits << " > " << _depth );
    }

    return true;

err:
    return false;
}

bool RDMAConnection::_rearmCQ( )
{
    struct ibv_cq *ev_cq;
    void *ev_ctx;

    if( ::ibv_get_cq_event( _cm_id->recv_cq_channel, &ev_cq, &ev_ctx ))
    {
        // We may attempt to rearm without an active event waiting, the
        // receive channel is non-blocking so we just skip ack.
        if( EAGAIN == errno )
            goto rearm;

        LBERROR << "ibv_get_cq_event : " << lunchbox::sysError << std::endl;
        goto err;
    }

    // http://lists.openfabrics.org/pipermail/general/2008-November/055237.html
    _completions++;
    if( std::numeric_limits< unsigned int >::max( ) == _completions )
    {
        ::ibv_ack_cq_events( _cm_id->recv_cq, _completions );
        _completions = 0U;
    }

rearm:
    // Solicited only!
    if( ::rdma_seterrno( ::ibv_req_notify_cq( _cm_id->recv_cq, 1 )))
    {
        LBERROR << "ibv_req_notify_cq : " << lunchbox::sysError << std::endl;
        goto err;
    }

    return true;

err:
    return false;
}

/* inline */
uint32_t RDMAConnection::_drain( void *buffer, const uint32_t bytes )
{
    const uint32_t b = std::min( bytes, _sinkptr.available( ));
    ::memcpy( buffer, (const void *)((uintptr_t)_sinkbuf.getBase( ) +
        _sinkptr.tail( )), b );
    _sinkptr.incrTail( b );
    return b;
}

/* inline */
uint32_t RDMAConnection::_fill( const void *buffer, const uint32_t bytes )
{
    const uint32_t b = std::min( bytes, std::min( _sourceptr.negAvailable( ),
        _rptr.negAvailable( )));
    ::memcpy( (void *)((uintptr_t)_sourcebuf.getBase( ) +
        _sourceptr.ptr( _sourceptr.HEAD )), buffer, b );
    _sourceptr.incrHead( b );
    return b;
}

//////////////////////////////////////////////////////////////////////////////

RDMAConnection::ChannelEventThread *RDMAConnection::_event_thread = NULL;
lunchbox::Lock RDMAConnection::_thread_lock;

class RDMAConnection::ChannelEventThread : public lunchbox::Thread
{
public:
    ChannelEventThread( );
    virtual ~ChannelEventThread( );

    virtual bool init( );
    virtual void run( );

    bool add( RDMAConnection *conn );
    bool remove( RDMAConnection *conn );
private:
    bool _wake( );

    struct epoll_context _context;
    int _event_fd;
    int _epoll_fd;
    RDMAConnection *_to_add, *_to_remove; // Depth-one "queues"
};

RDMAConnection::ChannelEventThread::ChannelEventThread( )
    : _context( this )
    , _event_fd( -1 )
    , _epoll_fd( -1 )
    , _to_add( NULL )
    , _to_remove( NULL )
{
}

RDMAConnection::ChannelEventThread::~ChannelEventThread( )
{
    if(( _epoll_fd >= 0 ) && ( _event_fd >= 0 ))
    {
        struct epoll_event evctl;

        ::memset( (void *)&evctl, 0, sizeof(struct epoll_event) );
        if( ::epoll_ctl( _epoll_fd, EPOLL_CTL_DEL, _event_fd, &evctl ))
            LBWARN << "epoll_ctl : " << lunchbox::sysError << std::endl;
    }

    if(( _epoll_fd >= 0 ) && TEMP_FAILURE_RETRY( ::close( _epoll_fd )))
        LBWARN << "close : " << lunchbox::sysError << std::endl;
    _epoll_fd = -1;

    if(( _event_fd >= 0 ) && TEMP_FAILURE_RETRY( ::close( _event_fd )))
        LBWARN << "close : " << lunchbox::sysError << std::endl;
    _event_fd = -1;
}

bool RDMAConnection::ChannelEventThread::init( )
{
    struct epoll_event evctl;

    _event_fd = ::eventfd( 0, 0 );
    if( _event_fd < 0 )
    {
        LBERROR << "eventfd : " << lunchbox::sysError << std::endl;
        goto err;
    }

    _epoll_fd = ::epoll_create1( 0 );
    if( _epoll_fd < 0 )
    {
        LBERROR << "epoll_create1 : " << lunchbox::sysError << std::endl;
        goto err;
    }

    ::memset( (void *)&evctl, 0, sizeof(struct epoll_event) );
    evctl.events = EPOLLIN;
    evctl.data.ptr = reinterpret_cast< void * >( &_context );
    if( ::epoll_ctl( _epoll_fd, EPOLL_CTL_ADD, _event_fd, &evctl ))
    {
        LBERROR << "epoll_ctl : " << lunchbox::sysError << std::endl;
        goto err;
    }

    return true;

err:
    return false;
}

void RDMAConnection::ChannelEventThread::run( )
{
    bool running = true;
    struct epoll_event event;
    int active = 0;

    do
    {
        struct epoll_context *context;

        int n = TEMP_FAILURE_RETRY( ::epoll_wait( _epoll_fd, &event, 1, -1 ));
        if( n < 0 )
        {
            LBERROR << "epoll_wait : " << lunchbox::sysError << std::endl;
            break;
        }

        LBASSERT( 1 == n );

        context = reinterpret_cast< struct epoll_context * >( event.data.ptr );
        if( EVENT_FD == context->type )
        {
            uint64_t one;
            struct epoll_event evctl;

            LBASSERT( context->ctx.thread == this );

            if( ::read( _event_fd, (void *)&one, sizeof(one) ) != sizeof(one) )
            {
                LBERROR << "read : " << lunchbox::sysError << std::endl;
                break;
            }

            LBASSERT( ONE == one );

            ::memset( (void *)&evctl, 0, sizeof(struct epoll_event) );
            if( NULL != _to_add )
            {
                LBASSERT( NULL == _to_remove );

                RDMAConnection *to_add = _to_add;
                _to_add = NULL;

                evctl.events = EPOLLIN | EPOLLONESHOT;
                evctl.data.ptr =
                    reinterpret_cast< void * >( &to_add->_context );
                if( ::epoll_ctl( _epoll_fd, EPOLL_CTL_ADD, to_add->_cm->fd,
                        &evctl ))
                {
                    LBERROR << "epoll_ctl : " << lunchbox::sysError << std::endl;
                    to_add->_cmd_block.set( CMD_FAIL );
                }
                else
                {
                    ++active;
                    LBVERB << "active connections : " << active << std::endl;
                    to_add->_cmd_block.set( CMD_DONE );
                }
            }
            else if( NULL != _to_remove )
            {
                LBASSERT( NULL == _to_add );

                RDMAConnection *to_remove = _to_remove;
                _to_remove = NULL;

                if( ::epoll_ctl( _epoll_fd, EPOLL_CTL_DEL, to_remove->_cm->fd,
                        &evctl ))
                {
                    LBWARN << "epoll_ctl : " << lunchbox::sysError << std::endl;
                    to_remove->_cmd_block.set( CMD_FAIL );
                }
                else
                {
                    --active;
                    LBVERB << "active connections : " << active << std::endl;
                    if( active == 0 )
                    {
                        to_remove->_cmd_block.set( CMD_DONE_LAST );
                        running = false;
                    }
                    else
                        to_remove->_cmd_block.set( CMD_DONE );
                }
            }
            else
                LBUNREACHABLE;
        }
        else if( CONNECTION_FD == context->type )
        {
            RDMAConnection *conn = context->ctx.connection;

            if( !conn->_doCMEvent( conn->_cm, RDMA_CM_EVENT_DISCONNECTED ))
                LBWARN << "Unexpected event on connection." << std::endl;
            // TODO : should we rdma_disconnect on *any* event?
            else if( ::rdma_disconnect( conn->_cm_id ))
                LBWARN << "rdma_disconnect : " << lunchbox::sysError << std::endl;
        }
        else
            LBUNREACHABLE;
    }
    while( running );
}

bool RDMAConnection::ChannelEventThread::_wake( )
{
    if( ::write( _event_fd, (const void *)&ONE, sizeof(ONE) ) != sizeof(ONE) )
    {
        LBERROR << "write : " << lunchbox::sysError << std::endl;
        goto err;
    }

    return true;

err:
    return false;
}

bool RDMAConnection::ChannelEventThread::add( RDMAConnection *conn )
{
    conn->_cmd_block.set( CMD_WAIT );

    LBASSERT( NULL == _to_add );
    _to_add = conn;

    if( !_wake( ) || ( CMD_DONE != conn->_cmd_block.waitNE( CMD_WAIT )))
    {
        LBERROR << "Event thread failed to add connection fd." << std::endl;
        goto err;
    }

    conn->_registered = true;

    return true;

err:
    return false;
}

bool RDMAConnection::ChannelEventThread::remove( RDMAConnection *conn )
{
    bool last = false;

    conn->_cmd_block.set( CMD_WAIT );

    LBASSERT( NULL == _to_remove );
    _to_remove = conn;

    if( _wake( ) && ( CMD_DONE & conn->_cmd_block.waitNE( CMD_WAIT )))
        last = ( conn->_cmd_block == CMD_DONE_LAST );
    else
        LBWARN << "Event thread failed to remove connection fd." << std::endl;

    conn->_registered = false;

    return last;
}

bool RDMAConnection::_eventThreadRegister( )
{
    lunchbox::ScopedMutex<> thread_mutex( RDMAConnection::_thread_lock );

    if( NULL == RDMAConnection::_event_thread )
    {
        RDMAConnection::_event_thread =
            new RDMAConnection::ChannelEventThread( );
        if( !RDMAConnection::_event_thread->start( ))
        {
            LBERROR << "Event thread failed to start." << std::endl;
            delete RDMAConnection::_event_thread;
            RDMAConnection::_event_thread = NULL;
            goto err;
        }
    }

    return RDMAConnection::_event_thread->add( this );

err:
    return false;
}

void RDMAConnection::_eventThreadUnregister( )
{
    lunchbox::ScopedMutex<> thread_mutex( RDMAConnection::_thread_lock );

    if( _registered )
    {
        LBASSERT( NULL != RDMAConnection::_event_thread );

        if( RDMAConnection::_event_thread->remove( this ))
        {
            RDMAConnection::_event_thread->join( );
            delete RDMAConnection::_event_thread;
            RDMAConnection::_event_thread = NULL;
        }
    }
}

//////////////////////////////////////////////////////////////////////////////

void RDMAConnection::_showStats( )
{
    LBVERB << std::dec
        << "reads = " << _stats.reads
        << ", buffer_empty = " << _stats.buffer_empty
        << ", no_credits_fc = " << _stats.no_credits_fc
        << ", writes = " << _stats.writes
        << ", buffer_full = " << _stats.buffer_full
        << ", no_credits_rdma = " << _stats.no_credits_rdma
        << std::endl;
}

//////////////////////////////////////////////////////////////////////////////

BufferPool::BufferPool( size_t buffer_size )
    : _buffer_size( buffer_size )
    , _num_bufs( 0 )
    , _buffer( NULL )
    , _mr( NULL )
    , _ring( 0 )
{
}

BufferPool::~BufferPool( )
{
    clear( );
}

void BufferPool::clear( )
{
    _num_bufs = 0;
    _ring.clear( _num_bufs );

    if(( NULL != _mr ) && ::rdma_dereg_mr( _mr ))
        LBWARN << "rdma_dereg_mr : " << lunchbox::sysError << std::endl;
    _mr = NULL;

    if( NULL != _buffer )
        ::free( _buffer );
    _buffer = NULL;
}

bool BufferPool::resize( ibv_pd *pd, uint32_t num_bufs )
{
    clear( );

    if( num_bufs )
    {
        _num_bufs = num_bufs;
        _ring.clear( _num_bufs );

        if( ::posix_memalign( &_buffer, (size_t)::getpagesize( ),
                (size_t)( _num_bufs * _buffer_size )))
        {
            LBERROR << "posix_memalign : " << lunchbox::sysError << std::endl;
            goto err;
        }

        ::memset( _buffer, 0xff, (size_t)( _num_bufs * _buffer_size ));
        _mr = ::ibv_reg_mr( pd, _buffer, (size_t)( _num_bufs * _buffer_size ),
            IBV_ACCESS_LOCAL_WRITE );
        if( NULL == _mr )
        {
            LBERROR << "ibv_reg_mr : " << lunchbox::sysError << std::endl;
            goto err;
        }

        for( uint32_t i = 0; i != _num_bufs; i++ )
            _ring.put( i );
    }

    return true;

err:
    return false;
}

//////////////////////////////////////////////////////////////////////////////

RingBuffer::RingBuffer( int access )
    : _access( access )
    , _size( 0 )
    , _map( MAP_FAILED )
    , _mr( NULL )
{
}

RingBuffer::~RingBuffer( )
{
    clear( );
}

void RingBuffer::clear( )
{
    if(( NULL != _mr ) && ::rdma_dereg_mr( _mr ))
        LBWARN << "rdma_dereg_mr : " << lunchbox::sysError << std::endl;
    _mr = NULL;

    if(( MAP_FAILED != _map ) && ::munmap( _map, _size << 1 ))
        LBWARN << "munmap : " << lunchbox::sysError << std::endl;
    _map = MAP_FAILED;

    _size = 0;
}

bool RingBuffer::resize( ibv_pd *pd, size_t size )
{
    bool ok = false;
    int fd = -1;

    clear( );

    if( size )
    {
        void *addr1, *addr2;
        char path[] = "/dev/shm/co-rdma-buffer-XXXXXX";

        _size = size;

        fd = ::mkstemp( path );
        if( fd < 0 )
        {
            LBERROR << "mkstemp : " << lunchbox::sysError << std::endl;
            goto out;
        }

        if( ::unlink( path ))
        {
            LBERROR << "unlink : " << lunchbox::sysError << std::endl;
            goto out;
        }

        if( ::ftruncate( fd, _size ))
        {
            LBERROR << "ftruncate : " << lunchbox::sysError << std::endl;
            goto out;
        }

        _map = ::mmap( NULL, _size << 1,
            PROT_NONE,
            MAP_ANONYMOUS | MAP_PRIVATE, -1, 0 );
        if( MAP_FAILED == _map )
        {
            LBERROR << "mmap : " << lunchbox::sysError << std::endl;
            goto out;
        }

        addr1 = ::mmap( _map, _size,
            PROT_READ | PROT_WRITE,
            MAP_FIXED | MAP_SHARED, fd, 0 );
        if( MAP_FAILED == addr1 )
        {
            LBERROR << "mmap : " << lunchbox::sysError << std::endl;
            goto out;
        }

        addr2 = ::mmap( (void *)( (uintptr_t)_map + _size ), _size,
            PROT_READ | PROT_WRITE,
            MAP_FIXED | MAP_SHARED, fd, 0 );
        if( MAP_FAILED == addr2 )
        {
            LBERROR << "mmap : " << lunchbox::sysError << std::endl;
            goto out;
        }

        _mr = ::ibv_reg_mr( pd, _map, _size << 1, _access );
        if( NULL == _mr )
        {
            LBERROR << "ibv_reg_mr : " << lunchbox::sysError << std::endl;
            goto out;
        }

        LBASSERT( addr1 == _map );
        LBASSERT( addr2 == (void *)( (uintptr_t)_map + _size ));

        ::memset( _map, 0, _size );
        *reinterpret_cast< uint8_t * >( _map ) = 0x45;
        LBASSERT( 0x45 ==
            *reinterpret_cast< uint8_t * >( (uintptr_t)_map + _size ));
    }

    ok = true;

out:
    if(( fd >= 0 ) && TEMP_FAILURE_RETRY( ::close( fd )))
        LBWARN << "close : " << lunchbox::sysError << std::endl;

    return ok;
}
} // namespace co<|MERGE_RESOLUTION|>--- conflicted
+++ resolved
@@ -435,11 +435,7 @@
 {
     LBVERB << (void *)this << ".close( )" << std::endl;
 
-<<<<<<< HEAD
-    base::ScopedMutex<> close_mutex( _poll_lock );
-=======
-    lunchbox::ScopedMutex<> close_mutex( _close_lock );
->>>>>>> b81ea769
+    lunchbox::ScopedMutex<> close_mutex( _poll_lock );
 
     if( STATE_CLOSED != _state )
     {
@@ -531,12 +527,7 @@
     {
         if( _sinkptr.isEmpty( ) && !_established )
         {
-<<<<<<< HEAD
-            EQINFO << "Got EOF, closing " << getDescription( )->toString( )
-                   << std::endl;
-=======
             LBINFO << "Got EOF, closing connection." << std::endl;
->>>>>>> b81ea769
             close( );
             goto err;
         }
@@ -642,12 +633,8 @@
 
     if( !_established )
     {
-<<<<<<< HEAD
-        EQWARN << "Disconnected during write." << std::endl;
-=======
         LBINFO << "Got EOF, closing connection." << std::endl;
         close( );
->>>>>>> b81ea769
         goto err;
     }
 
@@ -740,11 +727,7 @@
 
 void RDMAConnection::_cleanup( )
 {
-<<<<<<< HEAD
-    EQASSERT( STATE_CLOSED == _state );
-=======
     LBASSERT( STATE_CLOSING == _state );
->>>>>>> b81ea769
 
     _sourcebuf.clear( );
     _sinkbuf.clear( );
@@ -1604,24 +1587,20 @@
 
 //#ifndef NDEBUG
     if( ok )
-<<<<<<< HEAD
-        EQINFO << (void *)this
-=======
+    {
         LBVERB << (void *)this
->>>>>>> b81ea769
             << " (" << _addr << ":" << _serv << ")"
             << " event : " << ::rdma_event_str( event->event )
             << std::endl;
+    }
     else
-<<<<<<< HEAD
-        EQWARN << (void *)this
-=======
+    {
         LBINFO << (void *)this
->>>>>>> b81ea769
             << " (" << _addr << ":" << _serv << ")"
             << " event : " << ::rdma_event_str( event->event )
             << " expected: " << ::rdma_event_str( expected )
             << std::endl;
+    }
 //#endif
 
     if( ok && ( RDMA_CM_EVENT_DISCONNECTED == event->event ))
