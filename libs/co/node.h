--- conflicted
+++ resolved
@@ -48,15 +48,9 @@
 
         CO_API bool isReachable() const;
         CO_API bool isConnected() const;
-<<<<<<< HEAD
         CO_API bool isClosed() const;
         CO_API bool isClosing() const;
         CO_API bool isListening() const;
-=======
-        bool isClosed() const;
-        bool isClosing() const;
-        bool isListening() const;
->>>>>>> 55a90753
         //@}
 
         /** @name Connectivity information. */
@@ -211,12 +205,7 @@
 
     private:
         detail::Node* const _impl;
-<<<<<<< HEAD
-        friend CO_API std::ostream& operator << ( std::ostream&, const Node& );
-=======
-        CO_API friend std::ostream& operator << ( std::ostream& os,
-                                                  const Node& node );
->>>>>>> 55a90753
+        CO_API friend std::ostream& operator << ( std::ostream&, const Node& );
 
         /** Ensures the connectivity of this node. */
         CO_API ConnectionPtr _getConnection();
