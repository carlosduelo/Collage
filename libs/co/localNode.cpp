
/* Copyright (c)  2005-2012, Stefan Eilemann <eile@equalizergraphics.com>
 *                     2010, Cedric Stalder <cedric.stalder@gmail.com> 
 *
 * This library is free software; you can redistribute it and/or modify it under
 * the terms of the GNU Lesser General Public License version 2.1 as published
 * by the Free Software Foundation.
 *  
 * This library is distributed in the hope that it will be useful, but WITHOUT
 * ANY WARRANTY; without even the implied warranty of MERCHANTABILITY or FITNESS
 * FOR A PARTICULAR PURPOSE.  See the GNU Lesser General Public License for more
 * details.
 * 
 * You should have received a copy of the GNU Lesser General Public License
 * along with this library; if not, write to the Free Software Foundation, Inc.,
 * 51 Franklin Street, Fifth Floor, Boston, MA 02110-1301 USA.
 */
 
#include "localNode.h"

#include "command.h"
#include "commandCache.h"
#include "commandQueue.h"
#include "connectionDescription.h"
#include "connectionSet.h"
#include "dataIStream.h"
#include "exception.h"
#include "global.h"
#include "nodePackets.h"
#include "object.h"
#include "objectStore.h"
#include "pipeConnection.h"
#include "worker.h"

#include <co/base/clock.h>   
#include <co/base/hash.h>    
#include <co/base/lockable.h>
#include <co/base/log.h>
#include <co/base/requestHandler.h>
#include <co/base/rng.h>
#include <co/base/scopedMutex.h>
<<<<<<< HEAD
#include <co/base/spinLock.h>
#include <co/base/types.h>   

namespace co
{
namespace
{
=======
#include <co/base/sleep.h>

namespace co
{
>>>>>>> 0dc1ccdb
typedef CommandFunc<LocalNode> CmdFunc;
typedef std::list< Command* > CommandList;
typedef base::RefPtrHash< Connection, NodePtr > ConnectionNodeHash;
typedef ConnectionNodeHash::const_iterator ConnectionNodeHashCIter;
typedef ConnectionNodeHash::iterator ConnectionNodeHashIter;
typedef stde::hash_map< uint128_t, NodePtr > NodeHash;
}

namespace detail
{
class ReceiverThread : public base::Thread
{
public:
    ReceiverThread( co::LocalNode* localNode ) : _localNode( localNode ){}
    virtual bool init()
        {
            setName( std::string("R ") + base::className(_localNode));
            return _localNode->_startCommandThread();
        }
    virtual void run(){ _localNode->_runReceiverThread(); }

private:
    co::LocalNode* const _localNode;
};

class CommandThread : public Worker
{
public:
    CommandThread( co::LocalNode* localNode ) : _localNode( localNode ){}

protected:
    virtual bool init()
        {
            setName( std::string( "C " ) + base::className( _localNode ));
            return true;
        }

    virtual bool stopRunning() { return _localNode->isClosed(); }
    virtual bool notifyIdle()
        {
            return _localNode->_notifyCommandThreadIdle();
        }

private:
    co::LocalNode* const _localNode;
};

class LocalNode
{
public:
    LocalNode()
            : sendToken( true ), lastSendToken( 0 ), objectStore( 0 )
            , receiverThread( 0 ), commandThread( 0 )
        {
        }

    ~LocalNode()
        {
            EQASSERT( incoming.isEmpty( ));
            EQASSERT( connectionNodes.empty( ));
            EQASSERT( pendingCommands.empty( ));
            EQASSERT( nodes->empty( ));

            delete objectStore;
            objectStore = 0;
            EQASSERT( !commandThread->isRunning( ));
            delete commandThread;
            commandThread = 0;

            EQASSERT( !receiverThread->isRunning( ));
            delete receiverThread;
            receiverThread = 0;
        }

    bool inReceiverThread() const { return receiverThread->isCurrent(); }

    /** Commands re-scheduled for dispatch. */
    CommandList  pendingCommands;

    /** The command 'allocator' */
    co::CommandCache commandCache;

    bool sendToken; //!< send token availability.
    uint64_t lastSendToken; //!< last used time for timeout detection
    std::deque< Command* > sendTokenQueue; //!< pending requests

    /** Manager of distributed object */
    ObjectStore* objectStore;

    /** Needed for thread-safety during nodeID-based connect() */
    base::Lock connectLock;
    
    /** The node for each connection. */
    ConnectionNodeHash connectionNodes; // read and write: recv only

    /** The connected nodes. */
    base::Lockable< NodeHash, base::SpinLock > nodes; // r: all, w: recv

    /** The connection set of all connections from/to this node. */
    co::ConnectionSet incoming;

    /** The process-global clock. */
    base::Clock clock;
    
    ReceiverThread* receiverThread;
    CommandThread* commandThread;
};
}

LocalNode::LocalNode( )
        : _impl( new detail::LocalNode )
{
    _impl->receiverThread = new detail::ReceiverThread( this );
    _impl->commandThread  = new detail::CommandThread( this );
    _impl->objectStore = new ObjectStore( this );

    CommandQueue* queue = getCommandThreadQueue();
    registerCommand( CMD_NODE_ACK_REQUEST, 
                     CmdFunc( this, &LocalNode::_cmdAckRequest ), 0 );
    registerCommand( CMD_NODE_STOP_RCV,
                     CmdFunc( this, &LocalNode::_cmdStopRcv ), 0 );
    registerCommand( CMD_NODE_STOP_CMD,
                     CmdFunc( this, &LocalNode::_cmdStopCmd ), queue );
    registerCommand( CMD_NODE_SET_AFFINITY_RCV,
                     CmdFunc( this, &LocalNode::_cmdSetAffinity ), 0);
    registerCommand( CMD_NODE_SET_AFFINITY_CMD,
                     CmdFunc( this, &LocalNode::_cmdSetAffinity ), queue);
    registerCommand( CMD_NODE_CONNECT,
                     CmdFunc( this, &LocalNode::_cmdConnect ), 0);
    registerCommand( CMD_NODE_CONNECT_REPLY,
                     CmdFunc( this, &LocalNode::_cmdConnectReply ), 0 );
    registerCommand( CMD_NODE_CONNECT_ACK, 
                     CmdFunc( this, &LocalNode::_cmdConnectAck ), 0 );
    registerCommand( CMD_NODE_ID,
                     CmdFunc( this, &LocalNode::_cmdID ), 0 );
    registerCommand( CMD_NODE_DISCONNECT,
                     CmdFunc( this, &LocalNode::_cmdDisconnect ), 0 );
    registerCommand( CMD_NODE_GET_NODE_DATA,
                     CmdFunc( this, &LocalNode::_cmdGetNodeData), queue );
    registerCommand( CMD_NODE_GET_NODE_DATA_REPLY,
                     CmdFunc( this, &LocalNode::_cmdGetNodeDataReply ), 0 );
    registerCommand( CMD_NODE_ACQUIRE_SEND_TOKEN,
                     CmdFunc( this, &LocalNode::_cmdAcquireSendToken ), queue );
    registerCommand( CMD_NODE_ACQUIRE_SEND_TOKEN_REPLY,
                     CmdFunc( this, &LocalNode::_cmdAcquireSendTokenReply ), 0);
    registerCommand( CMD_NODE_RELEASE_SEND_TOKEN,
                     CmdFunc( this, &LocalNode::_cmdReleaseSendToken ), queue );
    registerCommand( CMD_NODE_ADD_LISTENER,
                     CmdFunc( this, &LocalNode::_cmdAddListener ), 0 );
    registerCommand( CMD_NODE_REMOVE_LISTENER,
                     CmdFunc( this, &LocalNode::_cmdRemoveListener ), 0 );
    registerCommand( CMD_NODE_PING,
                     CmdFunc( this, &LocalNode::_cmdPing ), queue );
    registerCommand( CMD_NODE_PING_REPLY,
                     CmdFunc( this, &LocalNode::_cmdDiscard ), 0 );
}

LocalNode::~LocalNode( )
{
    EQASSERT( !hasPendingRequests( ));
    delete _impl;
}

bool LocalNode::initLocal( const int argc, char** argv )
{
#ifndef NDEBUG
    EQVERB << base::disableFlush << "args: ";
    for( int i=0; i<argc; i++ )
         EQVERB << argv[i] << ", ";
    EQVERB << std::endl << base::enableFlush;
#endif

    // We do not use getopt_long because it really does not work due to the
    // following aspects:
    // - reordering of arguments
    // - different behavior of GNU and BSD implementations
    // - incomplete man pages
    for( int i=1; i<argc; ++i )
    {
        if( std::string( "--eq-listen" ) == argv[i] )
        {
            if( (i+1)<argc && argv[i+1][0] != '-' )
            {
                std::string data = argv[++i];
                ConnectionDescriptionPtr desc = new ConnectionDescription;
                desc->port = Global::getDefaultPort();

                if( desc->fromString( data ))
                {
                    addConnectionDescription( desc );
                    EQASSERTINFO( data.empty(), data );
                }
                else
                    EQWARN << "Ignoring listen option: " << argv[i] <<std::endl;
            }
            else
            {
                EQWARN << "No argument given to --eq-listen!" << std::endl;
            }
        }
        else if ( std::string( "--co-globals" ) == argv[i] )
        {
            if( (i+1)<argc && argv[i+1][0] != '-' )
            {
                const std::string data = argv[++i];
                if( !Global::fromString( data ))
                {
                    EQWARN << "Invalid global variables string: " << data
                           << ", using default global variables." << std::endl;
                }
            }
            else
            {
                EQWARN << "No argument given to --co-globals!" << std::endl;
            }
        }
    }
    
    if( !listen( ))
    {
        EQWARN << "Can't setup listener(s) on " << *static_cast< Node* >( this )
               << std::endl; 
        return false;
    }
    return true;
}

bool LocalNode::listen()
{
    EQVERB << "Listener data: " << serialize() << std::endl;
    if( !isClosed() || !_connectSelf( ))
        return false;

    ConnectionDescriptions descriptions = getConnectionDescriptions();
    for( ConnectionDescriptionsCIter i = descriptions.begin();
         i != descriptions.end(); ++i )
    {
        ConnectionDescriptionPtr description = *i;
        ConnectionPtr connection = Connection::create( description );

        if( !connection || !connection->listen( ))
        {
            EQWARN << "Can't create listener connection: " << description
                   << std::endl;
            return false;
        }

        _impl->connectionNodes[ connection ] = this;
        _impl->incoming.addConnection( connection );
        if( description->type >= CONNECTIONTYPE_MULTICAST )
        {
            MCData data;
            data.connection = connection;
            data.node = this;
            _multicasts.push_back( data );
        }

        connection->acceptNB();

        EQVERB << "Added node " << _id << " using " << connection << std::endl;
    }
    
    _state = STATE_LISTENING;
    
    EQVERB << base::className( this ) << " start command and receiver thread "
           << std::endl;
    _impl->receiverThread->start();

    EQINFO << *this << std::endl;
    return true;
}

bool LocalNode::listen( ConnectionPtr connection )
{
    if( !listen( ))
        return false;
    _addConnection( connection );
    return true;
}

bool LocalNode::close() 
{ 
    if( _state != STATE_LISTENING )
        return false;

    NodeStopPacket packet;
    send( packet );

    EQCHECK( _impl->receiverThread->join( ));
    _cleanup();

    EQINFO << _impl->incoming.getSize() << " connections open after close"
           << std::endl;
#ifndef NDEBUG
    const Connections& connections = _impl->incoming.getConnections();
    for( Connections::const_iterator i = connections.begin();
         i != connections.end(); ++i )
    {
        EQINFO << "    " << *i << std::endl;
    }
#endif

    EQASSERTINFO( !hasPendingRequests(),
                  *static_cast< base::RequestHandler* >( this ));
    return true;
}

void LocalNode::setAffinity( const int32_t affinity )
{
    NodeAffinityPacket packet;
    packet.affinity = affinity;
    send( packet );

    packet.command = CMD_NODE_SET_AFFINITY_CMD;
    send( packet );

    base::Thread::setAffinity( affinity );
}

ConnectionPtr LocalNode::addListener( ConnectionDescriptionPtr desc )
{
    EQASSERT( isListening( ));

    ConnectionPtr connection = Connection::create( desc );

    if( connection && connection->listen( ))
    {
        addListener( connection );
        return connection;
    }
    return 0;
}

void LocalNode::addListener( ConnectionPtr connection )
{
    EQASSERT( isListening( ));
    EQASSERT( connection->isListening( ));

    connection->ref( CO_REFERENCED_PARAM );
    NodeAddListenerPacket packet( connection );

    // Update everybody's description list of me
    // I will add the listener to myself in my handler
    Nodes nodes;
    getNodes( nodes );

    for( NodesIter i = nodes.begin(); i != nodes.end(); ++i )
        (*i)->send( packet, connection->getDescription()->toString( ));
}

void LocalNode::removeListeners( const Connections& connections )
{
    std::vector< uint32_t > requests;
    for( ConnectionsCIter i = connections.begin(); i != connections.end(); ++i )
    {
        co::ConnectionPtr connection = *i;
        requests.push_back( _removeListenerNB( connection ));
    }

    for( size_t i = 0; i < connections.size(); ++i )
    {
        co::ConnectionPtr connection = connections[i];
        waitRequest( requests[ i ] );
        connection->close();
        // connection and connections hold a reference
        EQASSERTINFO( connection->getRefCount()==2 ||
              connection->getDescription()->type >= co::CONNECTIONTYPE_MULTICAST,
                      connection->getRefCount() << ": " << *connection );
    }
}

uint32_t LocalNode::_removeListenerNB( ConnectionPtr connection )
{
    EQASSERT( isListening( ));
    EQASSERTINFO( !connection->isConnected(), connection );

    connection->ref( CO_REFERENCED_PARAM );
    NodeRemoveListenerPacket packet( connection, registerRequest( ));
    Nodes nodes;
    getNodes( nodes );

    for( NodesIter i = nodes.begin(); i != nodes.end(); ++i )
        (*i)->send( packet, connection->getDescription()->toString( ));

    return packet.requestID;
}

void LocalNode::_addConnection( ConnectionPtr connection )
{
    _impl->incoming.addConnection( connection );
    connection->recvNB( new uint64_t, sizeof( uint64_t ));
}

void LocalNode::_removeConnection( ConnectionPtr connection )
{
    EQASSERT( connection.isValid( ));

    _impl->incoming.removeConnection( connection );

    void* buffer( 0 );
    uint64_t bytes( 0 );
    connection->getRecvData( &buffer, &bytes );
    EQASSERTINFO( !connection->isConnected() || buffer, *connection );
    EQASSERT( !buffer || bytes == sizeof( uint64_t ));

    if( !connection->isClosed( ))
        connection->close(); // cancels pending IO's
    delete reinterpret_cast< uint64_t* >( buffer );
}

void LocalNode::_cleanup()
{
    EQVERB << "Clean up stopped node" << std::endl;
    EQASSERTINFO( _state == STATE_CLOSED, _state );

    _multicasts.clear();
    PipeConnectionPtr pipe = EQSAFECAST( PipeConnection*, _outgoing.get( ));
    _removeConnection( pipe->acceptSync( ));
    _impl->connectionNodes.erase( pipe->acceptSync( ));
    _outMulticast.data = 0;
    _outgoing = 0;

    const Connections& connections = _impl->incoming.getConnections();
    while( !connections.empty( ))
    {
        ConnectionPtr connection = connections.back();
<<<<<<< HEAD
        NodePtr       node       = _impl->connectionNodes[ connection ];
=======
        NodePtr node = _connectionNodes[ connection ];
>>>>>>> 0dc1ccdb

        if( node.isValid( ))
        {
            node->_state = STATE_CLOSED;
            node->_outMulticast.data = 0;
            node->_outgoing = 0;
            node->_multicasts.clear();
        }

        _impl->connectionNodes.erase( connection );
        if( node.isValid( ))
            _impl->nodes->erase( node->_id );
        _removeConnection( connection );
    }

    if( !_impl->connectionNodes.empty( ))
        EQINFO << _impl->connectionNodes.size() << " open connections during cleanup"
               << std::endl;
#ifndef NDEBUG
<<<<<<< HEAD
    for( ConnectionNodeHash::const_iterator i = _impl->connectionNodes.begin();
         i != _impl->connectionNodes.end(); ++i )
=======
    for( ConnectionNodeHashCIter i = _connectionNodes.begin();
         i != _connectionNodes.end(); ++i )
>>>>>>> 0dc1ccdb
    {
        NodePtr node = i->second;
        EQINFO << "    " << i->first << " : " << node << std::endl;
        EQINFO << "    Node ref count " << node->getRefCount() - 1 
               << ' ' << node->_outgoing << ' ' << node->_state
               << ( node == this ? " self" : "" ) << std::endl;
    }
#endif

    _impl->connectionNodes.clear();

    if( !_impl->nodes->empty( ))
        EQINFO << _impl->nodes->size() << " nodes connected during cleanup"
               << std::endl;

#ifndef NDEBUG
    for( NodeHash::const_iterator i = _impl->nodes->begin(); i != _impl->nodes->end(); ++i )
    {
        NodePtr node = i->second;
        EQINFO << "    " << node << " ref count " << node->getRefCount() - 1 
               << ' ' << node->_outgoing << ' ' << node->_state
               << ( node == this ? " self" : "" ) << std::endl;
    }
#endif

    _impl->nodes->clear();
}

bool LocalNode::_connectSelf()
{
    // setup local connection to myself
    PipeConnectionPtr connection = new PipeConnection;
    if( !connection->connect( ))
    {
        EQERROR << "Could not create local connection to receiver thread."
                << std::endl;
        return false;
    }

    _outgoing = connection->acceptSync();

    // add to connection set
    EQASSERT( connection->getDescription().isValid( )); 
    EQASSERT( _impl->connectionNodes.find( connection ) == _impl->connectionNodes.end( ));

    _impl->connectionNodes[ connection ] = this;
    _impl->nodes.data[ _id ] = this;
    _addConnection( connection );

    EQVERB << "Added node " << _id << " using " << connection << std::endl;
    return true;
}

void LocalNode::_connectMulticast( NodePtr node )
{
    EQASSERT( _impl->inReceiverThread( ));
    base::ScopedMutex<> mutex( _outMulticast );

    if( node->_outMulticast.data.isValid( ))
        // multicast already connected by previous _cmdID
        return;

    // Search if the connected node is in the same multicast group as we are
    ConnectionDescriptions descriptions = getConnectionDescriptions();
    for( ConnectionDescriptions::const_iterator i = descriptions.begin();
         i != descriptions.end(); ++i )
    {
        ConnectionDescriptionPtr description = *i;
        if( description->type < CONNECTIONTYPE_MULTICAST )
            continue;

        const ConnectionDescriptions& fromDescs =
            node->getConnectionDescriptions();
        for( ConnectionDescriptions::const_iterator j = fromDescs.begin();
             j != fromDescs.end(); ++j )
        {
            ConnectionDescriptionPtr fromDescription = *j;
            if( !description->isSameMulticastGroup( fromDescription ))
                continue;
            
            EQASSERT( !node->_outMulticast.data );
            EQASSERT( node->_multicasts.empty( ));

            if( _outMulticast->isValid() && 
                _outMulticast.data->getDescription() == description )
            {
                node->_outMulticast.data = _outMulticast.data;
                EQINFO << "Using " << description << " as multicast group for "
                       << node->getNodeID() << std::endl;
            }
            // find unused multicast connection to node
            else for( MCDatas::const_iterator k = _multicasts.begin();
                      k != _multicasts.end(); ++k )
            {
                const MCData& data = *k;
                ConnectionDescriptionPtr dataDesc = 
                    data.connection->getDescription();
                if( !description->isSameMulticastGroup( dataDesc ))
                    continue;

                node->_multicasts.push_back( data );
                EQINFO << "Adding " << dataDesc << " as multicast group for "
                       << node->getNodeID() << std::endl;
            }
        }
    }
}

bool LocalNode::disconnect( NodePtr node )
{
    if( !node || _state != STATE_LISTENING )
        return false;

    if( node->_state != STATE_CONNECTED )
        return true;

    EQASSERT( !inCommandThread( ));

    NodeDisconnectPacket packet;
    packet.requestID = registerRequest( node.get( ));
    send( packet );

    waitRequest( packet.requestID );
    _impl->objectStore->removeNode( node );
    return true;
}

void LocalNode::ackRequest( NodePtr node, const uint32_t requestID )
{
    if( requestID == EQ_UNDEFINED_UINT32 ) // no need to ack operation
        return;

    if( node == this ) // OPT
        serveRequest( requestID );
    else
    {
        NodeAckRequestPacket reply( requestID );
        node->send( reply );
    }
}

void LocalNode::ping( NodePtr remoteNode )
{
    EQASSERT( !_impl->inReceiverThread( ) );
    NodePingPacket packet;
    remoteNode->send( packet );
}

bool LocalNode::pingIdleNodes()
{
    EQASSERT( !_impl->inReceiverThread( ) );
    const int64_t timeout = co::Global::getKeepaliveTimeout();
    Nodes nodes;
    getNodes( nodes, false );

    bool pinged = false;
    for( NodesCIter i = nodes.begin(); i != nodes.end(); ++i )
    {
        NodePtr node = *i;
        if( getTime64() - node->getLastReceiveTime() > timeout )
        {
            EQINFO << " Ping Node: " <<  node->getNodeID() << " last seen "
                   << node->getLastReceiveTime() << std::endl;
            NodePingPacket packet;
            node->send( packet );
            pinged = true;
        }
    }
    return pinged;
}

//----------------------------------------------------------------------
// Object functionality
//----------------------------------------------------------------------
void LocalNode::disableInstanceCache()
{
    _impl->objectStore->disableInstanceCache();
}

void LocalNode::expireInstanceData( const int64_t age )
{
    _impl->objectStore->expireInstanceData( age );
}

void LocalNode::enableSendOnRegister()
{
    _impl->objectStore->enableSendOnRegister();
}

void LocalNode::disableSendOnRegister()
{
    _impl->objectStore->disableSendOnRegister();
}

bool LocalNode::registerObject( Object* object )
{
    return _impl->objectStore->registerObject( object );
}

void LocalNode::deregisterObject( Object* object )
{
    _impl->objectStore->deregisterObject( object );
}
bool LocalNode::mapObject( Object* object, const base::UUID& id,
                           const uint128_t& version )
{
    const uint32_t requestID = mapObjectNB( object, id, version );
    return mapObjectSync( requestID );
}

uint32_t LocalNode::mapObjectNB( Object* object, const base::UUID& id, 
                                 const uint128_t& version )
{
    return _impl->objectStore->mapObjectNB( object, id, version );
}

uint32_t LocalNode::mapObjectNB( Object* object, const base::UUID& id, 
                                 const uint128_t& version, NodePtr master )
{
    return _impl->objectStore->mapObjectNB( object, id, version, master );
}


bool LocalNode::mapObjectSync( const uint32_t requestID )
{
    return _impl->objectStore->mapObjectSync( requestID );
}

void LocalNode::unmapObject( Object* object )
{
    _impl->objectStore->unmapObject( object );
}

void LocalNode::swapObject( Object* oldObject, Object* newObject )
{
    _impl->objectStore->swapObject( oldObject, newObject );
}

void LocalNode::releaseObject( Object* object )
{
    EQASSERT( object );
    if( !object || !object->isAttached( ))
        return;

    if( object->isMaster( ))
        _impl->objectStore->deregisterObject( object );
    else
        _impl->objectStore->unmapObject( object );
}

void LocalNode::objectPush( const uint128_t& groupID, const uint128_t& typeID,
                            const uint128_t& objectID, DataIStream& istream )
{
    if( istream.hasData( ))
        EQWARN << "Incomplete Object::push for group " << groupID << " type "
               << typeID << " object " << objectID << std::endl;
}

LocalNode::SendToken LocalNode::acquireSendToken( NodePtr node )
{
    EQASSERT( !inCommandThread( ));
    EQASSERT( !_impl->inReceiverThread( ));

    NodeAcquireSendTokenPacket packet;
    packet.requestID = registerRequest();
    node->send( packet );
    
    bool ret = false;
    if( waitRequest( packet.requestID, ret, Global::getTimeout( )))
        return node;

    EQERROR << "Timeout while acquiring send token " << packet.requestID
            << std::endl;
    return 0;
}

void LocalNode::releaseSendToken( SendToken& node )
{
    EQASSERT( !_impl->inReceiverThread( ));
    if( !node )
        return;

    NodeReleaseSendTokenPacket packet;
    node->send( packet );
    node = 0; // In case app stores token in member variable
}

//----------------------------------------------------------------------
// Connecting a node
//----------------------------------------------------------------------
namespace
{
enum ConnectResult
{
    CONNECT_OK,
    CONNECT_TRY_AGAIN,
    CONNECT_BAD_STATE,
    CONNECT_TIMEOUT,
    CONNECT_UNREACHABLE
};
}

NodePtr LocalNode::connect( const NodeID& nodeID )
{
    EQASSERT( nodeID != NodeID::ZERO );
    EQASSERT( _state == STATE_LISTENING );

    // Make sure that only one connection request based on the node identifier
    // is pending at a given time. Otherwise a node with the same id might be
    // instantiated twice in _cmdGetNodeDataReply(). The alternative to this
    // mutex is to register connecting nodes with this local node, and handle
    // all cases correctly, which is far more complex. Node connections only
    // happen a lot during initialization, and are therefore not time-critical.
    base::ScopedWrite mutex( _connectMutex );

    Nodes nodes;
    getNodes( nodes );

    for( NodesCIter i = nodes.begin(); i != nodes.end(); ++i )
    {
        NodePtr peer = *i;
        if( peer->getNodeID() == nodeID && peer->isConnected( )) // early out
            return peer;
    }

<<<<<<< HEAD
    EQINFO << "Connecting node " << nodeID << std::endl;
    for( Nodes::const_iterator i = nodes.begin(); i != nodes.end(); ++i )
=======
    for( NodesCIter i = nodes.begin(); i != nodes.end(); ++i )
>>>>>>> 0dc1ccdb
    {
        NodePtr node = _connect( nodeID, *i );
        if( node )
            return node;
    }

<<<<<<< HEAD
=======
    // check again if node connected by itself by now
    nodes.clear();
    getNodes( nodes );
    for( NodesCIter i = nodes.begin(); i != nodes.end(); ++i )
    {
        NodePtr peer = *i;
        if( peer->getNodeID() == nodeID && peer->isConnected( ))
            return peer;
    }

>>>>>>> 0dc1ccdb
    EQWARN << "Node " << nodeID << " connection failed" << std::endl;
    EQUNREACHABLE;
    return 0;
}

NodePtr LocalNode::_connect( const NodeID& nodeID, NodePtr peer )
{
    EQASSERT( nodeID != NodeID::ZERO );

    NodePtr node;
<<<<<<< HEAD

    // Make sure that only one connection request based on the node identifier
    // is pending at a given time. Otherwise a node with the same id might be
    // instantiated twice in _cmdGetNodeDataReply(). The alternative to this
    // mutex is to register connecting nodes with this local node, and handle
    // all cases correctly, which is far more complex. Node connections only
    // happen a lot during initialization, and are therefore not time-critical.
    base::ScopedWrite mutex( _impl->connectLock );
    {
        base::ScopedMutex< base::SpinLock > mutexNodes( _impl->nodes ); 
        NodeHash::const_iterator i = _impl->nodes->find( nodeID );
        if( i != _impl->nodes->end( ))
=======
    {
        base::ScopedFastRead mutexNodes( _nodes ); 
        NodeHash::const_iterator i = _nodes->find( nodeID );
        if( i != _nodes->end( ))
>>>>>>> 0dc1ccdb
            node = i->second;
    }

    if( node )
    {
        EQASSERT( node->isConnected( ));
        if( !node->isConnected( ))
            connect( node );
        return node->isConnected() ? node : 0;
    }
    EQASSERT( _id != nodeID );

    NodeGetNodeDataPacket packet;
    packet.requestID = registerRequest();
    packet.nodeID    = nodeID;
    peer->send( packet );

    void* result = 0;
    waitRequest( packet.requestID, result );

    if( !result )
    {
        EQINFO << "Node " << nodeID << " not found on " << peer->getNodeID() 
               << std::endl;
        return 0;
    }

    EQASSERT( dynamic_cast< Node* >( (Dispatcher*)result ));
    node = static_cast< Node* >( result );
    node->unref( CO_REFERENCED_PARAM ); // ref'd before serveRequest()

    if( node->isConnected( ))
        return node;

    size_t tries = 10;
    while( --tries )
    {
<<<<<<< HEAD
        base::ScopedMutex< base::SpinLock > mutexNodes( _impl->nodes );
        // connect failed - maybe simultaneous connect from peer?
        NodeHash::const_iterator i = _impl->nodes->find( nodeID );
        if( i != _impl->nodes->end( ))
        {
=======
        switch( _connect( node ))
        {
          case CONNECT_OK:
              return node;
          case CONNECT_TRY_AGAIN:
          {
              base::RNG rng;
              base::sleep( rng.get< uint8_t >( )); // collision avoidance
              break;
          }
          case CONNECT_BAD_STATE:
              EQWARN << "Internal connect error" << std::endl;
              // no break;
          case CONNECT_TIMEOUT:
              return 0;

          case CONNECT_UNREACHABLE:
              break; // maybe peer talks to us
        }

        base::ScopedFastRead mutexNodes( _nodes );
        // connect failed - check for simultaneous connect from peer
        NodeHash::const_iterator i = _nodes->find( nodeID );
        if( i != _nodes->end( ))
>>>>>>> 0dc1ccdb
            node = i->second;
    }

    return node->isConnected() ? node : 0;
}

bool LocalNode::connect( NodePtr node )
{
    if( _connect( node ) == CONNECT_OK )
        return true;
    return false;
}

uint32_t LocalNode::_connect( NodePtr node )
{
    EQASSERTINFO( _state == STATE_LISTENING, _state );
    if( node->_state == STATE_CONNECTED || node->_state == STATE_LISTENING )
        return CONNECT_OK;

    EQASSERT( node->_state == STATE_CLOSED );
    EQINFO << "Connecting " << node << std::endl;

    // try connecting using the given descriptions
    const ConnectionDescriptions& cds = node->getConnectionDescriptions();
    for( ConnectionDescriptions::const_iterator i = cds.begin();
        i != cds.end(); ++i )
    {
        ConnectionDescriptionPtr description = *i;
        if( description->type >= CONNECTIONTYPE_MULTICAST )
            continue; // Don't use multicast for primary connections

        ConnectionPtr connection = Connection::create( description );
        if( !connection || !connection->connect( ))
            continue;

        return _connect( node, connection );
    }

    EQWARN << "Node unreachable, all connections failed to connect" <<std::endl;
    return CONNECT_UNREACHABLE;
}

bool LocalNode::connect( NodePtr node, ConnectionPtr connection )
{
    if( _connect( node, connection ) == CONNECT_OK )
        return true;
    return false;
}

uint32_t LocalNode::_connect( NodePtr node, ConnectionPtr connection )
{
    EQASSERT( connection.isValid( ));
    EQASSERT( node->getNodeID() != getNodeID( ));

    if( !node || _state != STATE_LISTENING ||
        !connection->isConnected() || node->_state != STATE_CLOSED )
    {
        return CONNECT_BAD_STATE;
    }

    _addConnection( connection );

    // send connect packet to peer
    NodeConnectPacket packet( this );
    packet.requestID = registerRequest( node.get( ));
    connection->send( packet, serialize( ));

    bool connected = false;
    if( !waitRequest( packet.requestID, connected, 10000 /*ms*/ ))
    {
        EQWARN << "Node connection handshake timeout - " << node
               << " not a Collage node?" << std::endl;
        return CONNECT_TIMEOUT;
    }
    if( !connected )
        return CONNECT_TRY_AGAIN;

    EQASSERT( node->_id != NodeID::ZERO );
    EQASSERTINFO( node->_id != _id, _id );
    EQINFO << node << " connected to " << *(Node*)this << std::endl;
    return CONNECT_OK;
}

NodePtr LocalNode::getNode( const NodeID& id ) const
{
<<<<<<< HEAD
    base::ScopedMutex< base::SpinLock > mutex( _impl->nodes );
    NodeHash::const_iterator i = _impl->nodes->find( id );
    if( i == _impl->nodes->end( ))
=======
    base::ScopedFastRead mutex( _nodes );
    NodeHash::const_iterator i = _nodes->find( id );
    if( i == _nodes->end( ))
>>>>>>> 0dc1ccdb
        return 0;
    EQASSERT( i->second->isConnected( ));
    return i->second;
}

void LocalNode::getNodes( Nodes& nodes, const bool addSelf ) const
{
<<<<<<< HEAD
    base::ScopedMutex< base::SpinLock > mutex( _impl->nodes );
    for( NodeHash::const_iterator i = _impl->nodes->begin();
         i != _impl->nodes->end(); ++i )
=======
    base::ScopedFastRead mutex( _nodes );
    for( NodeHashCIter i = _nodes->begin(); i != _nodes->end(); ++i )
>>>>>>> 0dc1ccdb
    {
        NodePtr node = i->second;
        EQASSERTINFO( node->isConnected(), node );
        if( node->isConnected() && ( addSelf || node != this ))
            nodes.push_back( i->second );
    }
}

CommandQueue* LocalNode::getCommandThreadQueue()
{
    return _impl->commandThread->getWorkerQueue();
}

bool LocalNode::inCommandThread() const
{
    return _impl->commandThread->isCurrent();
}

int64_t LocalNode::getTime64() const
{
    return _impl->clock.getTime64();
}

void LocalNode::flushCommands()
{
    _impl->incoming.interrupt();
}

Command& LocalNode::cloneCommand( Command& command )
{
    return _impl->commandCache.clone( command );
}

//----------------------------------------------------------------------
// receiver thread functions
//----------------------------------------------------------------------
void LocalNode::_runReceiverThread()
{
    EQ_TS_THREAD( _rcvThread );

    int nErrors = 0;
    while( _state == STATE_LISTENING )
    {
        const ConnectionSet::Event result = _impl->incoming.select();
        switch( result )
        {
            case ConnectionSet::EVENT_CONNECT:
                _handleConnect();
                break;

            case ConnectionSet::EVENT_DATA:
                _handleData();
                break;

            case ConnectionSet::EVENT_DISCONNECT:
            case ConnectionSet::EVENT_INVALID_HANDLE:
                _handleDisconnect();
                break;

            case ConnectionSet::EVENT_TIMEOUT:
                EQINFO << "select timeout" << std::endl;
                break;

            case ConnectionSet::EVENT_ERROR:
                ++nErrors;
                EQWARN << "Connection error during select" << std::endl;
                if( nErrors > 100 )
                {
                    EQWARN << "Too many errors in a row, capping connection" 
                           << std::endl;
                    _handleDisconnect();
                }
                break;

            case ConnectionSet::EVENT_SELECT_ERROR:
                EQWARN << "Error during select" << std::endl;
                ++nErrors;
                if( nErrors > 10 )
                {
                    EQWARN << "Too many errors in a row" << std::endl;
                    EQUNIMPLEMENTED;
                }
                break;

            case ConnectionSet::EVENT_INTERRUPT:
                _redispatchCommands();
                break;

            default:
                EQUNIMPLEMENTED;
        }
        if( result != ConnectionSet::EVENT_ERROR && 
            result != ConnectionSet::EVENT_SELECT_ERROR )

            nErrors = 0;
    }

    if( !_impl->pendingCommands.empty( ))
        EQWARN << _impl->pendingCommands.size() 
               << " commands pending while leaving command thread" << std::endl;

    for( CommandList::const_iterator i = _impl->pendingCommands.begin();
         i != _impl->pendingCommands.end(); ++i )
    {
        Command* command = *i;
        command->release();
    }

    EQCHECK( _impl->commandThread->join( ));
    _impl->objectStore->clear();
    _impl->pendingCommands.clear();
    _impl->commandCache.flush();

    EQINFO << "Leaving receiver thread of " << base::className( this )
           << std::endl;
}

void LocalNode::_handleConnect()
{
    ConnectionPtr connection = _impl->incoming.getConnection();
    ConnectionPtr newConn = connection->acceptSync();
    connection->acceptNB();

    if( !newConn )
    {
        EQINFO << "Received connect event, but accept() failed" << std::endl;
        return;
    }
    _addConnection( newConn );
}

void LocalNode::_handleDisconnect()
{
    while( _handleData( )) ; // read remaining data off connection

    ConnectionPtr connection = _impl->incoming.getConnection();
    ConnectionNodeHash::iterator i = _impl->connectionNodes.find( connection );

    if( i != _impl->connectionNodes.end( ))
    {
        NodePtr node = i->second;
        Command& command = _impl->commandCache.alloc( node, this,
                                                sizeof( NodeRemoveNodePacket ));
        NodeRemoveNodePacket* packet =
             command.getModifiable< NodeRemoveNodePacket >();
        *packet = NodeRemoveNodePacket();
        packet->node = node.get();
        _dispatchCommand( command );

        if( node->_outgoing == connection )
        {
<<<<<<< HEAD
            _impl->objectStore->removeInstanceData( node->_id );
            _impl->connectionNodes.erase( i );
=======
            _objectStore->removeInstanceData( node->_id );
>>>>>>> 0dc1ccdb
            node->_state    = STATE_CLOSED;
            node->_outgoing = 0;

            if( node->_outMulticast.data.isValid( ) )
                _removeConnection( node->_outMulticast.data );

            node->_outMulticast = 0;
            node->_multicasts.clear();

<<<<<<< HEAD
            EQINFO << node << " disconnected from " << *this << std::endl;
            base::ScopedMutex< base::SpinLock > mutex( _impl->nodes );
            _impl->nodes->erase( node->_id );
=======
            base::ScopedFastWrite mutex( _nodes );
            _connectionNodes.erase( i );
            _nodes->erase( node->_id );

            EQINFO << node << " disconnected from " << *this << std::endl;
>>>>>>> 0dc1ccdb
        }
        else
        {
            EQASSERT( connection->getDescription()->type >= 
                      CONNECTIONTYPE_MULTICAST );

            base::ScopedMutex<> mutex( _outMulticast );
            if( node->_outMulticast == connection )
                node->_outMulticast = 0;
            else
            {
                for( MCDatas::iterator j = node->_multicasts.begin();
                     j != node->_multicasts.end(); ++j )
                {
                    if( (*j).connection != connection )
                        continue;

                    node->_multicasts.erase( j );
                    break;
                }
            }
        }

        notifyDisconnect( node );
    }

    _removeConnection( connection );
}

bool LocalNode::_handleData()
{
<<<<<<< HEAD
    ConnectionPtr connection = _impl->incoming.getConnection();
    EQASSERT( connection.isValid( ));
=======
    ConnectionPtr connection = _incoming.getConnection();
    EQASSERT( connection );
>>>>>>> 0dc1ccdb

    NodePtr node;
    ConnectionNodeHash::const_iterator i = _impl->connectionNodes.find( connection );
    if( i != _impl->connectionNodes.end( ))
        node = i->second;
    EQASSERTINFO( !node || // unconnected node
                  *(node->_outgoing) == *connection || // correct UC connection
                  connection->getDescription()->type>=CONNECTIONTYPE_MULTICAST,
                  base::className( node ));

    EQVERB << "Handle data from " << node << std::endl;

    void* sizePtr( 0 );
    uint64_t bytes( 0 );
    const bool gotSize = connection->recvSync( &sizePtr, &bytes, false );

    if( !gotSize ) // Some systems signal data on dead connections.
    {
        connection->recvNB( sizePtr, sizeof( uint64_t ));
        return false;
    }

    EQASSERT( sizePtr );
    const uint64_t size = *reinterpret_cast< uint64_t* >( sizePtr );
    if( bytes == 0 ) // fluke signal
    {
        EQWARN << "Erronous network event on " << connection->getDescription()
               << std::endl;
        _impl->incoming.setDirty();
        return false;
    }

    EQASSERT( size );
    EQASSERTINFO( bytes == sizeof( uint64_t ), bytes );
    EQASSERT( size > sizeof( size ));

    if( node )
        node->_lastReceive = getTime64();

    Command& command = _impl->commandCache.alloc( node, this, size );
    uint8_t* ptr = reinterpret_cast< uint8_t* >(
        command.getModifiable< Packet >()) + sizeof( uint64_t );

    connection->recvNB( ptr, size - sizeof( uint64_t ));
    const bool gotData = connection->recvSync( 0, 0 );

    EQASSERT( gotData );
    EQASSERT( command.isValid( ));
    EQASSERT( command.isFree( ));

    // start next receive
    connection->recvNB( sizePtr, sizeof( uint64_t ));

    if( !gotData )
    {
        EQERROR << "Incomplete packet read: " << command << std::endl;
        return false;
    }

    // This is one of the initial packets during the connection handshake, at
    // this point the remote node is not yet available.
    EQASSERTINFO( node.isValid() ||
                 ( command->type == PACKETTYPE_CO_NODE &&
                  ( command->command == CMD_NODE_CONNECT  || 
                    command->command == CMD_NODE_CONNECT_REPLY ||
                    command->command == CMD_NODE_ID )),
                  command << " connection " << connection );

    _dispatchCommand( command );
    return true;
}

Command& LocalNode::allocCommand( const uint64_t size )
{
    EQASSERT( _impl->inReceiverThread( ));
    return _impl->commandCache.alloc( this, this, size );
}

void LocalNode::_dispatchCommand( Command& command )
{
    EQASSERT( command.isValid( ));
    command.retain();

    if( dispatchCommand( command ))
    {
        command.release();
        _redispatchCommands();
    }
    else
    {
        _redispatchCommands();
        _impl->pendingCommands.push_back( &command );
    }
}

bool LocalNode::dispatchCommand( Command& command )
{
    EQVERB << "dispatch " << command << " by " << _id << std::endl;
    EQASSERT( command.isValid( ));

    const uint32_t type = command->type;
    switch( type )
    {
        case PACKETTYPE_CO_NODE:
            EQCHECK( Dispatcher::dispatchCommand( command ));
            return true;

        case PACKETTYPE_CO_OBJECT:
        {
            return _impl->objectStore->dispatchObjectCommand( command );
        }

        default:
            EQABORT( "Unknown packet type " << type << " for " << command );
            return true;
    }
}

void LocalNode::_redispatchCommands()
{
    bool changes = true;
    while( changes && !_impl->pendingCommands.empty( ))
    {
        changes = false;

        for( CommandList::iterator i = _impl->pendingCommands.begin();
             i != _impl->pendingCommands.end(); ++i )
        {
            Command* command = *i;
            EQASSERT( command->isValid( ));

            if( dispatchCommand( *command ))
            {
                _impl->pendingCommands.erase( i );
                command->release();
                changes = true;
                break;
            }
        }
    }

#ifndef NDEBUG
    if( !_impl->pendingCommands.empty( ))
        EQVERB << _impl->pendingCommands.size() << " undispatched commands" 
               << std::endl;
    EQASSERT( _impl->pendingCommands.size() < 200 );
#endif
}

//----------------------------------------------------------------------
// command thread functions
//----------------------------------------------------------------------
bool LocalNode::_startCommandThread()
{
    return _impl->commandThread->start();
}

bool LocalNode::_notifyCommandThreadIdle()
{
    return _impl->objectStore->notifyCommandThreadIdle();
}

bool LocalNode::_cmdAckRequest( Command& command )
{
    const NodeAckRequestPacket* packet = command.get< NodeAckRequestPacket >();
    EQASSERT( packet->requestID != EQ_UNDEFINED_UINT32 );

    serveRequest( packet->requestID );
    return true;
}

bool LocalNode::_cmdStopRcv( Command& command )
{
    EQ_TS_THREAD( _rcvThread );
    EQASSERT( _state == STATE_LISTENING );
    EQINFO << "Cmd stop receiver " << this << std::endl;

    _state = STATE_CLOSING; // causes rcv thread exit

    command->command = CMD_NODE_STOP_CMD; // causes cmd thread exit
    _dispatchCommand( command );
    return true;
}

bool LocalNode::_cmdStopCmd( Command& command )
{
    EQ_TS_THREAD( _cmdThread );
    EQASSERT( _state == STATE_CLOSING );
    EQINFO << "Cmd stop command " << this << std::endl;

    _state = STATE_CLOSED;
    return true;
}

bool LocalNode::_cmdSetAffinity( Command& command )
{
    const NodeAffinityPacket* packet = command.get< NodeAffinityPacket >();

    base::Thread::setAffinity( packet->affinity );
    return true;
}

bool LocalNode::_cmdConnect( Command& command )
{
    EQASSERT( !command.getNode().isValid( ));
    EQASSERT( _impl->inReceiverThread( ));

    const NodeConnectPacket* packet = command.get< NodeConnectPacket >();
    ConnectionPtr connection = _impl->incoming.getConnection();
    const NodeID& nodeID = packet->nodeID;

    EQVERB << "handle connect " << packet << std::endl;
    EQASSERT( nodeID != _id );
    EQASSERT( _impl->connectionNodes.find( connection ) == _impl->connectionNodes.end( ));

    NodePtr remoteNode;

    // No locking needed, only recv thread modifies
<<<<<<< HEAD
    NodeHash::const_iterator i = _impl->nodes->find( nodeID );
    if( i != _impl->nodes->end( ))
=======
    NodeHashCIter i = _nodes->find( nodeID );
    if( i != _nodes->end( ))
>>>>>>> 0dc1ccdb
    {
        remoteNode = i->second;
        if( remoteNode->isConnected( ))
        {
            // Node exists, probably simultaneous connect from peer
            EQINFO << "Already got node " << nodeID << ", refusing connect"
                   << std::endl;

            // refuse connection
            NodeConnectReplyPacket reply( packet );
            connection->send( reply );

            // NOTE: There is no close() here. The reply packet above has to be
            // received by the peer first, before closing the connection.
            _removeConnection( connection );
            return true;
        }
    }

    // create and add connected node
    if( !remoteNode )
        remoteNode = createNode( packet->nodeType );

    std::string data = packet->nodeData;
    if( !remoteNode->deserialize( data ))
        EQWARN << "Error during node initialization" << std::endl;
    EQASSERTINFO( data.empty(), data );
    EQASSERTINFO( remoteNode->_id == nodeID,
                  remoteNode->_id << "!=" << nodeID );

    remoteNode->_outgoing = connection;
<<<<<<< HEAD
    remoteNode->_state    = STATE_CONNECTED;
    
    _impl->connectionNodes[ connection ] = remoteNode;
    {
        base::ScopedFastWrite mutex( _impl->nodes );
        _impl->nodes.data[ remoteNode->_id ] = remoteNode;
=======
    remoteNode->_state = STATE_CONNECTED;
    {
        base::ScopedFastWrite mutex( _nodes );
        _connectionNodes[ connection ] = remoteNode;
        _nodes.data[ remoteNode->_id ] = remoteNode;
>>>>>>> 0dc1ccdb
    }
    EQVERB << "Added node " << nodeID << std::endl;

    // send our information as reply
    NodeConnectReplyPacket reply( packet );
    reply.nodeID    = _id;
    reply.nodeType  = getType();

    connection->send( reply, serialize( ));    
    return true;
}

bool LocalNode::_cmdConnectReply( Command& command )
{
    EQASSERT( !command.getNode( ));
    EQASSERT( _impl->inReceiverThread( ));

<<<<<<< HEAD
    const NodeConnectReplyPacket* packet =
        command.get< NodeConnectReplyPacket >();
    ConnectionPtr connection = _impl->incoming.getConnection();

=======
    const NodeConnectReplyPacket* packet =command.get<NodeConnectReplyPacket>();
    ConnectionPtr connection = _incoming.getConnection();
>>>>>>> 0dc1ccdb
    const NodeID& nodeID = packet->nodeID;

    EQVERB << "handle connect reply " << packet << std::endl;
    EQASSERT( _impl->connectionNodes.find( connection ) == _impl->connectionNodes.end( ));

    // connection refused
    if( nodeID == NodeID::ZERO )
    {
        EQINFO << "Connection refused, node already connected by peer"
               << std::endl;

        _removeConnection( connection );
        serveRequest( packet->requestID, false );
        return true;
    }

    // No locking needed, only recv thread modifies
<<<<<<< HEAD
    NodeHash::const_iterator i = _impl->nodes->find( nodeID );
    if( i != _impl->nodes->end( ))
        remoteNode = i->second;
=======
    NodeHash::const_iterator i = _nodes->find( nodeID );
    NodePtr peer;
    if( i != _nodes->end( ))
        peer = i->second;
>>>>>>> 0dc1ccdb

    if( peer && peer->isConnected( )) // simultaneous connect
    {
        EQINFO << "Closing simultaneous connection from " << peer << " on "
               << connection << std::endl;
        _removeConnection( connection );
        connection = peer->getConnection(); // save actual connection for removal

        peer->_state = STATE_CLOSED;
        peer->_outgoing = 0;
        {
            base::ScopedFastWrite mutex( _nodes );
            EQASSERTINFO( _connectionNodes.find( connection ) !=
                          _connectionNodes.end(), connection );
            _connectionNodes.erase( connection );
            _nodes->erase( nodeID );
        }
        serveRequest( packet->requestID, false );
        return true;
    }

    // create and add node
    if( !peer )
    {
        if( packet->requestID != EQ_UNDEFINED_UINT32 )
        {
            void* ptr = getRequestData( packet->requestID );
            EQASSERT( dynamic_cast< Node* >( (Dispatcher*)ptr ));
            peer = static_cast< Node* >( ptr );
        }
        else
            peer = createNode( packet->nodeType );
    }

    EQASSERT( peer->getType() == packet->nodeType );
    EQASSERT( peer->_state == STATE_CLOSED );

    std::string data = packet->nodeData;
    if( !peer->deserialize( data ))
        EQWARN << "Error during node initialization" << std::endl;
    EQASSERT( data.empty( ));
    EQASSERT( peer->_id == nodeID );

    peer->_outgoing = connection;
    peer->_state    = STATE_CONNECTED;
    
<<<<<<< HEAD
    _impl->connectionNodes[ connection ] = remoteNode;
    {
        base::ScopedFastWrite mutex( _impl->nodes );
        _impl->nodes.data[ remoteNode->_id ] = remoteNode;
=======
    {
        base::ScopedFastWrite mutex( _nodes );
        _connectionNodes[ connection ] = peer;
        _nodes.data[ peer->_id ] = peer;
>>>>>>> 0dc1ccdb
    }
    EQVERB << "Added node " << nodeID << std::endl;

    serveRequest( packet->requestID, true );

    NodeConnectAckPacket ack;
    peer->send( ack );
    _connectMulticast( peer );
    return true;
}

bool LocalNode::_cmdConnectAck( Command& command )
{
    NodePtr node = command.getNode();
    EQASSERT( node.isValid( ));
    EQASSERT( _impl->inReceiverThread( ));
    EQVERB << "handle connect ack" << std::endl;
    
    _connectMulticast( node );
    return true;
}

bool LocalNode::_cmdID( Command& command )
{
    EQASSERT( _impl->inReceiverThread( ));

    const NodeIDPacket* packet = command.get< NodeIDPacket >();
    NodeID nodeID = packet->id;

    if( command.getNode().isValid( ))
    {
        EQASSERT( nodeID == command.getNode()->getNodeID( ));
        EQASSERT( command.getNode()->_outMulticast->isValid( ));
        return true;
    }

    EQINFO << "handle ID " << packet << " node " << nodeID << std::endl;

    ConnectionPtr connection = _impl->incoming.getConnection();
    EQASSERT( connection->getDescription()->type >= CONNECTIONTYPE_MULTICAST );
    EQASSERT( _impl->connectionNodes.find( connection ) == _impl->connectionNodes.end( ));

    NodePtr node;
    if( nodeID == _id ) // 'self' multicast connection
        node = this;
    else
    {
        // No locking needed, only recv thread writes
        NodeHash::const_iterator i = _impl->nodes->find( nodeID );

        if( i == _impl->nodes->end( ))
        {
            // unknown node: create and add unconnected node
            node = createNode( packet->nodeType );
            std::string data = packet->data;

            if( !node->deserialize( data ))
                EQWARN << "Error during node initialization" << std::endl;
            EQASSERTINFO( data.empty(), data );

            {
<<<<<<< HEAD
                base::ScopedFastWrite mutex( _impl->nodes );
                _impl->nodes.data[ nodeID ] = node;
=======
                base::ScopedFastWrite mutex( _nodes );
                _nodes.data[ nodeID ] = node;
>>>>>>> 0dc1ccdb
            }
            EQVERB << "Added node " << nodeID << " with multicast "
                   << connection << std::endl;
        }
        else
            node = i->second;
    }
    EQASSERT( node.isValid( ));
    EQASSERTINFO( node->_id == nodeID, node->_id << "!=" << nodeID );

    base::ScopedMutex<> mutex( _outMulticast );
    MCDatas::iterator i = node->_multicasts.begin();
    for( ; i != node->_multicasts.end(); ++i )
    {
        if( (*i).connection == connection )
            break;
    }

    if( node->_outMulticast->isValid( ))
    {
        if( node->_outMulticast.data == connection ) // connection already used
        {
            // nop
            EQASSERT( i == node->_multicasts.end( ));
        }
        else // another connection is used as multicast connection, save this
        {
            if( i == node->_multicasts.end( ))
            {
                EQASSERT( _state == STATE_LISTENING );
                MCData data;
                data.connection = connection;
                data.node = this;
                node->_multicasts.push_back( data );
            }
            // else nop, already know connection
        }
    }
    else
    {
        node->_outMulticast.data = connection;
        if( i != node->_multicasts.end( ))
            node->_multicasts.erase( i );
    }

    _impl->connectionNodes[ connection ] = node;
    EQINFO << "Added multicast connection " << connection << " from " << nodeID
           << " to " << _id << std::endl;
    return true;
}

bool LocalNode::_cmdDisconnect( Command& command )
{
    EQASSERT( _impl->inReceiverThread( ));

    const NodeDisconnectPacket* packet = command.get< NodeDisconnectPacket >();

    NodePtr node = static_cast<Node*>( getRequestData( packet->requestID ));
    EQASSERT( node.isValid( ));

    ConnectionPtr connection = node->_outgoing;
    if( connection.isValid( ))
    {
        node->_state    = STATE_CLOSED;
        node->_outgoing = 0;

        _removeConnection( connection );

<<<<<<< HEAD
        EQASSERT( _impl->connectionNodes.find( connection )!=_impl->connectionNodes.end( ));
        _impl->objectStore->removeInstanceData( node->_id );
        _impl->connectionNodes.erase( connection );
        {
            base::ScopedMutex< base::SpinLock > mutex( _impl->nodes );
            _impl->nodes->erase( node->_id );
=======
        EQASSERT( _connectionNodes.find( connection )!=_connectionNodes.end( ));
        _objectStore->removeInstanceData( node->_id );
        {
            base::ScopedFastWrite mutex( _nodes );
            _connectionNodes.erase( connection );
            _nodes->erase( node->_id );
>>>>>>> 0dc1ccdb
        }

        EQINFO << node << " disconnected from " << this << " connection used " 
               << connection->getRefCount() << std::endl;
    }

    EQASSERT( node->_state == STATE_CLOSED );
    serveRequest( packet->requestID );
    return true;
}

bool LocalNode::_cmdGetNodeData( Command& command)
{
    const NodeGetNodeDataPacket* packet = command.get<NodeGetNodeDataPacket>();
    EQVERB << "cmd get node data: " << packet << std::endl;

    const NodeID& nodeID = packet->nodeID;
    NodePtr node = getNode( nodeID );
    NodePtr toNode = command.getNode();
    NodeGetNodeDataReplyPacket reply( packet );

    std::string nodeData;
    if( node.isValid( ))
    {
        reply.nodeType = node->getType();
        nodeData = node->serialize();
        EQINFO << "Sent node data '" << nodeData << "' for " << nodeID << " to "
               << toNode << std::endl;
    }
    else
    {
        EQVERB << "Node " << nodeID << " unknown" << std::endl;
        reply.nodeType = NODETYPE_CO_INVALID;
    }

    toNode->send( reply, nodeData );
    return true;
}

bool LocalNode::_cmdGetNodeDataReply( Command& command )
{
    EQASSERT( _impl->inReceiverThread( ));

    const NodeGetNodeDataReplyPacket* packet = 
        command.get< NodeGetNodeDataReplyPacket >();
    EQVERB << "cmd get node data reply: " << packet << std::endl;

    const uint32_t requestID = packet->requestID;
    const NodeID& nodeID = packet->nodeID;

    // No locking needed, only recv thread writes
    NodeHash::const_iterator i = _impl->nodes->find( nodeID );
    if( i != _impl->nodes->end( ))
    {
        // Requested node connected to us in the meantime
        NodePtr node = i->second;
        
        node->ref( CO_REFERENCED_PARAM );
        serveRequest( requestID, node.get( ));
        return true;
    }

    if( packet->nodeType == NODETYPE_CO_INVALID )
    {
        serveRequest( requestID, (void*)0 );
        return true;
    }

    // new node: create and add unconnected node
    NodePtr node = createNode( packet->nodeType );
    EQASSERT( node.isValid( ));

    std::string data = packet->nodeData;
    if( !node->deserialize( data ))
        EQWARN << "Failed to initialize node data" << std::endl;
    EQASSERT( data.empty( ));

    node->ref( CO_REFERENCED_PARAM );
    serveRequest( requestID, node.get( ));
    return true;
}

bool LocalNode::_cmdAcquireSendToken( Command& command )
{
    EQASSERT( inCommandThread( ));
    if( !_impl->sendToken == 0 ) // enqueue command if no token available
    {
        const uint32_t timeout = Global::getTimeout();
        if( timeout == EQ_TIMEOUT_INDEFINITE ||
            ( getTime64() - _impl->lastSendToken <= timeout ))
        {
            command.retain();
            _impl->sendTokenQueue.push_back( &command );
            return true;
        }

        // timeout! - clear old requests
        _impl->sendTokenQueue.clear();
        // 'generate' new token - release is robust
    }

    _impl->sendToken = false;

    const NodeAcquireSendTokenPacket* packet = 
        command.get< NodeAcquireSendTokenPacket >();
    NodeAcquireSendTokenReplyPacket reply( packet );
    command.getNode()->send( reply );
    return true;
}

bool LocalNode::_cmdAcquireSendTokenReply( Command& command )
{
    const NodeAcquireSendTokenReplyPacket* packet = 
        command.get< NodeAcquireSendTokenReplyPacket >();
    serveRequest( packet->requestID );
    return true;
}

bool LocalNode::_cmdReleaseSendToken( Command& )
{
    EQASSERT( inCommandThread( ));
    _impl->lastSendToken = getTime64();

    if( _impl->sendToken )
        return true; // double release due to timeout
    if( _impl->sendTokenQueue.empty( ))
    {
        _impl->sendToken = true;
        return true;
    }

    Command* request = _impl->sendTokenQueue.front();
    _impl->sendTokenQueue.pop_front();

    const NodeAcquireSendTokenPacket* packet = 
        request->get< NodeAcquireSendTokenPacket >();
    NodeAcquireSendTokenReplyPacket reply( packet );

    request->getNode()->send( reply );
    request->release();
    return true;
}

bool LocalNode::_cmdAddListener( Command& command )
{
    NodeAddListenerPacket* packet =
        command.getModifiable< NodeAddListenerPacket >();
    ConnectionDescriptionPtr description =
        new ConnectionDescription( packet->connectionData );
    command.getNode()->addConnectionDescription( description );

    if( command.getNode() != this )
        return true;

    EQASSERT( packet->connection );
    ConnectionPtr connection = packet->connection;
    packet->connection = 0;
    connection->unref( CO_REFERENCED_PARAM );

    _impl->connectionNodes[ connection ] = this;
    _impl->incoming.addConnection( connection );
    if( connection->getDescription()->type >= CONNECTIONTYPE_MULTICAST )
    {
        MCData data;
        data.connection = connection;
        data.node = this;

        base::ScopedMutex<> mutex( _outMulticast );
        _multicasts.push_back( data );
    }

    connection->acceptNB();
    return true;
}

bool LocalNode::_cmdRemoveListener( Command& command )
{
    NodeRemoveListenerPacket* packet = 
        command.getModifiable< NodeRemoveListenerPacket >();

    ConnectionDescriptionPtr description =
        new ConnectionDescription( packet->connectionData );
    EQCHECK( command.getNode()->removeConnectionDescription( description ));

    if( command.getNode() != this )
        return true;

    EQASSERT( packet->connection );
    ConnectionPtr connection = packet->connection;
    packet->connection = 0;
    connection->unref( CO_REFERENCED_PARAM );

    if( connection->getDescription()->type >= CONNECTIONTYPE_MULTICAST )
    {
        base::ScopedMutex<> mutex( _outMulticast );
        for( MCDatas::iterator i = _multicasts.begin();
             i != _multicasts.end(); ++i )
        {
            if( i->connection == connection )
            {
                _multicasts.erase( i );
                break;
            }
        }
    }

    _impl->incoming.removeConnection( connection );
    EQASSERT( _impl->connectionNodes.find( connection ) !=
              _impl->connectionNodes.end( ));
    _impl->connectionNodes.erase( connection );
    serveRequest( packet->requestID );
    return true;
}

bool LocalNode::_cmdPing( Command& command )
{
    EQASSERT( inCommandThread( ));
    NodePingReplyPacket reply;
    command.getNode()->send( reply );
    return true;
}

}<|MERGE_RESOLUTION|>--- conflicted
+++ resolved
@@ -39,7 +39,7 @@
 #include <co/base/requestHandler.h>
 #include <co/base/rng.h>
 #include <co/base/scopedMutex.h>
-<<<<<<< HEAD
+#include <co/base/sleep.h>
 #include <co/base/spinLock.h>
 #include <co/base/types.h>   
 
@@ -47,12 +47,6 @@
 {
 namespace
 {
-=======
-#include <co/base/sleep.h>
-
-namespace co
-{
->>>>>>> 0dc1ccdb
 typedef CommandFunc<LocalNode> CmdFunc;
 typedef std::list< Command* > CommandList;
 typedef base::RefPtrHash< Connection, NodePtr > ConnectionNodeHash;
@@ -479,11 +473,7 @@
     while( !connections.empty( ))
     {
         ConnectionPtr connection = connections.back();
-<<<<<<< HEAD
-        NodePtr       node       = _impl->connectionNodes[ connection ];
-=======
-        NodePtr node = _connectionNodes[ connection ];
->>>>>>> 0dc1ccdb
+        NodePtr node = _impl->connectionNodes[ connection ];
 
         if( node.isValid( ))
         {
@@ -503,13 +493,8 @@
         EQINFO << _impl->connectionNodes.size() << " open connections during cleanup"
                << std::endl;
 #ifndef NDEBUG
-<<<<<<< HEAD
-    for( ConnectionNodeHash::const_iterator i = _impl->connectionNodes.begin();
+    for( ConnectionNodeHashCIter i = _impl->connectionNodes.begin();
          i != _impl->connectionNodes.end(); ++i )
-=======
-    for( ConnectionNodeHashCIter i = _connectionNodes.begin();
-         i != _connectionNodes.end(); ++i )
->>>>>>> 0dc1ccdb
     {
         NodePtr node = i->second;
         EQINFO << "    " << i->first << " : " << node << std::endl;
@@ -835,20 +820,14 @@
             return peer;
     }
 
-<<<<<<< HEAD
     EQINFO << "Connecting node " << nodeID << std::endl;
-    for( Nodes::const_iterator i = nodes.begin(); i != nodes.end(); ++i )
-=======
     for( NodesCIter i = nodes.begin(); i != nodes.end(); ++i )
->>>>>>> 0dc1ccdb
     {
         NodePtr node = _connect( nodeID, *i );
         if( node )
             return node;
     }
 
-<<<<<<< HEAD
-=======
     // check again if node connected by itself by now
     nodes.clear();
     getNodes( nodes );
@@ -859,7 +838,6 @@
             return peer;
     }
 
->>>>>>> 0dc1ccdb
     EQWARN << "Node " << nodeID << " connection failed" << std::endl;
     EQUNREACHABLE;
     return 0;
@@ -870,25 +848,10 @@
     EQASSERT( nodeID != NodeID::ZERO );
 
     NodePtr node;
-<<<<<<< HEAD
-
-    // Make sure that only one connection request based on the node identifier
-    // is pending at a given time. Otherwise a node with the same id might be
-    // instantiated twice in _cmdGetNodeDataReply(). The alternative to this
-    // mutex is to register connecting nodes with this local node, and handle
-    // all cases correctly, which is far more complex. Node connections only
-    // happen a lot during initialization, and are therefore not time-critical.
-    base::ScopedWrite mutex( _impl->connectLock );
     {
         base::ScopedMutex< base::SpinLock > mutexNodes( _impl->nodes ); 
         NodeHash::const_iterator i = _impl->nodes->find( nodeID );
         if( i != _impl->nodes->end( ))
-=======
-    {
-        base::ScopedFastRead mutexNodes( _nodes ); 
-        NodeHash::const_iterator i = _nodes->find( nodeID );
-        if( i != _nodes->end( ))
->>>>>>> 0dc1ccdb
             node = i->second;
     }
 
@@ -926,13 +889,6 @@
     size_t tries = 10;
     while( --tries )
     {
-<<<<<<< HEAD
-        base::ScopedMutex< base::SpinLock > mutexNodes( _impl->nodes );
-        // connect failed - maybe simultaneous connect from peer?
-        NodeHash::const_iterator i = _impl->nodes->find( nodeID );
-        if( i != _impl->nodes->end( ))
-        {
-=======
         switch( _connect( node ))
         {
           case CONNECT_OK:
@@ -955,9 +911,8 @@
 
         base::ScopedFastRead mutexNodes( _nodes );
         // connect failed - check for simultaneous connect from peer
-        NodeHash::const_iterator i = _nodes->find( nodeID );
-        if( i != _nodes->end( ))
->>>>>>> 0dc1ccdb
+        NodeHash::const_iterator i = _impl->nodes->find( nodeID );
+        if( i != _impl->nodes->end( ))
             node = i->second;
     }
 
@@ -1043,15 +998,9 @@
 
 NodePtr LocalNode::getNode( const NodeID& id ) const
 {
-<<<<<<< HEAD
-    base::ScopedMutex< base::SpinLock > mutex( _impl->nodes );
+    base::ScopedFastRead mutex( _impl->nodes );
     NodeHash::const_iterator i = _impl->nodes->find( id );
     if( i == _impl->nodes->end( ))
-=======
-    base::ScopedFastRead mutex( _nodes );
-    NodeHash::const_iterator i = _nodes->find( id );
-    if( i == _nodes->end( ))
->>>>>>> 0dc1ccdb
         return 0;
     EQASSERT( i->second->isConnected( ));
     return i->second;
@@ -1059,14 +1008,8 @@
 
 void LocalNode::getNodes( Nodes& nodes, const bool addSelf ) const
 {
-<<<<<<< HEAD
-    base::ScopedMutex< base::SpinLock > mutex( _impl->nodes );
-    for( NodeHash::const_iterator i = _impl->nodes->begin();
-         i != _impl->nodes->end(); ++i )
-=======
-    base::ScopedFastRead mutex( _nodes );
-    for( NodeHashCIter i = _nodes->begin(); i != _nodes->end(); ++i )
->>>>>>> 0dc1ccdb
+    base::ScopedFastRead mutex( _impl->nodes );
+    for( NodeHashCIter i = _impl->nodes->begin(); i != _impl->nodes->end(); ++i )
     {
         NodePtr node = i->second;
         EQASSERTINFO( node->isConnected(), node );
@@ -1218,12 +1161,7 @@
 
         if( node->_outgoing == connection )
         {
-<<<<<<< HEAD
             _impl->objectStore->removeInstanceData( node->_id );
-            _impl->connectionNodes.erase( i );
-=======
-            _objectStore->removeInstanceData( node->_id );
->>>>>>> 0dc1ccdb
             node->_state    = STATE_CLOSED;
             node->_outgoing = 0;
 
@@ -1233,17 +1171,10 @@
             node->_outMulticast = 0;
             node->_multicasts.clear();
 
-<<<<<<< HEAD
+            base::ScopedFastWrite mutex( _impl->nodes );
+            _impl->connectionNodes.erase( i );
+            _impl->nodes->erase( node->_id );
             EQINFO << node << " disconnected from " << *this << std::endl;
-            base::ScopedMutex< base::SpinLock > mutex( _impl->nodes );
-            _impl->nodes->erase( node->_id );
-=======
-            base::ScopedFastWrite mutex( _nodes );
-            _connectionNodes.erase( i );
-            _nodes->erase( node->_id );
-
-            EQINFO << node << " disconnected from " << *this << std::endl;
->>>>>>> 0dc1ccdb
         }
         else
         {
@@ -1275,16 +1206,11 @@
 
 bool LocalNode::_handleData()
 {
-<<<<<<< HEAD
     ConnectionPtr connection = _impl->incoming.getConnection();
-    EQASSERT( connection.isValid( ));
-=======
-    ConnectionPtr connection = _incoming.getConnection();
     EQASSERT( connection );
->>>>>>> 0dc1ccdb
 
     NodePtr node;
-    ConnectionNodeHash::const_iterator i = _impl->connectionNodes.find( connection );
+    ConnectionNodeHashCIter i = _impl->connectionNodes.find( connection );
     if( i != _impl->connectionNodes.end( ))
         node = i->second;
     EQASSERTINFO( !node || // unconnected node
@@ -1500,13 +1426,8 @@
     NodePtr remoteNode;
 
     // No locking needed, only recv thread modifies
-<<<<<<< HEAD
-    NodeHash::const_iterator i = _impl->nodes->find( nodeID );
+    NodeHashCIter i = _impl->nodes->find( nodeID );
     if( i != _impl->nodes->end( ))
-=======
-    NodeHashCIter i = _nodes->find( nodeID );
-    if( i != _nodes->end( ))
->>>>>>> 0dc1ccdb
     {
         remoteNode = i->second;
         if( remoteNode->isConnected( ))
@@ -1538,20 +1459,12 @@
                   remoteNode->_id << "!=" << nodeID );
 
     remoteNode->_outgoing = connection;
-<<<<<<< HEAD
     remoteNode->_state    = STATE_CONNECTED;
     
-    _impl->connectionNodes[ connection ] = remoteNode;
     {
         base::ScopedFastWrite mutex( _impl->nodes );
+        _impl->connectionNodes[ connection ] = remoteNode;
         _impl->nodes.data[ remoteNode->_id ] = remoteNode;
-=======
-    remoteNode->_state = STATE_CONNECTED;
-    {
-        base::ScopedFastWrite mutex( _nodes );
-        _connectionNodes[ connection ] = remoteNode;
-        _nodes.data[ remoteNode->_id ] = remoteNode;
->>>>>>> 0dc1ccdb
     }
     EQVERB << "Added node " << nodeID << std::endl;
 
@@ -1569,15 +1482,8 @@
     EQASSERT( !command.getNode( ));
     EQASSERT( _impl->inReceiverThread( ));
 
-<<<<<<< HEAD
-    const NodeConnectReplyPacket* packet =
-        command.get< NodeConnectReplyPacket >();
+    const NodeConnectReplyPacket* packet =command.get<NodeConnectReplyPacket>();
     ConnectionPtr connection = _impl->incoming.getConnection();
-
-=======
-    const NodeConnectReplyPacket* packet =command.get<NodeConnectReplyPacket>();
-    ConnectionPtr connection = _incoming.getConnection();
->>>>>>> 0dc1ccdb
     const NodeID& nodeID = packet->nodeID;
 
     EQVERB << "handle connect reply " << packet << std::endl;
@@ -1595,16 +1501,10 @@
     }
 
     // No locking needed, only recv thread modifies
-<<<<<<< HEAD
     NodeHash::const_iterator i = _impl->nodes->find( nodeID );
+    NodePtr peer;
     if( i != _impl->nodes->end( ))
-        remoteNode = i->second;
-=======
-    NodeHash::const_iterator i = _nodes->find( nodeID );
-    NodePtr peer;
-    if( i != _nodes->end( ))
         peer = i->second;
->>>>>>> 0dc1ccdb
 
     if( peer && peer->isConnected( )) // simultaneous connect
     {
@@ -1651,17 +1551,10 @@
     peer->_outgoing = connection;
     peer->_state    = STATE_CONNECTED;
     
-<<<<<<< HEAD
-    _impl->connectionNodes[ connection ] = remoteNode;
     {
         base::ScopedFastWrite mutex( _impl->nodes );
-        _impl->nodes.data[ remoteNode->_id ] = remoteNode;
-=======
-    {
-        base::ScopedFastWrite mutex( _nodes );
-        _connectionNodes[ connection ] = peer;
-        _nodes.data[ peer->_id ] = peer;
->>>>>>> 0dc1ccdb
+        _impl->connectionNodes[ connection ] = peer;
+        _impl->nodes.data[ remoteNode->_id ] = peer;
     }
     EQVERB << "Added node " << nodeID << std::endl;
 
@@ -1723,13 +1616,8 @@
             EQASSERTINFO( data.empty(), data );
 
             {
-<<<<<<< HEAD
                 base::ScopedFastWrite mutex( _impl->nodes );
                 _impl->nodes.data[ nodeID ] = node;
-=======
-                base::ScopedFastWrite mutex( _nodes );
-                _nodes.data[ nodeID ] = node;
->>>>>>> 0dc1ccdb
             }
             EQVERB << "Added node " << nodeID << " with multicast "
                    << connection << std::endl;
@@ -1798,21 +1686,13 @@
 
         _removeConnection( connection );
 
-<<<<<<< HEAD
-        EQASSERT( _impl->connectionNodes.find( connection )!=_impl->connectionNodes.end( ));
+        EQASSERT( _impl->connectionNodes.find( connection ) !=
+                  _impl->connectionNodes.end( ));
         _impl->objectStore->removeInstanceData( node->_id );
-        _impl->connectionNodes.erase( connection );
-        {
-            base::ScopedMutex< base::SpinLock > mutex( _impl->nodes );
+        {
+            base::ScopedFastWrite mutex( _impl->nodes );
+            _impl->connectionNodes.erase( connection );
             _impl->nodes->erase( node->_id );
-=======
-        EQASSERT( _connectionNodes.find( connection )!=_connectionNodes.end( ));
-        _objectStore->removeInstanceData( node->_id );
-        {
-            base::ScopedFastWrite mutex( _nodes );
-            _connectionNodes.erase( connection );
-            _nodes->erase( node->_id );
->>>>>>> 0dc1ccdb
         }
 
         EQINFO << node << " disconnected from " << this << " connection used " 
