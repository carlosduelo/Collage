--- conflicted
+++ resolved
@@ -684,13 +684,8 @@
 bool LocalNode::mapObject( Object* object, const base::UUID& id,
                            const uint128_t& version )
 {
-<<<<<<< HEAD
-    const uint32_t requestID = _impl->objectStore->mapObjectNB( object, id, version );
-    return _impl->objectStore->mapObjectSync( requestID );
-=======
     const uint32_t requestID = mapObjectNB( object, id, version );
     return mapObjectSync( requestID );
->>>>>>> 11bd56a7
 }
 
 uint32_t LocalNode::mapObjectNB( Object* object, const base::UUID& id, 
